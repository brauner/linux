--- conflicted
+++ resolved
@@ -1421,12 +1421,7 @@
 		  *.spec
 
 # Directories & files removed with 'make distclean'
-<<<<<<< HEAD
-DISTCLEAN_FILES += tags TAGS cscope* GPATH GTAGS GRTAGS GSYMS
-=======
-DISTCLEAN_DIRS  +=
 DISTCLEAN_FILES += tags TAGS cscope* GPATH GTAGS GRTAGS GSYMS gtags.files
->>>>>>> e051d3cd
 
 # clean - Delete most, but leave enough to build external modules
 #
