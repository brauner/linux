--- conflicted
+++ resolved
@@ -441,8 +441,6 @@
 				clock-names = "ipg", "per";
 			};
 
-<<<<<<< HEAD
-=======
 			srtc: rtc@53fa4000 {
 				compatible = "fsl,imx53-rtc";
 				reg = <0x53fa4000 0x4000>;
@@ -450,7 +448,6 @@
 				clocks = <&clks IMX5_CLK_SRTC_GATE>;
 			};
 
->>>>>>> 9a288ba7
 			iomuxc: iomuxc@53fa8000 {
 				compatible = "fsl,imx53-iomuxc";
 				reg = <0x53fa8000 0x4000>;
