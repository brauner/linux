// SPDX-License-Identifier: GPL-2.0
/dts-v1/;

#include "skeleton.dtsi"
#include <dt-bindings/interrupt-controller/arm-gic.h>
#include <dt-bindings/clock/qcom,gcc-ipq806x.h>
#include <dt-bindings/clock/qcom,lcc-ipq806x.h>
#include <dt-bindings/gpio/gpio.h>
#include <dt-bindings/reset/qcom,gcc-ipq806x.h>
#include <dt-bindings/soc/qcom,gsbi.h>
#include <dt-bindings/interrupt-controller/arm-gic.h>

/ {
	model = "Qualcomm IPQ8064";
	compatible = "qcom,ipq8064";
	interrupt-parent = <&intc>;

	cpus {
		#address-cells = <1>;
		#size-cells = <0>;

		cpu@0 {
			compatible = "qcom,krait";
			enable-method = "qcom,kpss-acc-v1";
			device_type = "cpu";
			reg = <0>;
			next-level-cache = <&L2>;
			qcom,acc = <&acc0>;
			qcom,saw = <&saw0>;
		};

		cpu@1 {
			compatible = "qcom,krait";
			enable-method = "qcom,kpss-acc-v1";
			device_type = "cpu";
			reg = <1>;
			next-level-cache = <&L2>;
			qcom,acc = <&acc1>;
			qcom,saw = <&saw1>;
		};

		L2: l2-cache {
			compatible = "cache";
			cache-level = <2>;
		};
	};

	cpu-pmu {
		compatible = "qcom,krait-pmu";
		interrupts = <GIC_PPI 10 (GIC_CPU_MASK_SIMPLE(2) |
					  IRQ_TYPE_LEVEL_HIGH)>;
	};

	reserved-memory {
		#address-cells = <1>;
		#size-cells = <1>;
		ranges;

		nss@40000000 {
			reg = <0x40000000 0x1000000>;
			no-map;
		};

		smem@41000000 {
			reg = <0x41000000 0x200000>;
			no-map;
		};
	};

	clocks {
		cxo_board {
			compatible = "fixed-clock";
			#clock-cells = <0>;
			clock-frequency = <25000000>;
		};

		pxo_board {
			compatible = "fixed-clock";
			#clock-cells = <0>;
			clock-frequency = <25000000>;
		};

		sleep_clk: sleep_clk {
			compatible = "fixed-clock";
			clock-frequency = <32768>;
			#clock-cells = <0>;
		};
	};

	soc: soc {
		#address-cells = <1>;
		#size-cells = <1>;
		ranges;
		compatible = "simple-bus";

		lpass@28100000 {
			compatible = "qcom,lpass-cpu";
			status = "disabled";
			clocks = <&lcc AHBIX_CLK>,
					<&lcc MI2S_OSR_CLK>,
					<&lcc MI2S_BIT_CLK>;
			clock-names = "ahbix-clk",
					"mi2s-osr-clk",
					"mi2s-bit-clk";
			interrupts = <GIC_SPI 85 IRQ_TYPE_EDGE_RISING>;
			interrupt-names = "lpass-irq-lpaif";
			reg = <0x28100000 0x10000>;
			reg-names = "lpass-lpaif";
		};

		qcom_pinmux: pinmux@800000 {
			compatible = "qcom,ipq8064-pinctrl";
			reg = <0x800000 0x4000>;

			gpio-controller;
			#gpio-cells = <2>;
			interrupt-controller;
			#interrupt-cells = <2>;
			interrupts = <GIC_SPI 16 IRQ_TYPE_LEVEL_HIGH>;
<<<<<<< HEAD
=======

			pcie0_pins: pcie0_pinmux {
				mux {
					pins = "gpio3";
					function = "pcie1_rst";
					drive-strength = <12>;
					bias-disable;
				};
			};

			pcie1_pins: pcie1_pinmux {
				mux {
					pins = "gpio48";
					function = "pcie2_rst";
					drive-strength = <12>;
					bias-disable;
				};
			};

			pcie2_pins: pcie2_pinmux {
				mux {
					pins = "gpio63";
					function = "pcie3_rst";
					drive-strength = <12>;
					bias-disable;
				};
			};

			spi_pins: spi_pins {
				mux {
					pins = "gpio18", "gpio19", "gpio21";
					function = "gsbi5";
					drive-strength = <10>;
					bias-none;
				};
			};

			leds_pins: leds_pins {
				mux {
					pins = "gpio7", "gpio8", "gpio9",
					       "gpio26", "gpio53";
					function = "gpio";
					drive-strength = <2>;
					bias-pull-down;
					output-low;
				};
			};

			buttons_pins: buttons_pins {
				mux {
					pins = "gpio54";
					drive-strength = <2>;
					bias-pull-up;
				};
			};
>>>>>>> 0fd79184
		};

		intc: interrupt-controller@2000000 {
			compatible = "qcom,msm-qgic2";
			interrupt-controller;
			#interrupt-cells = <3>;
			reg = <0x02000000 0x1000>,
			      <0x02002000 0x1000>;
		};

		timer@200a000 {
			compatible = "qcom,kpss-timer",
				     "qcom,kpss-wdt-ipq8064", "qcom,msm-timer";
			interrupts = <GIC_PPI 1 (GIC_CPU_MASK_SIMPLE(2) |
						 IRQ_TYPE_EDGE_RISING)>,
				     <GIC_PPI 2 (GIC_CPU_MASK_SIMPLE(2) |
						 IRQ_TYPE_EDGE_RISING)>,
				     <GIC_PPI 3 (GIC_CPU_MASK_SIMPLE(2) |
						 IRQ_TYPE_EDGE_RISING)>,
				     <GIC_PPI 4 (GIC_CPU_MASK_SIMPLE(2) |
						 IRQ_TYPE_EDGE_RISING)>,
				     <GIC_PPI 5 (GIC_CPU_MASK_SIMPLE(2) |
						 IRQ_TYPE_EDGE_RISING)>;
			reg = <0x0200a000 0x100>;
			clock-frequency = <25000000>,
					  <32768>;
			clocks = <&sleep_clk>;
			clock-names = "sleep";
			cpu-offset = <0x80000>;
		};

		acc0: clock-controller@2088000 {
			compatible = "qcom,kpss-acc-v1";
			reg = <0x02088000 0x1000>, <0x02008000 0x1000>;
		};

		acc1: clock-controller@2098000 {
			compatible = "qcom,kpss-acc-v1";
			reg = <0x02098000 0x1000>, <0x02008000 0x1000>;
		};

		saw0: regulator@2089000 {
			compatible = "qcom,saw2";
			reg = <0x02089000 0x1000>, <0x02009000 0x1000>;
			regulator;
		};

		saw1: regulator@2099000 {
			compatible = "qcom,saw2";
			reg = <0x02099000 0x1000>, <0x02009000 0x1000>;
			regulator;
		};

		gsbi2: gsbi@12480000 {
			compatible = "qcom,gsbi-v1.0.0";
			cell-index = <2>;
			reg = <0x12480000 0x100>;
			clocks = <&gcc GSBI2_H_CLK>;
			clock-names = "iface";
			#address-cells = <1>;
			#size-cells = <1>;
			ranges;
			status = "disabled";

			syscon-tcsr = <&tcsr>;

			serial@12490000 {
				compatible = "qcom,msm-uartdm-v1.3", "qcom,msm-uartdm";
				reg = <0x12490000 0x1000>,
				      <0x12480000 0x1000>;
				interrupts = <GIC_SPI 195 IRQ_TYPE_LEVEL_HIGH>;
				clocks = <&gcc GSBI2_UART_CLK>, <&gcc GSBI2_H_CLK>;
				clock-names = "core", "iface";
				status = "disabled";
			};

			i2c@124a0000 {
				compatible = "qcom,i2c-qup-v1.1.1";
				reg = <0x124a0000 0x1000>;
				interrupts = <GIC_SPI 196 IRQ_TYPE_LEVEL_HIGH>;

				clocks = <&gcc GSBI2_QUP_CLK>, <&gcc GSBI2_H_CLK>;
				clock-names = "core", "iface";
				status = "disabled";

				#address-cells = <1>;
				#size-cells = <0>;
			};

		};

		gsbi4: gsbi@16300000 {
			compatible = "qcom,gsbi-v1.0.0";
			cell-index = <4>;
			reg = <0x16300000 0x100>;
			clocks = <&gcc GSBI4_H_CLK>;
			clock-names = "iface";
			#address-cells = <1>;
			#size-cells = <1>;
			ranges;
			status = "disabled";

			syscon-tcsr = <&tcsr>;

			gsbi4_serial: serial@16340000 {
				compatible = "qcom,msm-uartdm-v1.3", "qcom,msm-uartdm";
				reg = <0x16340000 0x1000>,
				      <0x16300000 0x1000>;
				interrupts = <GIC_SPI 152 IRQ_TYPE_LEVEL_HIGH>;
				clocks = <&gcc GSBI4_UART_CLK>, <&gcc GSBI4_H_CLK>;
				clock-names = "core", "iface";
				status = "disabled";
			};

			i2c@16380000 {
				compatible = "qcom,i2c-qup-v1.1.1";
				reg = <0x16380000 0x1000>;
				interrupts = <GIC_SPI 153 IRQ_TYPE_LEVEL_HIGH>;

				clocks = <&gcc GSBI4_QUP_CLK>, <&gcc GSBI4_H_CLK>;
				clock-names = "core", "iface";
				status = "disabled";

				#address-cells = <1>;
				#size-cells = <0>;
			};
		};

		gsbi5: gsbi@1a200000 {
			compatible = "qcom,gsbi-v1.0.0";
			cell-index = <5>;
			reg = <0x1a200000 0x100>;
			clocks = <&gcc GSBI5_H_CLK>;
			clock-names = "iface";
			#address-cells = <1>;
			#size-cells = <1>;
			ranges;
			status = "disabled";

			syscon-tcsr = <&tcsr>;

			serial@1a240000 {
				compatible = "qcom,msm-uartdm-v1.3", "qcom,msm-uartdm";
				reg = <0x1a240000 0x1000>,
				      <0x1a200000 0x1000>;
				interrupts = <GIC_SPI 154 IRQ_TYPE_LEVEL_HIGH>;
				clocks = <&gcc GSBI5_UART_CLK>, <&gcc GSBI5_H_CLK>;
				clock-names = "core", "iface";
				status = "disabled";
			};

			i2c@1a280000 {
				compatible = "qcom,i2c-qup-v1.1.1";
				reg = <0x1a280000 0x1000>;
				interrupts = <GIC_SPI 155 IRQ_TYPE_LEVEL_HIGH>;

				clocks = <&gcc GSBI5_QUP_CLK>, <&gcc GSBI5_H_CLK>;
				clock-names = "core", "iface";
				status = "disabled";

				#address-cells = <1>;
				#size-cells = <0>;
			};

			spi@1a280000 {
				compatible = "qcom,spi-qup-v1.1.1";
				reg = <0x1a280000 0x1000>;
				interrupts = <GIC_SPI 155 IRQ_TYPE_LEVEL_HIGH>;

				clocks = <&gcc GSBI5_QUP_CLK>, <&gcc GSBI5_H_CLK>;
				clock-names = "core", "iface";
				status = "disabled";

				#address-cells = <1>;
				#size-cells = <0>;
			};
		};

		gsbi7: gsbi@16600000 {
			status = "disabled";
			compatible = "qcom,gsbi-v1.0.0";
			cell-index = <7>;
			reg = <0x16600000 0x100>;
			clocks = <&gcc GSBI7_H_CLK>;
			clock-names = "iface";
			#address-cells = <1>;
			#size-cells = <1>;
			ranges;
			syscon-tcsr = <&tcsr>;

			gsbi7_serial: serial@16640000 {
				compatible = "qcom,msm-uartdm-v1.3", "qcom,msm-uartdm";
				reg = <0x16640000 0x1000>,
				      <0x16600000 0x1000>;
				interrupts = <GIC_SPI 158 IRQ_TYPE_LEVEL_HIGH>;
				clocks = <&gcc GSBI7_UART_CLK>, <&gcc GSBI7_H_CLK>;
				clock-names = "core", "iface";
				status = "disabled";
			};
		};

		sata_phy: sata-phy@1b400000 {
			compatible = "qcom,ipq806x-sata-phy";
			reg = <0x1b400000 0x200>;

			clocks = <&gcc SATA_PHY_CFG_CLK>;
			clock-names = "cfg";

			#phy-cells = <0>;
			status = "disabled";
		};

		sata@29000000 {
			compatible = "qcom,ipq806x-ahci", "generic-ahci";
			reg = <0x29000000 0x180>;

			interrupts = <GIC_SPI 209 IRQ_TYPE_LEVEL_HIGH>;

			clocks = <&gcc SFAB_SATA_S_H_CLK>,
				 <&gcc SATA_H_CLK>,
				 <&gcc SATA_A_CLK>,
				 <&gcc SATA_RXOOB_CLK>,
				 <&gcc SATA_PMALIVE_CLK>;
			clock-names = "slave_face", "iface", "core",
					"rxoob", "pmalive";

			assigned-clocks = <&gcc SATA_RXOOB_CLK>, <&gcc SATA_PMALIVE_CLK>;
			assigned-clock-rates = <100000000>, <100000000>;

			phys = <&sata_phy>;
			phy-names = "sata-phy";
			status = "disabled";
		};

		qcom,ssbi@500000 {
			compatible = "qcom,ssbi";
			reg = <0x00500000 0x1000>;
			qcom,controller-type = "pmic-arbiter";
		};

		gcc: clock-controller@900000 {
			compatible = "qcom,gcc-ipq8064";
			reg = <0x00900000 0x4000>;
			#clock-cells = <1>;
			#reset-cells = <1>;
		};

		tcsr: syscon@1a400000 {
			compatible = "qcom,tcsr-ipq8064", "syscon";
			reg = <0x1a400000 0x100>;
		};

		lcc: clock-controller@28000000 {
			compatible = "qcom,lcc-ipq8064";
			reg = <0x28000000 0x1000>;
			#clock-cells = <1>;
			#reset-cells = <1>;
		};

		pcie0: pci@1b500000 {
			compatible = "qcom,pcie-ipq8064";
			reg = <0x1b500000 0x1000
			       0x1b502000 0x80
			       0x1b600000 0x100
			       0x0ff00000 0x100000>;
			reg-names = "dbi", "elbi", "parf", "config";
			device_type = "pci";
			linux,pci-domain = <0>;
			bus-range = <0x00 0xff>;
			num-lanes = <1>;
			#address-cells = <3>;
			#size-cells = <2>;

			ranges = <0x81000000 0 0x0fe00000 0x0fe00000 0 0x00100000   /* downstream I/O */
				  0x82000000 0 0x08000000 0x08000000 0 0x07e00000>; /* non-prefetchable memory */

			interrupts = <GIC_SPI 35 IRQ_TYPE_LEVEL_HIGH>;
			interrupt-names = "msi";
			#interrupt-cells = <1>;
			interrupt-map-mask = <0 0 0 0x7>;
			interrupt-map = <0 0 0 1 &intc 0 36 IRQ_TYPE_LEVEL_HIGH>, /* int_a */
					<0 0 0 2 &intc 0 37 IRQ_TYPE_LEVEL_HIGH>, /* int_b */
					<0 0 0 3 &intc 0 38 IRQ_TYPE_LEVEL_HIGH>, /* int_c */
					<0 0 0 4 &intc 0 39 IRQ_TYPE_LEVEL_HIGH>; /* int_d */

			clocks = <&gcc PCIE_A_CLK>,
				 <&gcc PCIE_H_CLK>,
				 <&gcc PCIE_PHY_CLK>,
				 <&gcc PCIE_AUX_CLK>,
				 <&gcc PCIE_ALT_REF_CLK>;
			clock-names = "core", "iface", "phy", "aux", "ref";

			assigned-clocks = <&gcc PCIE_ALT_REF_CLK>;
			assigned-clock-rates = <100000000>;

			resets = <&gcc PCIE_ACLK_RESET>,
				 <&gcc PCIE_HCLK_RESET>,
				 <&gcc PCIE_POR_RESET>,
				 <&gcc PCIE_PCI_RESET>,
				 <&gcc PCIE_PHY_RESET>,
				 <&gcc PCIE_EXT_RESET>;
			reset-names = "axi", "ahb", "por", "pci", "phy", "ext";

			pinctrl-0 = <&pcie0_pins>;
			pinctrl-names = "default";

			status = "disabled";
			perst-gpio = <&qcom_pinmux 3 GPIO_ACTIVE_LOW>;
		};

		pcie1: pci@1b700000 {
			compatible = "qcom,pcie-ipq8064";
			reg = <0x1b700000 0x1000
			       0x1b702000 0x80
			       0x1b800000 0x100
			       0x31f00000 0x100000>;
			reg-names = "dbi", "elbi", "parf", "config";
			device_type = "pci";
			linux,pci-domain = <1>;
			bus-range = <0x00 0xff>;
			num-lanes = <1>;
			#address-cells = <3>;
			#size-cells = <2>;

			ranges = <0x81000000 0 0x31e00000 0x31e00000 0 0x00100000   /* downstream I/O */
				  0x82000000 0 0x2e000000 0x2e000000 0 0x03e00000>; /* non-prefetchable memory */

			interrupts = <GIC_SPI 57 IRQ_TYPE_LEVEL_HIGH>;
			interrupt-names = "msi";
			#interrupt-cells = <1>;
			interrupt-map-mask = <0 0 0 0x7>;
			interrupt-map = <0 0 0 1 &intc 0 58 IRQ_TYPE_LEVEL_HIGH>, /* int_a */
					<0 0 0 2 &intc 0 59 IRQ_TYPE_LEVEL_HIGH>, /* int_b */
					<0 0 0 3 &intc 0 60 IRQ_TYPE_LEVEL_HIGH>, /* int_c */
					<0 0 0 4 &intc 0 61 IRQ_TYPE_LEVEL_HIGH>; /* int_d */

			clocks = <&gcc PCIE_1_A_CLK>,
				 <&gcc PCIE_1_H_CLK>,
				 <&gcc PCIE_1_PHY_CLK>,
				 <&gcc PCIE_1_AUX_CLK>,
				 <&gcc PCIE_1_ALT_REF_CLK>;
			clock-names = "core", "iface", "phy", "aux", "ref";

			assigned-clocks = <&gcc PCIE_1_ALT_REF_CLK>;
			assigned-clock-rates = <100000000>;

			resets = <&gcc PCIE_1_ACLK_RESET>,
				 <&gcc PCIE_1_HCLK_RESET>,
				 <&gcc PCIE_1_POR_RESET>,
				 <&gcc PCIE_1_PCI_RESET>,
				 <&gcc PCIE_1_PHY_RESET>,
				 <&gcc PCIE_1_EXT_RESET>;
			reset-names = "axi", "ahb", "por", "pci", "phy", "ext";

			pinctrl-0 = <&pcie1_pins>;
			pinctrl-names = "default";

			status = "disabled";
			perst-gpio = <&qcom_pinmux 48 GPIO_ACTIVE_LOW>;
		};

		pcie2: pci@1b900000 {
			compatible = "qcom,pcie-ipq8064";
			reg = <0x1b900000 0x1000
			       0x1b902000 0x80
			       0x1ba00000 0x100
			       0x35f00000 0x100000>;
			reg-names = "dbi", "elbi", "parf", "config";
			device_type = "pci";
			linux,pci-domain = <2>;
			bus-range = <0x00 0xff>;
			num-lanes = <1>;
			#address-cells = <3>;
			#size-cells = <2>;

			ranges = <0x81000000 0 0x35e00000 0x35e00000 0 0x00100000   /* downstream I/O */
				  0x82000000 0 0x32000000 0x32000000 0 0x03e00000>; /* non-prefetchable memory */

			interrupts = <GIC_SPI 71 IRQ_TYPE_LEVEL_HIGH>;
			interrupt-names = "msi";
			#interrupt-cells = <1>;
			interrupt-map-mask = <0 0 0 0x7>;
			interrupt-map = <0 0 0 1 &intc 0 72 IRQ_TYPE_LEVEL_HIGH>, /* int_a */
					<0 0 0 2 &intc 0 73 IRQ_TYPE_LEVEL_HIGH>, /* int_b */
					<0 0 0 3 &intc 0 74 IRQ_TYPE_LEVEL_HIGH>, /* int_c */
					<0 0 0 4 &intc 0 75 IRQ_TYPE_LEVEL_HIGH>; /* int_d */

			clocks = <&gcc PCIE_2_A_CLK>,
				 <&gcc PCIE_2_H_CLK>,
				 <&gcc PCIE_2_PHY_CLK>,
				 <&gcc PCIE_2_AUX_CLK>,
				 <&gcc PCIE_2_ALT_REF_CLK>;
			clock-names = "core", "iface", "phy", "aux", "ref";

			assigned-clocks = <&gcc PCIE_2_ALT_REF_CLK>;
			assigned-clock-rates = <100000000>;

			resets = <&gcc PCIE_2_ACLK_RESET>,
				 <&gcc PCIE_2_HCLK_RESET>,
				 <&gcc PCIE_2_POR_RESET>,
				 <&gcc PCIE_2_PCI_RESET>,
				 <&gcc PCIE_2_PHY_RESET>,
				 <&gcc PCIE_2_EXT_RESET>;
			reset-names = "axi", "ahb", "por", "pci", "phy", "ext";

			pinctrl-0 = <&pcie2_pins>;
			pinctrl-names = "default";

			status = "disabled";
			perst-gpio = <&qcom_pinmux 63 GPIO_ACTIVE_LOW>;
		};

		vsdcc_fixed: vsdcc-regulator {
			compatible = "regulator-fixed";
			regulator-name = "SDCC Power";
			regulator-min-microvolt = <3300000>;
			regulator-max-microvolt = <3300000>;
			regulator-always-on;
		};

		sdcc1bam:dma@12402000 {
			compatible = "qcom,bam-v1.3.0";
			reg = <0x12402000 0x8000>;
			interrupts = <GIC_SPI 98 IRQ_TYPE_LEVEL_HIGH>;
			clocks = <&gcc SDC1_H_CLK>;
			clock-names = "bam_clk";
			#dma-cells = <1>;
			qcom,ee = <0>;
		};

		sdcc3bam:dma@12182000 {
			compatible = "qcom,bam-v1.3.0";
			reg = <0x12182000 0x8000>;
			interrupts = <GIC_SPI 96 IRQ_TYPE_LEVEL_HIGH>;
			clocks = <&gcc SDC3_H_CLK>;
			clock-names = "bam_clk";
			#dma-cells = <1>;
			qcom,ee = <0>;
		};

		amba {
			compatible = "simple-bus";
			#address-cells = <1>;
			#size-cells = <1>;
			ranges;

			sdcc@12400000 {
				status          = "disabled";
				compatible      = "arm,pl18x", "arm,primecell";
				arm,primecell-periphid = <0x00051180>;
				reg             = <0x12400000 0x2000>;
				interrupts      = <GIC_SPI 104 IRQ_TYPE_LEVEL_HIGH>;
				interrupt-names = "cmd_irq";
				clocks          = <&gcc SDC1_CLK>, <&gcc SDC1_H_CLK>;
				clock-names     = "mclk", "apb_pclk";
				bus-width       = <8>;
				max-frequency   = <96000000>;
				non-removable;
				cap-sd-highspeed;
				cap-mmc-highspeed;
				mmc-ddr-1_8v;
				vmmc-supply = <&vsdcc_fixed>;
				dmas = <&sdcc1bam 2>, <&sdcc1bam 1>;
				dma-names = "tx", "rx";
			};

			sdcc@12180000 {
				compatible      = "arm,pl18x", "arm,primecell";
				arm,primecell-periphid = <0x00051180>;
				status          = "disabled";
				reg             = <0x12180000 0x2000>;
				interrupts      = <GIC_SPI 102 IRQ_TYPE_LEVEL_HIGH>;
				interrupt-names = "cmd_irq";
				clocks          = <&gcc SDC3_CLK>, <&gcc SDC3_H_CLK>;
				clock-names     = "mclk", "apb_pclk";
				bus-width       = <8>;
				cap-sd-highspeed;
				cap-mmc-highspeed;
				max-frequency   = <192000000>;
				#mmc-ddr-1_8v;
				sd-uhs-sdr104;
				sd-uhs-ddr50;
				vqmmc-supply = <&vsdcc_fixed>;
				dmas = <&sdcc3bam 2>, <&sdcc3bam 1>;
				dma-names = "tx", "rx";
			};
		};
	};
};<|MERGE_RESOLUTION|>--- conflicted
+++ resolved
@@ -117,8 +117,6 @@
 			interrupt-controller;
 			#interrupt-cells = <2>;
 			interrupts = <GIC_SPI 16 IRQ_TYPE_LEVEL_HIGH>;
-<<<<<<< HEAD
-=======
 
 			pcie0_pins: pcie0_pinmux {
 				mux {
@@ -174,7 +172,6 @@
 					bias-pull-up;
 				};
 			};
->>>>>>> 0fd79184
 		};
 
 		intc: interrupt-controller@2000000 {
