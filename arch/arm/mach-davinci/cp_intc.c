--- conflicted
+++ resolved
@@ -108,7 +108,6 @@
 
 static int cp_intc_host_map(struct irq_domain *h, unsigned int virq,
 			  irq_hw_number_t hw)
-<<<<<<< HEAD
 {
 	pr_debug("cp_intc_host_map(%d, 0x%lx)\n", virq, hw);
 
@@ -123,26 +122,8 @@
 	.xlate = irq_domain_xlate_onetwocell,
 };
 
-int __init __cp_intc_init(struct device_node *node)
-{
-=======
-{
-	pr_debug("cp_intc_host_map(%d, 0x%lx)\n", virq, hw);
-
-	irq_set_chip(virq, &cp_intc_irq_chip);
-	set_irq_flags(virq, IRQF_VALID | IRQF_PROBE);
-	irq_set_handler(virq, handle_edge_irq);
-	return 0;
-}
-
-static const struct irq_domain_ops cp_intc_host_ops = {
-	.map = cp_intc_host_map,
-	.xlate = irq_domain_xlate_onetwocell,
-};
-
 int __init cp_intc_of_init(struct device_node *node, struct device_node *parent)
 {
->>>>>>> 1fc5f7d5
 	u32 num_irq		= davinci_soc_info.intc_irq_num;
 	u8 *irq_prio		= davinci_soc_info.intc_irq_prios;
 	u32 *host_map		= davinci_soc_info.intc_host_map;
@@ -237,9 +218,5 @@
 
 void __init cp_intc_init(void)
 {
-<<<<<<< HEAD
-	__cp_intc_init(NULL);
-=======
 	cp_intc_of_init(NULL, NULL);
->>>>>>> 1fc5f7d5
 }