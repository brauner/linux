// SPDX-License-Identifier: (GPL-2.0+ OR MIT)
/*
 * Copyright 2019 NXP
 */

/dts-v1/;

#include <dt-bindings/phy/phy-imx8-pcie.h>
#include "imx8mp.dtsi"

/ {
	model = "NXP i.MX8MPlus EVK board";
	compatible = "fsl,imx8mp-evk", "fsl,imx8mp";

	chosen {
		stdout-path = &uart2;
	};

	hdmi-connector {
		compatible = "hdmi-connector";
		label = "hdmi";
		type = "a";

		port {
			hdmi_connector_in: endpoint {
				remote-endpoint = <&adv7535_out>;
			};
		};
	};

	gpio-leds {
		compatible = "gpio-leds";
		pinctrl-names = "default";
		pinctrl-0 = <&pinctrl_gpio_led>;

		status {
			label = "yellow:status";
			gpios = <&gpio3 16 GPIO_ACTIVE_HIGH>;
			default-state = "on";
		};
	};

	memory@40000000 {
		device_type = "memory";
		reg = <0x0 0x40000000 0 0xc0000000>,
		      <0x1 0x00000000 0 0xc0000000>;
	};

	pcie0_refclk: pcie0-refclk {
		compatible = "fixed-clock";
		#clock-cells = <0>;
		clock-frequency = <100000000>;
	};

	reg_audio_pwr: regulator-audio-pwr {
		compatible = "regulator-fixed";
		pinctrl-names = "default";
		pinctrl-0 = <&pinctrl_audio_pwr_reg>;
		regulator-name = "audio-pwr";
		regulator-min-microvolt = <3300000>;
		regulator-max-microvolt = <3300000>;
		gpio = <&gpio4 29 GPIO_ACTIVE_HIGH>;
		enable-active-high;
	};

	reg_can1_stby: regulator-can1-stby {
		compatible = "regulator-fixed";
		regulator-name = "can1-stby";
		pinctrl-names = "default";
		pinctrl-0 = <&pinctrl_flexcan1_reg>;
		regulator-min-microvolt = <3300000>;
		regulator-max-microvolt = <3300000>;
		gpio = <&gpio5 5 GPIO_ACTIVE_HIGH>;
		enable-active-high;
	};

	reg_can2_stby: regulator-can2-stby {
		compatible = "regulator-fixed";
		regulator-name = "can2-stby";
		pinctrl-names = "default";
		pinctrl-0 = <&pinctrl_flexcan2_reg>;
		regulator-min-microvolt = <3300000>;
		regulator-max-microvolt = <3300000>;
		gpio = <&gpio4 27 GPIO_ACTIVE_HIGH>;
		enable-active-high;
	};

	reg_pcie0: regulator-pcie {
		compatible = "regulator-fixed";
		pinctrl-names = "default";
		pinctrl-0 = <&pinctrl_pcie0_reg>;
		regulator-name = "MPCIE_3V3";
		regulator-min-microvolt = <3300000>;
		regulator-max-microvolt = <3300000>;
		gpio = <&gpio2 6 GPIO_ACTIVE_HIGH>;
		enable-active-high;
	};

	reg_usdhc2_vmmc: regulator-usdhc2 {
		compatible = "regulator-fixed";
		pinctrl-names = "default";
		pinctrl-0 = <&pinctrl_reg_usdhc2_vmmc>;
		regulator-name = "VSD_3V3";
		regulator-min-microvolt = <3300000>;
		regulator-max-microvolt = <3300000>;
		gpio = <&gpio2 19 GPIO_ACTIVE_HIGH>;
		enable-active-high;
	};

	reg_vext_3v3: regulator-vext-3v3 {
		compatible = "regulator-fixed";
		regulator-name = "VEXT_3V3";
		regulator-min-microvolt = <3300000>;
		regulator-max-microvolt = <3300000>;
	};

	sound {
		compatible = "simple-audio-card";
		simple-audio-card,name = "wm8960-audio";
		simple-audio-card,format = "i2s";
		simple-audio-card,frame-master = <&cpudai>;
		simple-audio-card,bitclock-master = <&cpudai>;
		simple-audio-card,widgets =
			"Headphone", "Headphone Jack",
			"Speaker", "External Speaker",
			"Microphone", "Mic Jack";
		simple-audio-card,routing =
			"Headphone Jack", "HP_L",
			"Headphone Jack", "HP_R",
			"External Speaker", "SPK_LP",
			"External Speaker", "SPK_LN",
			"External Speaker", "SPK_RP",
			"External Speaker", "SPK_RN",
			"LINPUT1", "Mic Jack",
			"LINPUT3", "Mic Jack",
			"Mic Jack", "MICB";

		cpudai: simple-audio-card,cpu {
			sound-dai = <&sai3>;
		};

		simple-audio-card,codec {
			sound-dai = <&wm8960>;
		};

	};

<<<<<<< HEAD
=======
	sound-hdmi {
		compatible = "fsl,imx-audio-hdmi";
		model = "audio-hdmi";
		audio-cpu = <&aud2htx>;
		hdmi-out;
	};

	sound-micfil {
		compatible = "fsl,imx-audio-card";
		model = "micfil-audio";

		pri-dai-link {
			link-name = "micfil hifi";
			format = "i2s";

			cpu {
				sound-dai = <&micfil>;
			};
		};
	};

>>>>>>> 0c383648
	reserved-memory {
		#address-cells = <2>;
		#size-cells = <2>;
		ranges;

		dsp_vdev0vring0: vdev0vring0@942f0000 {
			reg = <0 0x942f0000 0 0x8000>;
			no-map;
		};

		dsp_vdev0vring1: vdev0vring1@942f8000 {
			reg = <0 0x942f8000 0 0x8000>;
			no-map;
		};

		dsp_vdev0buffer: vdev0buffer@94300000 {
			compatible = "shared-dma-pool";
			reg = <0 0x94300000 0 0x100000>;
			no-map;
		};
	};
};

&flexspi {
	pinctrl-names = "default";
	pinctrl-0 = <&pinctrl_flexspi0>;
	status = "okay";

	flash@0 {
		compatible = "jedec,spi-nor";
		reg = <0>;
		spi-max-frequency = <80000000>;
		spi-tx-bus-width = <1>;
		spi-rx-bus-width = <4>;
	};
};

&A53_0 {
	cpu-supply = <&reg_arm>;
};

&A53_1 {
	cpu-supply = <&reg_arm>;
};

&A53_2 {
	cpu-supply = <&reg_arm>;
};

&A53_3 {
	cpu-supply = <&reg_arm>;
};

&aud2htx {
	status = "okay";
};

&eqos {
	pinctrl-names = "default";
	pinctrl-0 = <&pinctrl_eqos>;
	phy-mode = "rgmii-id";
	phy-handle = <&ethphy0>;
	snps,force_thresh_dma_mode;
	snps,mtl-tx-config = <&mtl_tx_setup>;
	snps,mtl-rx-config = <&mtl_rx_setup>;
	status = "okay";

	mdio {
		compatible = "snps,dwmac-mdio";
		#address-cells = <1>;
		#size-cells = <0>;

		ethphy0: ethernet-phy@1 {
			compatible = "ethernet-phy-ieee802.3-c22";
			reg = <1>;
			eee-broken-1000t;
			reset-gpios = <&gpio4 22 GPIO_ACTIVE_LOW>;
			reset-assert-us = <10000>;
			reset-deassert-us = <80000>;
			realtek,clkout-disable;
		};
	};

	mtl_tx_setup: tx-queues-config {
		snps,tx-queues-to-use = <5>;
		snps,tx-sched-sp;

		queue0 {
			snps,dcb-algorithm;
			snps,priority = <0x1>;
		};

		queue1 {
			snps,dcb-algorithm;
			snps,priority = <0x2>;
		};

		queue2 {
			snps,dcb-algorithm;
			snps,priority = <0x4>;
		};

		queue3 {
			snps,dcb-algorithm;
			snps,priority = <0x8>;
		};

		queue4 {
			snps,dcb-algorithm;
			snps,priority = <0xf0>;
		};
	};

	mtl_rx_setup: rx-queues-config {
		snps,rx-queues-to-use = <5>;
		snps,rx-sched-sp;

		queue0 {
			snps,dcb-algorithm;
			snps,priority = <0x1>;
			snps,map-to-dma-channel = <0>;
		};

		queue1 {
			snps,dcb-algorithm;
			snps,priority = <0x2>;
			snps,map-to-dma-channel = <1>;
		};

		queue2 {
			snps,dcb-algorithm;
			snps,priority = <0x4>;
			snps,map-to-dma-channel = <2>;
		};

		queue3 {
			snps,dcb-algorithm;
			snps,priority = <0x8>;
			snps,map-to-dma-channel = <3>;
		};

		queue4 {
			snps,dcb-algorithm;
			snps,priority = <0xf0>;
			snps,map-to-dma-channel = <4>;
		};
	};
};

&fec {
	pinctrl-names = "default";
	pinctrl-0 = <&pinctrl_fec>;
	phy-mode = "rgmii-id";
	phy-handle = <&ethphy1>;
	fsl,magic-packet;
	status = "okay";

	mdio {
		#address-cells = <1>;
		#size-cells = <0>;

		ethphy1: ethernet-phy@1 {
			compatible = "ethernet-phy-ieee802.3-c22";
			reg = <1>;
			eee-broken-1000t;
			reset-gpios = <&gpio4 2 GPIO_ACTIVE_LOW>;
			reset-assert-us = <10000>;
			reset-deassert-us = <80000>;
			realtek,clkout-disable;
		};
	};
};

&flexcan1 {
	pinctrl-names = "default";
	pinctrl-0 = <&pinctrl_flexcan1>;
	xceiver-supply = <&reg_can1_stby>;
	status = "okay";
};

&flexcan2 {
	pinctrl-names = "default";
	pinctrl-0 = <&pinctrl_flexcan2>;
	xceiver-supply = <&reg_can2_stby>;
	status = "disabled";/* can2 pin conflict with pdm */
};

&i2c1 {
	clock-frequency = <400000>;
	pinctrl-names = "default";
	pinctrl-0 = <&pinctrl_i2c1>;
	status = "okay";

	pmic@25 {
		compatible = "nxp,pca9450c";
		reg = <0x25>;
		pinctrl-names = "default";
		pinctrl-0 = <&pinctrl_pmic>;
		interrupt-parent = <&gpio1>;
		interrupts = <3 IRQ_TYPE_LEVEL_LOW>;

		regulators {
			BUCK1 {
				regulator-name = "BUCK1";
				regulator-min-microvolt = <720000>;
				regulator-max-microvolt = <1000000>;
				regulator-boot-on;
				regulator-always-on;
				regulator-ramp-delay = <3125>;
			};

			reg_arm: BUCK2 {
				regulator-name = "BUCK2";
				regulator-min-microvolt = <720000>;
				regulator-max-microvolt = <1025000>;
				regulator-boot-on;
				regulator-always-on;
				regulator-ramp-delay = <3125>;
				nxp,dvs-run-voltage = <950000>;
				nxp,dvs-standby-voltage = <850000>;
			};

			BUCK4 {
				regulator-name = "BUCK4";
				regulator-min-microvolt = <3000000>;
				regulator-max-microvolt = <3600000>;
				regulator-boot-on;
				regulator-always-on;
			};

			reg_buck5: BUCK5 {
				regulator-name = "BUCK5";
				regulator-min-microvolt = <1650000>;
				regulator-max-microvolt = <1950000>;
				regulator-boot-on;
				regulator-always-on;
			};

			BUCK6 {
				regulator-name = "BUCK6";
				regulator-min-microvolt = <1045000>;
				regulator-max-microvolt = <1155000>;
				regulator-boot-on;
				regulator-always-on;
			};

			LDO1 {
				regulator-name = "LDO1";
				regulator-min-microvolt = <1650000>;
				regulator-max-microvolt = <1950000>;
				regulator-boot-on;
				regulator-always-on;
			};

			LDO3 {
				regulator-name = "LDO3";
				regulator-min-microvolt = <1710000>;
				regulator-max-microvolt = <1890000>;
				regulator-boot-on;
				regulator-always-on;
			};

			LDO5 {
				regulator-name = "LDO5";
				regulator-min-microvolt = <1800000>;
				regulator-max-microvolt = <3300000>;
				regulator-boot-on;
				regulator-always-on;
			};
		};
	};
};

&i2c2 {
	clock-frequency = <400000>;
	pinctrl-names = "default";
	pinctrl-0 = <&pinctrl_i2c2>;
	status = "okay";

	hdmi@3d {
		compatible = "adi,adv7535";
		reg = <0x3d>;
		interrupt-parent = <&gpio1>;
		interrupts = <9 IRQ_TYPE_EDGE_FALLING>;
		adi,dsi-lanes = <4>;
		avdd-supply = <&reg_buck5>;
		dvdd-supply = <&reg_buck5>;
		pvdd-supply = <&reg_buck5>;
		a2vdd-supply = <&reg_buck5>;
		v3p3-supply = <&reg_vext_3v3>;
		v1p2-supply = <&reg_buck5>;

		ports {
			#address-cells = <1>;
			#size-cells = <0>;

			port@0 {
				reg = <0>;

				adv7535_in: endpoint {
					remote-endpoint = <&dsi_out>;
				};
			};

			port@1 {
				reg = <1>;

				adv7535_out: endpoint {
					remote-endpoint = <&hdmi_connector_in>;
				};
			};

		};
	};
};

&i2c3 {
	clock-frequency = <400000>;
	pinctrl-names = "default";
	pinctrl-0 = <&pinctrl_i2c3>;
	status = "okay";

	wm8960: codec@1a {
		compatible = "wlf,wm8960";
		reg = <0x1a>;
		#sound-dai-cells = <0>;
		clocks = <&audio_blk_ctrl IMX8MP_CLK_AUDIOMIX_SAI3_MCLK1>;
		clock-names = "mclk";
		wlf,shared-lrclk;
		wlf,hp-cfg = <3 2 3>;
		wlf,gpio-cfg = <1 3>;
		SPKVDD1-supply = <&reg_audio_pwr>;
	};

	pca6416: gpio@20 {
		compatible = "ti,tca6416";
		reg = <0x20>;
		gpio-controller;
		#gpio-cells = <2>;
		interrupt-controller;
		#interrupt-cells = <2>;
		pinctrl-names = "default";
		pinctrl-0 = <&pinctrl_pca6416_int>;
		interrupt-parent = <&gpio1>;
		interrupts = <12 IRQ_TYPE_LEVEL_LOW>;
		gpio-line-names = "EXT_PWREN1",
			"EXT_PWREN2",
			"CAN1/I2C5_SEL",
			"PDM/CAN2_SEL",
			"FAN_EN",
			"PWR_MEAS_IO1",
			"PWR_MEAS_IO2",
			"EXP_P0_7",
			"EXP_P1_0",
			"EXP_P1_1",
			"EXP_P1_2",
			"EXP_P1_3",
			"EXP_P1_4",
			"EXP_P1_5",
			"EXP_P1_6",
			"EXP_P1_7";
	};
};

/* I2C on expansion connector J22. */
&i2c5 {
	clock-frequency = <100000>; /* Lower clock speed for external bus. */
	pinctrl-names = "default";
	pinctrl-0 = <&pinctrl_i2c5>;
	status = "disabled"; /* can1 pins conflict with i2c5 */

	/* GPIO 2 of PCA6416 is used to switch between CAN1 and I2C5 functions:
	 *     LOW:  CAN1 (default, pull-down)
	 *     HIGH: I2C5
	 * You need to set it to high to enable I2C5 (for example, add gpio-hog
	 * in pca6416 node).
	 */
};

&lcdif1 {
	status = "okay";
};

<<<<<<< HEAD
=======
&micfil {
	#sound-dai-cells = <0>;
	pinctrl-names = "default";
	pinctrl-0 = <&pinctrl_pdm>;
	assigned-clocks = <&clk IMX8MP_CLK_PDM>;
	assigned-clock-parents = <&clk IMX8MP_AUDIO_PLL1_OUT>;
	assigned-clock-rates = <196608000>;
	status = "okay";
};

>>>>>>> 0c383648
&mipi_dsi {
	samsung,esc-clock-frequency = <10000000>;
	status = "okay";

	ports {
		port@1 {
			reg = <1>;

			dsi_out: endpoint {
				remote-endpoint = <&adv7535_in>;
				data-lanes = <1 2 3 4>;
			};
		};
	};
};

&pcie_phy {
	fsl,refclk-pad-mode = <IMX8_PCIE_REFCLK_PAD_INPUT>;
	clocks = <&pcie0_refclk>;
	clock-names = "ref";
	status = "okay";
};

&pcie {
	pinctrl-names = "default";
	pinctrl-0 = <&pinctrl_pcie0>;
	reset-gpio = <&gpio2 7 GPIO_ACTIVE_LOW>;
	vpcie-supply = <&reg_pcie0>;
	status = "okay";
};

&pwm1 {
	pinctrl-names = "default";
	pinctrl-0 = <&pinctrl_pwm1>;
	status = "okay";
};

&pwm2 {
	pinctrl-names = "default";
	pinctrl-0 = <&pinctrl_pwm2>;
	status = "okay";
};

&pwm4 {
	pinctrl-names = "default";
	pinctrl-0 = <&pinctrl_pwm4>;
	status = "okay";
};

&sai3 {
	pinctrl-names = "default";
	pinctrl-0 = <&pinctrl_sai3>;
	assigned-clocks = <&clk IMX8MP_CLK_SAI3>;
	assigned-clock-parents = <&clk IMX8MP_AUDIO_PLL1_OUT>;
	assigned-clock-rates = <12288000>;
	fsl,sai-mclk-direction-output;
	status = "okay";
};

&snvs_pwrkey {
	status = "okay";
};

&uart1 { /* BT */
	pinctrl-names = "default";
	pinctrl-0 = <&pinctrl_uart1>;
	assigned-clocks = <&clk IMX8MP_CLK_UART1>;
	assigned-clock-parents = <&clk IMX8MP_SYS_PLL1_80M>;
	uart-has-rtscts;
	status = "okay";
};

&uart2 {
	/* console */
	pinctrl-names = "default";
	pinctrl-0 = <&pinctrl_uart2>;
	status = "okay";
};

&usb3_phy1 {
	status = "okay";
};

&usb3_1 {
	status = "okay";
};

&usb_dwc3_1 {
	pinctrl-names = "default";
	pinctrl-0 = <&pinctrl_usb1_vbus>;
	dr_mode = "host";
	status = "okay";
};

&uart3 {
	pinctrl-names = "default";
	pinctrl-0 = <&pinctrl_uart3>;
	assigned-clocks = <&clk IMX8MP_CLK_UART3>;
	assigned-clock-parents = <&clk IMX8MP_SYS_PLL1_80M>;
	uart-has-rtscts;
	status = "okay";
};

&usdhc2 {
	assigned-clocks = <&clk IMX8MP_CLK_USDHC2>;
	assigned-clock-rates = <400000000>;
	pinctrl-names = "default", "state_100mhz", "state_200mhz";
	pinctrl-0 = <&pinctrl_usdhc2>, <&pinctrl_usdhc2_gpio>;
	pinctrl-1 = <&pinctrl_usdhc2_100mhz>, <&pinctrl_usdhc2_gpio>;
	pinctrl-2 = <&pinctrl_usdhc2_200mhz>, <&pinctrl_usdhc2_gpio>;
	cd-gpios = <&gpio2 12 GPIO_ACTIVE_LOW>;
	vmmc-supply = <&reg_usdhc2_vmmc>;
	bus-width = <4>;
	status = "okay";
};

&usdhc3 {
	assigned-clocks = <&clk IMX8MP_CLK_USDHC3>;
	assigned-clock-rates = <400000000>;
	pinctrl-names = "default", "state_100mhz", "state_200mhz";
	pinctrl-0 = <&pinctrl_usdhc3>;
	pinctrl-1 = <&pinctrl_usdhc3_100mhz>;
	pinctrl-2 = <&pinctrl_usdhc3_200mhz>;
	bus-width = <8>;
	non-removable;
	status = "okay";
};

&wdog1 {
	pinctrl-names = "default";
	pinctrl-0 = <&pinctrl_wdog>;
	fsl,ext-reset-output;
	status = "okay";
};

&iomuxc {
	pinctrl_audio_pwr_reg: audiopwrreggrp {
		fsl,pins = <
			MX8MP_IOMUXC_SAI3_RXC__GPIO4_IO29		0xd6
		>;
	};

	pinctrl_eqos: eqosgrp {
		fsl,pins = <
			MX8MP_IOMUXC_ENET_MDC__ENET_QOS_MDC				0x2
			MX8MP_IOMUXC_ENET_MDIO__ENET_QOS_MDIO				0x2
			MX8MP_IOMUXC_ENET_RD0__ENET_QOS_RGMII_RD0			0x90
			MX8MP_IOMUXC_ENET_RD1__ENET_QOS_RGMII_RD1			0x90
			MX8MP_IOMUXC_ENET_RD2__ENET_QOS_RGMII_RD2			0x90
			MX8MP_IOMUXC_ENET_RD3__ENET_QOS_RGMII_RD3			0x90
			MX8MP_IOMUXC_ENET_RXC__CCM_ENET_QOS_CLOCK_GENERATE_RX_CLK	0x90
			MX8MP_IOMUXC_ENET_RX_CTL__ENET_QOS_RGMII_RX_CTL			0x90
			MX8MP_IOMUXC_ENET_TD0__ENET_QOS_RGMII_TD0			0x16
			MX8MP_IOMUXC_ENET_TD1__ENET_QOS_RGMII_TD1			0x16
			MX8MP_IOMUXC_ENET_TD2__ENET_QOS_RGMII_TD2			0x16
			MX8MP_IOMUXC_ENET_TD3__ENET_QOS_RGMII_TD3			0x16
			MX8MP_IOMUXC_ENET_TX_CTL__ENET_QOS_RGMII_TX_CTL			0x16
			MX8MP_IOMUXC_ENET_TXC__CCM_ENET_QOS_CLOCK_GENERATE_TX_CLK	0x16
			MX8MP_IOMUXC_SAI2_RXC__GPIO4_IO22				0x10
		>;
	};

	pinctrl_fec: fecgrp {
		fsl,pins = <
			MX8MP_IOMUXC_SAI1_RXD2__ENET1_MDC		0x2
			MX8MP_IOMUXC_SAI1_RXD3__ENET1_MDIO		0x2
			MX8MP_IOMUXC_SAI1_RXD4__ENET1_RGMII_RD0		0x90
			MX8MP_IOMUXC_SAI1_RXD5__ENET1_RGMII_RD1		0x90
			MX8MP_IOMUXC_SAI1_RXD6__ENET1_RGMII_RD2		0x90
			MX8MP_IOMUXC_SAI1_RXD7__ENET1_RGMII_RD3		0x90
			MX8MP_IOMUXC_SAI1_TXC__ENET1_RGMII_RXC		0x90
			MX8MP_IOMUXC_SAI1_TXFS__ENET1_RGMII_RX_CTL	0x90
			MX8MP_IOMUXC_SAI1_TXD0__ENET1_RGMII_TD0		0x16
			MX8MP_IOMUXC_SAI1_TXD1__ENET1_RGMII_TD1		0x16
			MX8MP_IOMUXC_SAI1_TXD2__ENET1_RGMII_TD2		0x16
			MX8MP_IOMUXC_SAI1_TXD3__ENET1_RGMII_TD3		0x16
			MX8MP_IOMUXC_SAI1_TXD4__ENET1_RGMII_TX_CTL	0x16
			MX8MP_IOMUXC_SAI1_TXD5__ENET1_RGMII_TXC		0x16
			MX8MP_IOMUXC_SAI1_RXD0__GPIO4_IO02		0x10
		>;
	};

	pinctrl_flexcan1: flexcan1grp {
		fsl,pins = <
			MX8MP_IOMUXC_SPDIF_RX__CAN1_RX          0x154
			MX8MP_IOMUXC_SPDIF_TX__CAN1_TX          0x154
		>;
	};

	pinctrl_flexcan2: flexcan2grp {
		fsl,pins = <
			MX8MP_IOMUXC_SAI5_MCLK__CAN2_RX         0x154
			MX8MP_IOMUXC_SAI5_RXD3__CAN2_TX         0x154
		>;
	};

	pinctrl_flexcan1_reg: flexcan1reggrp {
		fsl,pins = <
			MX8MP_IOMUXC_SPDIF_EXT_CLK__GPIO5_IO05  0x154   /* CAN1_STBY */
		>;
	};

	pinctrl_flexcan2_reg: flexcan2reggrp {
		fsl,pins = <
			MX8MP_IOMUXC_SAI2_MCLK__GPIO4_IO27      0x154   /* CAN2_STBY */
		>;
	};

	pinctrl_flexspi0: flexspi0grp {
		fsl,pins = <
			MX8MP_IOMUXC_NAND_ALE__FLEXSPI_A_SCLK           0x1c2
			MX8MP_IOMUXC_NAND_CE0_B__FLEXSPI_A_SS0_B        0x82
			MX8MP_IOMUXC_NAND_DATA00__FLEXSPI_A_DATA00      0x82
			MX8MP_IOMUXC_NAND_DATA01__FLEXSPI_A_DATA01      0x82
			MX8MP_IOMUXC_NAND_DATA02__FLEXSPI_A_DATA02      0x82
			MX8MP_IOMUXC_NAND_DATA03__FLEXSPI_A_DATA03      0x82
		>;
	};

	pinctrl_gpio_led: gpioledgrp {
		fsl,pins = <
			MX8MP_IOMUXC_NAND_READY_B__GPIO3_IO16	0x140
		>;
	};

	pinctrl_i2c1: i2c1grp {
		fsl,pins = <
			MX8MP_IOMUXC_I2C1_SCL__I2C1_SCL		0x400001c2
			MX8MP_IOMUXC_I2C1_SDA__I2C1_SDA		0x400001c2
		>;
	};

	pinctrl_i2c2: i2c2grp {
		fsl,pins = <
			MX8MP_IOMUXC_I2C2_SCL__I2C2_SCL		0x400001c2
			MX8MP_IOMUXC_I2C2_SDA__I2C2_SDA		0x400001c2
		>;
	};

	pinctrl_i2c3: i2c3grp {
		fsl,pins = <
			MX8MP_IOMUXC_I2C3_SCL__I2C3_SCL		0x400001c2
			MX8MP_IOMUXC_I2C3_SDA__I2C3_SDA		0x400001c2
		>;
	};

	pinctrl_i2c5: i2c5grp {
		fsl,pins = <
			MX8MP_IOMUXC_SPDIF_RX__I2C5_SDA         0x400001c2
			MX8MP_IOMUXC_SPDIF_TX__I2C5_SCL         0x400001c2
		>;
	};

	pinctrl_pcie0: pcie0grp {
		fsl,pins = <
			MX8MP_IOMUXC_I2C4_SCL__PCIE_CLKREQ_B	0x60 /* open drain, pull up */
			MX8MP_IOMUXC_SD1_DATA5__GPIO2_IO07	0x40
		>;
	};

	pinctrl_pcie0_reg: pcie0reggrp {
		fsl,pins = <
			MX8MP_IOMUXC_SD1_DATA4__GPIO2_IO06	0x40
		>;
	};

	pinctrl_pdm: pdmgrp {
		fsl,pins = <
			MX8MP_IOMUXC_SAI5_RXC__AUDIOMIX_PDM_CLK		0xd6
			MX8MP_IOMUXC_SAI5_RXD0__AUDIOMIX_PDM_BIT_STREAM00	0xd6
			MX8MP_IOMUXC_SAI5_RXD1__AUDIOMIX_PDM_BIT_STREAM01	0xd6
			MX8MP_IOMUXC_SAI5_RXD2__AUDIOMIX_PDM_BIT_STREAM02	0xd6
			MX8MP_IOMUXC_SAI5_RXD3__AUDIOMIX_PDM_BIT_STREAM03	0xd6
		>;
	};

	pinctrl_pmic: pmicgrp {
		fsl,pins = <
			MX8MP_IOMUXC_GPIO1_IO03__GPIO1_IO03	0x000001c0
		>;
	};

	pinctrl_pca6416_int: pca6416_int_grp {
		fsl,pins = <
			MX8MP_IOMUXC_GPIO1_IO12__GPIO1_IO12	0x146 /* Input pull-up. */
		>;
	};

	pinctrl_pwm1: pwm1grp {
		fsl,pins = <
			MX8MP_IOMUXC_GPIO1_IO01__PWM1_OUT	0x116
		>;
	};

	pinctrl_pwm2: pwm2grp {
		fsl,pins = <
			MX8MP_IOMUXC_GPIO1_IO11__PWM2_OUT	0x116
		>;
	};

	pinctrl_pwm4: pwm4grp {
		fsl,pins = <
			MX8MP_IOMUXC_SAI5_RXFS__PWM4_OUT	0x116
		>;
	};

	pinctrl_reg_usdhc2_vmmc: regusdhc2vmmcgrp {
		fsl,pins = <
			MX8MP_IOMUXC_SD2_RESET_B__GPIO2_IO19	0x40
		>;
	};

	pinctrl_uart1: uart1grp {
		fsl,pins = <
			MX8MP_IOMUXC_UART1_RXD__UART1_DCE_RX	0x140
			MX8MP_IOMUXC_UART1_TXD__UART1_DCE_TX	0x140
			MX8MP_IOMUXC_UART3_RXD__UART1_DCE_CTS	0x140
			MX8MP_IOMUXC_UART3_TXD__UART1_DCE_RTS	0x140
		>;
	};

	pinctrl_sai3: sai3grp {
		fsl,pins = <
			MX8MP_IOMUXC_SAI3_TXFS__AUDIOMIX_SAI3_TX_SYNC	0xd6
			MX8MP_IOMUXC_SAI3_TXC__AUDIOMIX_SAI3_TX_BCLK	0xd6
			MX8MP_IOMUXC_SAI3_RXD__AUDIOMIX_SAI3_RX_DATA00	0xd6
			MX8MP_IOMUXC_SAI3_TXD__AUDIOMIX_SAI3_TX_DATA00	0xd6
			MX8MP_IOMUXC_SAI3_MCLK__AUDIOMIX_SAI3_MCLK	0xd6
		>;
	};

	pinctrl_uart2: uart2grp {
		fsl,pins = <
			MX8MP_IOMUXC_UART2_RXD__UART2_DCE_RX	0x140
			MX8MP_IOMUXC_UART2_TXD__UART2_DCE_TX	0x140
		>;
	};

	pinctrl_usb1_vbus: usb1grp {
		fsl,pins = <
			MX8MP_IOMUXC_GPIO1_IO14__USB2_OTG_PWR	0x10
		>;
	};

	pinctrl_uart3: uart3grp {
		fsl,pins = <
			MX8MP_IOMUXC_ECSPI1_SCLK__UART3_DCE_RX		0x140
			MX8MP_IOMUXC_ECSPI1_MOSI__UART3_DCE_TX		0x140
			MX8MP_IOMUXC_ECSPI1_SS0__UART3_DCE_RTS		0x140
			MX8MP_IOMUXC_ECSPI1_MISO__UART3_DCE_CTS		0x140
		>;
	};

	pinctrl_usdhc2: usdhc2grp {
		fsl,pins = <
			MX8MP_IOMUXC_SD2_CLK__USDHC2_CLK	0x190
			MX8MP_IOMUXC_SD2_CMD__USDHC2_CMD	0x1d0
			MX8MP_IOMUXC_SD2_DATA0__USDHC2_DATA0	0x1d0
			MX8MP_IOMUXC_SD2_DATA1__USDHC2_DATA1	0x1d0
			MX8MP_IOMUXC_SD2_DATA2__USDHC2_DATA2	0x1d0
			MX8MP_IOMUXC_SD2_DATA3__USDHC2_DATA3	0x1d0
			MX8MP_IOMUXC_GPIO1_IO04__USDHC2_VSELECT	0xc0
		>;
	};

	pinctrl_usdhc2_100mhz: usdhc2-100mhzgrp {
		fsl,pins = <
			MX8MP_IOMUXC_SD2_CLK__USDHC2_CLK	0x194
			MX8MP_IOMUXC_SD2_CMD__USDHC2_CMD	0x1d4
			MX8MP_IOMUXC_SD2_DATA0__USDHC2_DATA0	0x1d4
			MX8MP_IOMUXC_SD2_DATA1__USDHC2_DATA1	0x1d4
			MX8MP_IOMUXC_SD2_DATA2__USDHC2_DATA2	0x1d4
			MX8MP_IOMUXC_SD2_DATA3__USDHC2_DATA3	0x1d4
			MX8MP_IOMUXC_GPIO1_IO04__USDHC2_VSELECT 0xc0
		>;
	};

	pinctrl_usdhc2_200mhz: usdhc2-200mhzgrp {
		fsl,pins = <
			MX8MP_IOMUXC_SD2_CLK__USDHC2_CLK	0x196
			MX8MP_IOMUXC_SD2_CMD__USDHC2_CMD	0x1d6
			MX8MP_IOMUXC_SD2_DATA0__USDHC2_DATA0	0x1d6
			MX8MP_IOMUXC_SD2_DATA1__USDHC2_DATA1	0x1d6
			MX8MP_IOMUXC_SD2_DATA2__USDHC2_DATA2	0x1d6
			MX8MP_IOMUXC_SD2_DATA3__USDHC2_DATA3	0x1d6
			MX8MP_IOMUXC_GPIO1_IO04__USDHC2_VSELECT 0xc0
		>;
	};

	pinctrl_usdhc2_gpio: usdhc2gpiogrp {
		fsl,pins = <
			MX8MP_IOMUXC_SD2_CD_B__GPIO2_IO12	0x1c4
		>;
	};

	pinctrl_usdhc3: usdhc3grp {
		fsl,pins = <
			MX8MP_IOMUXC_NAND_WE_B__USDHC3_CLK	0x190
			MX8MP_IOMUXC_NAND_WP_B__USDHC3_CMD	0x1d0
			MX8MP_IOMUXC_NAND_DATA04__USDHC3_DATA0	0x1d0
			MX8MP_IOMUXC_NAND_DATA05__USDHC3_DATA1	0x1d0
			MX8MP_IOMUXC_NAND_DATA06__USDHC3_DATA2	0x1d0
			MX8MP_IOMUXC_NAND_DATA07__USDHC3_DATA3	0x1d0
			MX8MP_IOMUXC_NAND_RE_B__USDHC3_DATA4	0x1d0
			MX8MP_IOMUXC_NAND_CE2_B__USDHC3_DATA5	0x1d0
			MX8MP_IOMUXC_NAND_CE3_B__USDHC3_DATA6	0x1d0
			MX8MP_IOMUXC_NAND_CLE__USDHC3_DATA7	0x1d0
			MX8MP_IOMUXC_NAND_CE1_B__USDHC3_STROBE	0x190
		>;
	};

	pinctrl_usdhc3_100mhz: usdhc3-100mhzgrp {
		fsl,pins = <
			MX8MP_IOMUXC_NAND_WE_B__USDHC3_CLK	0x194
			MX8MP_IOMUXC_NAND_WP_B__USDHC3_CMD	0x1d4
			MX8MP_IOMUXC_NAND_DATA04__USDHC3_DATA0	0x1d4
			MX8MP_IOMUXC_NAND_DATA05__USDHC3_DATA1	0x1d4
			MX8MP_IOMUXC_NAND_DATA06__USDHC3_DATA2	0x1d4
			MX8MP_IOMUXC_NAND_DATA07__USDHC3_DATA3	0x1d4
			MX8MP_IOMUXC_NAND_RE_B__USDHC3_DATA4	0x1d4
			MX8MP_IOMUXC_NAND_CE2_B__USDHC3_DATA5	0x1d4
			MX8MP_IOMUXC_NAND_CE3_B__USDHC3_DATA6	0x1d4
			MX8MP_IOMUXC_NAND_CLE__USDHC3_DATA7	0x1d4
			MX8MP_IOMUXC_NAND_CE1_B__USDHC3_STROBE	0x194
		>;
	};

	pinctrl_usdhc3_200mhz: usdhc3-200mhzgrp {
		fsl,pins = <
			MX8MP_IOMUXC_NAND_WE_B__USDHC3_CLK	0x196
			MX8MP_IOMUXC_NAND_WP_B__USDHC3_CMD	0x1d6
			MX8MP_IOMUXC_NAND_DATA04__USDHC3_DATA0	0x1d6
			MX8MP_IOMUXC_NAND_DATA05__USDHC3_DATA1	0x1d6
			MX8MP_IOMUXC_NAND_DATA06__USDHC3_DATA2	0x1d6
			MX8MP_IOMUXC_NAND_DATA07__USDHC3_DATA3	0x1d6
			MX8MP_IOMUXC_NAND_RE_B__USDHC3_DATA4	0x1d6
			MX8MP_IOMUXC_NAND_CE2_B__USDHC3_DATA5	0x1d6
			MX8MP_IOMUXC_NAND_CE3_B__USDHC3_DATA6	0x1d6
			MX8MP_IOMUXC_NAND_CLE__USDHC3_DATA7	0x1d6
			MX8MP_IOMUXC_NAND_CE1_B__USDHC3_STROBE	0x196
		>;
	};

	pinctrl_wdog: wdoggrp {
		fsl,pins = <
			MX8MP_IOMUXC_GPIO1_IO02__WDOG1_WDOG_B	0x166
		>;
	};
};<|MERGE_RESOLUTION|>--- conflicted
+++ resolved
@@ -145,8 +145,6 @@
 
 	};
 
-<<<<<<< HEAD
-=======
 	sound-hdmi {
 		compatible = "fsl,imx-audio-hdmi";
 		model = "audio-hdmi";
@@ -168,7 +166,6 @@
 		};
 	};
 
->>>>>>> 0c383648
 	reserved-memory {
 		#address-cells = <2>;
 		#size-cells = <2>;
@@ -552,8 +549,6 @@
 	status = "okay";
 };
 
-<<<<<<< HEAD
-=======
 &micfil {
 	#sound-dai-cells = <0>;
 	pinctrl-names = "default";
@@ -564,7 +559,6 @@
 	status = "okay";
 };
 
->>>>>>> 0c383648
 &mipi_dsi {
 	samsung,esc-clock-frequency = <10000000>;
 	status = "okay";
