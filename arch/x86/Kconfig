# SPDX-License-Identifier: GPL-2.0
# Select 32 or 64 bit
config 64BIT
	bool "64-bit kernel" if "$(ARCH)" = "x86"
	default "$(ARCH)" != "i386"
	---help---
	  Say yes to build a 64-bit kernel - formerly known as x86_64
	  Say no to build a 32-bit kernel - formerly known as i386

config X86_32
	def_bool y
	depends on !64BIT
	# Options that are inherently 32-bit kernel only:
	select ARCH_WANT_IPC_PARSE_VERSION
	select CLKSRC_I8253
	select CLONE_BACKWARDS
<<<<<<< HEAD
=======
	select HAVE_DEBUG_STACKOVERFLOW
>>>>>>> 69dbdfff
	select MODULES_USE_ELF_REL
	select OLD_SIGACTION

config X86_64
	def_bool y
	depends on 64BIT
	# Options that are inherently 64-bit kernel only:
	select ARCH_HAS_GIGANTIC_PAGE if (MEMORY_ISOLATION && COMPACTION) || CMA
	select ARCH_SUPPORTS_INT128
	select ARCH_USE_CMPXCHG_LOCKREF
	select HAVE_ARCH_SOFT_DIRTY
	select MODULES_USE_ELF_RELA
	select NEED_DMA_MAP_STATE
	select SWIOTLB
	select ARCH_HAS_SYSCALL_WRAPPER

#
# Arch settings
#
# ( Note that options that are marked 'if X86_64' could in principle be
#   ported to 32-bit as well. )
#
config X86
	def_bool y
	#
	# Note: keep this list sorted alphabetically
	#
	select ACPI_LEGACY_TABLES_LOOKUP	if ACPI
	select ACPI_SYSTEM_POWER_STATES_SUPPORT	if ACPI
	select ANON_INODES
	select ARCH_32BIT_OFF_T			if X86_32
	select ARCH_CLOCKSOURCE_DATA
	select ARCH_CLOCKSOURCE_INIT
	select ARCH_DISCARD_MEMBLOCK
	select ARCH_HAS_ACPI_TABLE_UPGRADE	if ACPI
	select ARCH_HAS_DEBUG_VIRTUAL
	select ARCH_HAS_DEVMEM_IS_ALLOWED
	select ARCH_HAS_ELF_RANDOMIZE
	select ARCH_HAS_FAST_MULTIPLIER
	select ARCH_HAS_FILTER_PGPROT
	select ARCH_HAS_FORTIFY_SOURCE
	select ARCH_HAS_GCOV_PROFILE_ALL
	select ARCH_HAS_KCOV			if X86_64
	select ARCH_HAS_MEMBARRIER_SYNC_CORE
	select ARCH_HAS_PMEM_API		if X86_64
	select ARCH_HAS_PTE_SPECIAL
	select ARCH_HAS_REFCOUNT
	select ARCH_HAS_UACCESS_FLUSHCACHE	if X86_64
	select ARCH_HAS_UACCESS_MCSAFE		if X86_64 && X86_MCE
	select ARCH_HAS_SET_MEMORY
	select ARCH_HAS_SET_DIRECT_MAP
	select ARCH_HAS_STRICT_KERNEL_RWX
	select ARCH_HAS_STRICT_MODULE_RWX
	select ARCH_HAS_SYNC_CORE_BEFORE_USERMODE
	select ARCH_HAS_UBSAN_SANITIZE_ALL
	select ARCH_HAS_ZONE_DEVICE		if X86_64
	select ARCH_HAVE_NMI_SAFE_CMPXCHG
	select ARCH_MIGHT_HAVE_ACPI_PDC		if ACPI
	select ARCH_MIGHT_HAVE_PC_PARPORT
	select ARCH_MIGHT_HAVE_PC_SERIO
	select ARCH_STACKWALK
	select ARCH_SUPPORTS_ACPI
	select ARCH_SUPPORTS_ATOMIC_RMW
	select ARCH_SUPPORTS_NUMA_BALANCING	if X86_64
	select ARCH_USE_BUILTIN_BSWAP
	select ARCH_USE_QUEUED_RWLOCKS
	select ARCH_USE_QUEUED_SPINLOCKS
	select ARCH_WANT_BATCHED_UNMAP_TLB_FLUSH
	select ARCH_WANTS_DYNAMIC_TASK_STRUCT
	select ARCH_WANTS_THP_SWAP		if X86_64
	select BUILDTIME_EXTABLE_SORT
	select CLKEVT_I8253
	select CLOCKSOURCE_VALIDATE_LAST_CYCLE
	select CLOCKSOURCE_WATCHDOG
	select DCACHE_WORD_ACCESS
	select EDAC_ATOMIC_SCRUB
	select EDAC_SUPPORT
	select GENERIC_CLOCKEVENTS
	select GENERIC_CLOCKEVENTS_BROADCAST	if X86_64 || (X86_32 && X86_LOCAL_APIC)
	select GENERIC_CLOCKEVENTS_MIN_ADJUST
	select GENERIC_CMOS_UPDATE
	select GENERIC_CPU_AUTOPROBE
	select GENERIC_CPU_VULNERABILITIES
	select GENERIC_EARLY_IOREMAP
	select GENERIC_FIND_FIRST_BIT
	select GENERIC_IOMAP
	select GENERIC_IRQ_EFFECTIVE_AFF_MASK	if SMP
	select GENERIC_IRQ_MATRIX_ALLOCATOR	if X86_LOCAL_APIC
	select GENERIC_IRQ_MIGRATION		if SMP
	select GENERIC_IRQ_PROBE
	select GENERIC_IRQ_RESERVATION_MODE
	select GENERIC_IRQ_SHOW
	select GENERIC_PENDING_IRQ		if SMP
	select GENERIC_SMP_IDLE_THREAD
	select GENERIC_STRNCPY_FROM_USER
	select GENERIC_STRNLEN_USER
	select GENERIC_TIME_VSYSCALL
	select HARDLOCKUP_CHECK_TIMESTAMP	if X86_64
	select HAVE_ACPI_APEI			if ACPI
	select HAVE_ACPI_APEI_NMI		if ACPI
	select HAVE_ALIGNED_STRUCT_PAGE		if SLUB
	select HAVE_ARCH_AUDITSYSCALL
	select HAVE_ARCH_HUGE_VMAP		if X86_64 || X86_PAE
	select HAVE_ARCH_JUMP_LABEL
	select HAVE_ARCH_JUMP_LABEL_RELATIVE
	select HAVE_ARCH_KASAN			if X86_64
	select HAVE_ARCH_KGDB
	select HAVE_ARCH_MMAP_RND_BITS		if MMU
	select HAVE_ARCH_MMAP_RND_COMPAT_BITS	if MMU && COMPAT
	select HAVE_ARCH_COMPAT_MMAP_BASES	if MMU && COMPAT
	select HAVE_ARCH_PREL32_RELOCATIONS
	select HAVE_ARCH_SECCOMP_FILTER
	select HAVE_ARCH_THREAD_STRUCT_WHITELIST
	select HAVE_ARCH_STACKLEAK
	select HAVE_ARCH_TRACEHOOK
	select HAVE_ARCH_TRANSPARENT_HUGEPAGE
	select HAVE_ARCH_TRANSPARENT_HUGEPAGE_PUD if X86_64
	select HAVE_ARCH_VMAP_STACK		if X86_64
	select HAVE_ARCH_WITHIN_STACK_FRAMES
	select HAVE_CMPXCHG_DOUBLE
	select HAVE_CMPXCHG_LOCAL
	select HAVE_CONTEXT_TRACKING		if X86_64
	select HAVE_COPY_THREAD_TLS
	select HAVE_C_RECORDMCOUNT
	select HAVE_DEBUG_KMEMLEAK
	select HAVE_DMA_CONTIGUOUS
	select HAVE_DYNAMIC_FTRACE
	select HAVE_DYNAMIC_FTRACE_WITH_REGS
	select HAVE_EBPF_JIT
	select HAVE_EFFICIENT_UNALIGNED_ACCESS
	select HAVE_EISA
	select HAVE_EXIT_THREAD
	select HAVE_FENTRY			if X86_64 || DYNAMIC_FTRACE
	select HAVE_FTRACE_MCOUNT_RECORD
	select HAVE_FUNCTION_GRAPH_TRACER
	select HAVE_FUNCTION_TRACER
	select HAVE_GCC_PLUGINS
	select HAVE_HW_BREAKPOINT
	select HAVE_IDE
	select HAVE_IOREMAP_PROT
	select HAVE_IRQ_EXIT_ON_IRQ_STACK	if X86_64
	select HAVE_IRQ_TIME_ACCOUNTING
	select HAVE_KERNEL_BZIP2
	select HAVE_KERNEL_GZIP
	select HAVE_KERNEL_LZ4
	select HAVE_KERNEL_LZMA
	select HAVE_KERNEL_LZO
	select HAVE_KERNEL_XZ
	select HAVE_KPROBES
	select HAVE_KPROBES_ON_FTRACE
	select HAVE_FUNCTION_ERROR_INJECTION
	select HAVE_KRETPROBES
	select HAVE_KVM
	select HAVE_LIVEPATCH			if X86_64
	select HAVE_MEMBLOCK_NODE_MAP
	select HAVE_MIXED_BREAKPOINTS_REGS
	select HAVE_MOD_ARCH_SPECIFIC
	select HAVE_MOVE_PMD
	select HAVE_NMI
	select HAVE_OPROFILE
	select HAVE_OPTPROBES
	select HAVE_PCSPKR_PLATFORM
	select HAVE_PERF_EVENTS
	select HAVE_PERF_EVENTS_NMI
	select HAVE_HARDLOCKUP_DETECTOR_PERF	if PERF_EVENTS && HAVE_PERF_EVENTS_NMI
	select HAVE_PCI
	select HAVE_PERF_REGS
	select HAVE_PERF_USER_STACK_DUMP
	select HAVE_RCU_TABLE_FREE		if PARAVIRT
	select HAVE_REGS_AND_STACK_ACCESS_API
	select HAVE_RELIABLE_STACKTRACE		if X86_64 && (UNWINDER_FRAME_POINTER || UNWINDER_ORC) && STACK_VALIDATION
	select HAVE_FUNCTION_ARG_ACCESS_API
	select HAVE_STACKPROTECTOR		if CC_HAS_SANE_STACKPROTECTOR
	select HAVE_STACK_VALIDATION		if X86_64
	select HAVE_RSEQ
	select HAVE_SYSCALL_TRACEPOINTS
	select HAVE_UNSTABLE_SCHED_CLOCK
	select HAVE_USER_RETURN_NOTIFIER
	select HOTPLUG_SMT			if SMP
	select IRQ_FORCED_THREADING
	select NEED_SG_DMA_LENGTH
	select PCI_DOMAINS			if PCI
	select PCI_LOCKLESS_CONFIG		if PCI
	select PERF_EVENTS
	select RTC_LIB
	select RTC_MC146818_LIB
	select SPARSE_IRQ
	select SRCU
	select SYSCTL_EXCEPTION_TRACE
	select THREAD_INFO_IN_TASK
	select USER_STACKTRACE_SUPPORT
	select VIRT_TO_BUS
	select X86_FEATURE_NAMES		if PROC_FS

config INSTRUCTION_DECODER
	def_bool y
	depends on KPROBES || PERF_EVENTS || UPROBES

config OUTPUT_FORMAT
	string
	default "elf32-i386" if X86_32
	default "elf64-x86-64" if X86_64

config ARCH_DEFCONFIG
	string
	default "arch/x86/configs/i386_defconfig" if X86_32
	default "arch/x86/configs/x86_64_defconfig" if X86_64

config LOCKDEP_SUPPORT
	def_bool y

config STACKTRACE_SUPPORT
	def_bool y

config MMU
	def_bool y

config ARCH_MMAP_RND_BITS_MIN
	default 28 if 64BIT
	default 8

config ARCH_MMAP_RND_BITS_MAX
	default 32 if 64BIT
	default 16

config ARCH_MMAP_RND_COMPAT_BITS_MIN
	default 8

config ARCH_MMAP_RND_COMPAT_BITS_MAX
	default 16

config SBUS
	bool

config GENERIC_ISA_DMA
	def_bool y
	depends on ISA_DMA_API

config GENERIC_BUG
	def_bool y
	depends on BUG
	select GENERIC_BUG_RELATIVE_POINTERS if X86_64

config GENERIC_BUG_RELATIVE_POINTERS
	bool

config GENERIC_HWEIGHT
	def_bool y

config ARCH_MAY_HAVE_PC_FDC
	def_bool y
	depends on ISA_DMA_API

config GENERIC_CALIBRATE_DELAY
	def_bool y

config ARCH_HAS_CPU_RELAX
	def_bool y

config ARCH_HAS_CACHE_LINE_SIZE
	def_bool y

config ARCH_HAS_FILTER_PGPROT
	def_bool y

config HAVE_SETUP_PER_CPU_AREA
	def_bool y

config NEED_PER_CPU_EMBED_FIRST_CHUNK
	def_bool y

config NEED_PER_CPU_PAGE_FIRST_CHUNK
	def_bool y

config ARCH_HIBERNATION_POSSIBLE
	def_bool y

config ARCH_SUSPEND_POSSIBLE
	def_bool y

config ARCH_WANT_HUGE_PMD_SHARE
	def_bool y

config ARCH_WANT_GENERAL_HUGETLB
	def_bool y

config ZONE_DMA32
	def_bool y if X86_64

config AUDIT_ARCH
	def_bool y if X86_64

config ARCH_SUPPORTS_OPTIMIZED_INLINING
	def_bool y

config ARCH_SUPPORTS_DEBUG_PAGEALLOC
	def_bool y

config KASAN_SHADOW_OFFSET
	hex
	depends on KASAN
	default 0xdffffc0000000000

config HAVE_INTEL_TXT
	def_bool y
	depends on INTEL_IOMMU && ACPI

config X86_32_SMP
	def_bool y
	depends on X86_32 && SMP

config X86_64_SMP
	def_bool y
	depends on X86_64 && SMP

config X86_32_LAZY_GS
	def_bool y
	depends on X86_32 && !STACKPROTECTOR

config ARCH_SUPPORTS_UPROBES
	def_bool y

config FIX_EARLYCON_MEM
	def_bool y

config DYNAMIC_PHYSICAL_MASK
	bool

config PGTABLE_LEVELS
	int
	default 5 if X86_5LEVEL
	default 4 if X86_64
	default 3 if X86_PAE
	default 2

config CC_HAS_SANE_STACKPROTECTOR
	bool
	default $(success,$(srctree)/scripts/gcc-x86_64-has-stack-protector.sh $(CC)) if 64BIT
	default $(success,$(srctree)/scripts/gcc-x86_32-has-stack-protector.sh $(CC))
	help
	   We have to make sure stack protector is unconditionally disabled if
	   the compiler produces broken code.

menu "Processor type and features"

config ZONE_DMA
	bool "DMA memory allocation support" if EXPERT
	default y
	help
	  DMA memory allocation support allows devices with less than 32-bit
	  addressing to allocate within the first 16MB of address space.
	  Disable if no such devices will be used.

	  If unsure, say Y.

config SMP
	bool "Symmetric multi-processing support"
	---help---
	  This enables support for systems with more than one CPU. If you have
	  a system with only one CPU, say N. If you have a system with more
	  than one CPU, say Y.

	  If you say N here, the kernel will run on uni- and multiprocessor
	  machines, but will use only one CPU of a multiprocessor machine. If
	  you say Y here, the kernel will run on many, but not all,
	  uniprocessor machines. On a uniprocessor machine, the kernel
	  will run faster if you say N here.

	  Note that if you say Y here and choose architecture "586" or
	  "Pentium" under "Processor family", the kernel will not work on 486
	  architectures. Similarly, multiprocessor kernels for the "PPro"
	  architecture may not work on all Pentium based boards.

	  People using multiprocessor machines who say Y here should also say
	  Y to "Enhanced Real Time Clock Support", below. The "Advanced Power
	  Management" code will be disabled if you say Y here.

	  See also <file:Documentation/x86/i386/IO-APIC.txt>,
	  <file:Documentation/lockup-watchdogs.txt> and the SMP-HOWTO available at
	  <http://www.tldp.org/docs.html#howto>.

	  If you don't know what to do here, say N.

config X86_FEATURE_NAMES
	bool "Processor feature human-readable names" if EMBEDDED
	default y
	---help---
	  This option compiles in a table of x86 feature bits and corresponding
	  names.  This is required to support /proc/cpuinfo and a few kernel
	  messages.  You can disable this to save space, at the expense of
	  making those few kernel messages show numeric feature bits instead.

	  If in doubt, say Y.

config X86_X2APIC
	bool "Support x2apic"
	depends on X86_LOCAL_APIC && X86_64 && (IRQ_REMAP || HYPERVISOR_GUEST)
	---help---
	  This enables x2apic support on CPUs that have this feature.

	  This allows 32-bit apic IDs (so it can support very large systems),
	  and accesses the local apic via MSRs not via mmio.

	  If you don't know what to do here, say N.

config X86_MPPARSE
	bool "Enable MPS table" if ACPI || SFI
	default y
	depends on X86_LOCAL_APIC
	---help---
	  For old smp systems that do not have proper acpi support. Newer systems
	  (esp with 64bit cpus) with acpi support, MADT and DSDT will override it

config GOLDFISH
       def_bool y
       depends on X86_GOLDFISH

config RETPOLINE
	bool "Avoid speculative indirect branches in kernel"
	default y
	select STACK_VALIDATION if HAVE_STACK_VALIDATION
	help
	  Compile kernel with the retpoline compiler options to guard against
	  kernel-to-user data leaks by avoiding speculative indirect
	  branches. Requires a compiler with -mindirect-branch=thunk-extern
	  support for full protection. The kernel may run slower.

config X86_CPU_RESCTRL
	bool "x86 CPU resource control support"
	depends on X86 && (CPU_SUP_INTEL || CPU_SUP_AMD)
	select KERNFS
	help
	  Enable x86 CPU resource control support.

	  Provide support for the allocation and monitoring of system resources
	  usage by the CPU.

	  Intel calls this Intel Resource Director Technology
	  (Intel(R) RDT). More information about RDT can be found in the
	  Intel x86 Architecture Software Developer Manual.

	  AMD calls this AMD Platform Quality of Service (AMD QoS).
	  More information about AMD QoS can be found in the AMD64 Technology
	  Platform Quality of Service Extensions manual.

	  Say N if unsure.

if X86_32
config X86_BIGSMP
	bool "Support for big SMP systems with more than 8 CPUs"
	depends on SMP
	---help---
	  This option is needed for the systems that have more than 8 CPUs

config X86_EXTENDED_PLATFORM
	bool "Support for extended (non-PC) x86 platforms"
	default y
	---help---
	  If you disable this option then the kernel will only support
	  standard PC platforms. (which covers the vast majority of
	  systems out there.)

	  If you enable this option then you'll be able to select support
	  for the following (non-PC) 32 bit x86 platforms:
		Goldfish (Android emulator)
		AMD Elan
		RDC R-321x SoC
		SGI 320/540 (Visual Workstation)
		STA2X11-based (e.g. Northville)
		Moorestown MID devices

	  If you have one of these systems, or if you want to build a
	  generic distribution kernel, say Y here - otherwise say N.
endif

if X86_64
config X86_EXTENDED_PLATFORM
	bool "Support for extended (non-PC) x86 platforms"
	default y
	---help---
	  If you disable this option then the kernel will only support
	  standard PC platforms. (which covers the vast majority of
	  systems out there.)

	  If you enable this option then you'll be able to select support
	  for the following (non-PC) 64 bit x86 platforms:
		Numascale NumaChip
		ScaleMP vSMP
		SGI Ultraviolet

	  If you have one of these systems, or if you want to build a
	  generic distribution kernel, say Y here - otherwise say N.
endif
# This is an alphabetically sorted list of 64 bit extended platforms
# Please maintain the alphabetic order if and when there are additions
config X86_NUMACHIP
	bool "Numascale NumaChip"
	depends on X86_64
	depends on X86_EXTENDED_PLATFORM
	depends on NUMA
	depends on SMP
	depends on X86_X2APIC
	depends on PCI_MMCONFIG
	---help---
	  Adds support for Numascale NumaChip large-SMP systems. Needed to
	  enable more than ~168 cores.
	  If you don't have one of these, you should say N here.

config X86_VSMP
	bool "ScaleMP vSMP"
	select HYPERVISOR_GUEST
	select PARAVIRT
	depends on X86_64 && PCI
	depends on X86_EXTENDED_PLATFORM
	depends on SMP
	---help---
	  Support for ScaleMP vSMP systems.  Say 'Y' here if this kernel is
	  supposed to run on these EM64T-based machines.  Only choose this option
	  if you have one of these machines.

config X86_UV
	bool "SGI Ultraviolet"
	depends on X86_64
	depends on X86_EXTENDED_PLATFORM
	depends on NUMA
	depends on EFI
	depends on X86_X2APIC
	depends on PCI
	---help---
	  This option is needed in order to support SGI Ultraviolet systems.
	  If you don't have one of these, you should say N here.

# Following is an alphabetically sorted list of 32 bit extended platforms
# Please maintain the alphabetic order if and when there are additions

config X86_GOLDFISH
       bool "Goldfish (Virtual Platform)"
       depends on X86_EXTENDED_PLATFORM
       ---help---
	 Enable support for the Goldfish virtual platform used primarily
	 for Android development. Unless you are building for the Android
	 Goldfish emulator say N here.

config X86_INTEL_CE
	bool "CE4100 TV platform"
	depends on PCI
	depends on PCI_GODIRECT
	depends on X86_IO_APIC
	depends on X86_32
	depends on X86_EXTENDED_PLATFORM
	select X86_REBOOTFIXUPS
	select OF
	select OF_EARLY_FLATTREE
	---help---
	  Select for the Intel CE media processor (CE4100) SOC.
	  This option compiles in support for the CE4100 SOC for settop
	  boxes and media devices.

config X86_INTEL_MID
	bool "Intel MID platform support"
	depends on X86_EXTENDED_PLATFORM
	depends on X86_PLATFORM_DEVICES
	depends on PCI
	depends on X86_64 || (PCI_GOANY && X86_32)
	depends on X86_IO_APIC
	select SFI
	select I2C
	select DW_APB_TIMER
	select APB_TIMER
	select INTEL_SCU_IPC
	select MFD_INTEL_MSIC
	---help---
	  Select to build a kernel capable of supporting Intel MID (Mobile
	  Internet Device) platform systems which do not have the PCI legacy
	  interfaces. If you are building for a PC class system say N here.

	  Intel MID platforms are based on an Intel processor and chipset which
	  consume less power than most of the x86 derivatives.

config X86_INTEL_QUARK
	bool "Intel Quark platform support"
	depends on X86_32
	depends on X86_EXTENDED_PLATFORM
	depends on X86_PLATFORM_DEVICES
	depends on X86_TSC
	depends on PCI
	depends on PCI_GOANY
	depends on X86_IO_APIC
	select IOSF_MBI
	select INTEL_IMR
	select COMMON_CLK
	---help---
	  Select to include support for Quark X1000 SoC.
	  Say Y here if you have a Quark based system such as the Arduino
	  compatible Intel Galileo.

config X86_INTEL_LPSS
	bool "Intel Low Power Subsystem Support"
	depends on X86 && ACPI && PCI
	select COMMON_CLK
	select PINCTRL
	select IOSF_MBI
	---help---
	  Select to build support for Intel Low Power Subsystem such as
	  found on Intel Lynxpoint PCH. Selecting this option enables
	  things like clock tree (common clock framework) and pincontrol
	  which are needed by the LPSS peripheral drivers.

config X86_AMD_PLATFORM_DEVICE
	bool "AMD ACPI2Platform devices support"
	depends on ACPI
	select COMMON_CLK
	select PINCTRL
	---help---
	  Select to interpret AMD specific ACPI device to platform device
	  such as I2C, UART, GPIO found on AMD Carrizo and later chipsets.
	  I2C and UART depend on COMMON_CLK to set clock. GPIO driver is
	  implemented under PINCTRL subsystem.

config IOSF_MBI
	tristate "Intel SoC IOSF Sideband support for SoC platforms"
	depends on PCI
	---help---
	  This option enables sideband register access support for Intel SoC
	  platforms. On these platforms the IOSF sideband is used in lieu of
	  MSR's for some register accesses, mostly but not limited to thermal
	  and power. Drivers may query the availability of this device to
	  determine if they need the sideband in order to work on these
	  platforms. The sideband is available on the following SoC products.
	  This list is not meant to be exclusive.
	   - BayTrail
	   - Braswell
	   - Quark

	  You should say Y if you are running a kernel on one of these SoC's.

config IOSF_MBI_DEBUG
	bool "Enable IOSF sideband access through debugfs"
	depends on IOSF_MBI && DEBUG_FS
	---help---
	  Select this option to expose the IOSF sideband access registers (MCR,
	  MDR, MCRX) through debugfs to write and read register information from
	  different units on the SoC. This is most useful for obtaining device
	  state information for debug and analysis. As this is a general access
	  mechanism, users of this option would have specific knowledge of the
	  device they want to access.

	  If you don't require the option or are in doubt, say N.

config X86_RDC321X
	bool "RDC R-321x SoC"
	depends on X86_32
	depends on X86_EXTENDED_PLATFORM
	select M486
	select X86_REBOOTFIXUPS
	---help---
	  This option is needed for RDC R-321x system-on-chip, also known
	  as R-8610-(G).
	  If you don't have one of these chips, you should say N here.

config X86_32_NON_STANDARD
	bool "Support non-standard 32-bit SMP architectures"
	depends on X86_32 && SMP
	depends on X86_EXTENDED_PLATFORM
	---help---
	  This option compiles in the bigsmp and STA2X11 default
	  subarchitectures.  It is intended for a generic binary
	  kernel. If you select them all, kernel will probe it one by
	  one and will fallback to default.

# Alphabetically sorted list of Non standard 32 bit platforms

config X86_SUPPORTS_MEMORY_FAILURE
	def_bool y
	# MCE code calls memory_failure():
	depends on X86_MCE
	# On 32-bit this adds too big of NODES_SHIFT and we run out of page flags:
	# On 32-bit SPARSEMEM adds too big of SECTIONS_WIDTH:
	depends on X86_64 || !SPARSEMEM
	select ARCH_SUPPORTS_MEMORY_FAILURE

config STA2X11
	bool "STA2X11 Companion Chip Support"
	depends on X86_32_NON_STANDARD && PCI
	select ARCH_HAS_PHYS_TO_DMA
	select SWIOTLB
	select MFD_STA2X11
	select GPIOLIB
	---help---
	  This adds support for boards based on the STA2X11 IO-Hub,
	  a.k.a. "ConneXt". The chip is used in place of the standard
	  PC chipset, so all "standard" peripherals are missing. If this
	  option is selected the kernel will still be able to boot on
	  standard PC machines.

config X86_32_IRIS
	tristate "Eurobraille/Iris poweroff module"
	depends on X86_32
	---help---
	  The Iris machines from EuroBraille do not have APM or ACPI support
	  to shut themselves down properly.  A special I/O sequence is
	  needed to do so, which is what this module does at
	  kernel shutdown.

	  This is only for Iris machines from EuroBraille.

	  If unused, say N.

config SCHED_OMIT_FRAME_POINTER
	def_bool y
	prompt "Single-depth WCHAN output"
	depends on X86
	---help---
	  Calculate simpler /proc/<PID>/wchan values. If this option
	  is disabled then wchan values will recurse back to the
	  caller function. This provides more accurate wchan values,
	  at the expense of slightly more scheduling overhead.

	  If in doubt, say "Y".

menuconfig HYPERVISOR_GUEST
	bool "Linux guest support"
	---help---
	  Say Y here to enable options for running Linux under various hyper-
	  visors. This option enables basic hypervisor detection and platform
	  setup.

	  If you say N, all options in this submenu will be skipped and
	  disabled, and Linux guest support won't be built in.

if HYPERVISOR_GUEST

config PARAVIRT
	bool "Enable paravirtualization code"
	---help---
	  This changes the kernel so it can modify itself when it is run
	  under a hypervisor, potentially improving performance significantly
	  over full virtualization.  However, when run without a hypervisor
	  the kernel is theoretically slower and slightly larger.

config PARAVIRT_XXL
	bool

config PARAVIRT_DEBUG
	bool "paravirt-ops debugging"
	depends on PARAVIRT && DEBUG_KERNEL
	---help---
	  Enable to debug paravirt_ops internals.  Specifically, BUG if
	  a paravirt_op is missing when it is called.

config PARAVIRT_SPINLOCKS
	bool "Paravirtualization layer for spinlocks"
	depends on PARAVIRT && SMP
	---help---
	  Paravirtualized spinlocks allow a pvops backend to replace the
	  spinlock implementation with something virtualization-friendly
	  (for example, block the virtual CPU rather than spinning).

	  It has a minimal impact on native kernels and gives a nice performance
	  benefit on paravirtualized KVM / Xen kernels.

	  If you are unsure how to answer this question, answer Y.

source "arch/x86/xen/Kconfig"

config KVM_GUEST
	bool "KVM Guest support (including kvmclock)"
	depends on PARAVIRT
	select PARAVIRT_CLOCK
	default y
	---help---
	  This option enables various optimizations for running under the KVM
	  hypervisor. It includes a paravirtualized clock, so that instead
	  of relying on a PIT (or probably other) emulation by the
	  underlying device model, the host provides the guest with
	  timing infrastructure such as time of day, and system time

config PVH
	bool "Support for running PVH guests"
	---help---
	  This option enables the PVH entry point for guest virtual machines
	  as specified in the x86/HVM direct boot ABI.

config KVM_DEBUG_FS
	bool "Enable debug information for KVM Guests in debugfs"
	depends on KVM_GUEST && DEBUG_FS
	---help---
	  This option enables collection of various statistics for KVM guest.
	  Statistics are displayed in debugfs filesystem. Enabling this option
	  may incur significant overhead.

config PARAVIRT_TIME_ACCOUNTING
	bool "Paravirtual steal time accounting"
	depends on PARAVIRT
	---help---
	  Select this option to enable fine granularity task steal time
	  accounting. Time spent executing other tasks in parallel with
	  the current vCPU is discounted from the vCPU power. To account for
	  that, there can be a small performance impact.

	  If in doubt, say N here.

config PARAVIRT_CLOCK
	bool

config JAILHOUSE_GUEST
	bool "Jailhouse non-root cell support"
	depends on X86_64 && PCI
	select X86_PM_TIMER
	---help---
	  This option allows to run Linux as guest in a Jailhouse non-root
	  cell. You can leave this option disabled if you only want to start
	  Jailhouse and run Linux afterwards in the root cell.

endif #HYPERVISOR_GUEST

source "arch/x86/Kconfig.cpu"

config HPET_TIMER
	def_bool X86_64
	prompt "HPET Timer Support" if X86_32
	---help---
	  Use the IA-PC HPET (High Precision Event Timer) to manage
	  time in preference to the PIT and RTC, if a HPET is
	  present.
	  HPET is the next generation timer replacing legacy 8254s.
	  The HPET provides a stable time base on SMP
	  systems, unlike the TSC, but it is more expensive to access,
	  as it is off-chip.  The interface used is documented
	  in the HPET spec, revision 1.

	  You can safely choose Y here.  However, HPET will only be
	  activated if the platform and the BIOS support this feature.
	  Otherwise the 8254 will be used for timing services.

	  Choose N to continue using the legacy 8254 timer.

config HPET_EMULATE_RTC
	def_bool y
	depends on HPET_TIMER && (RTC=y || RTC=m || RTC_DRV_CMOS=m || RTC_DRV_CMOS=y)

config APB_TIMER
       def_bool y if X86_INTEL_MID
       prompt "Intel MID APB Timer Support" if X86_INTEL_MID
       select DW_APB_TIMER
       depends on X86_INTEL_MID && SFI
       help
         APB timer is the replacement for 8254, HPET on X86 MID platforms.
         The APBT provides a stable time base on SMP
         systems, unlike the TSC, but it is more expensive to access,
         as it is off-chip. APB timers are always running regardless of CPU
         C states, they are used as per CPU clockevent device when possible.

# Mark as expert because too many people got it wrong.
# The code disables itself when not needed.
config DMI
	default y
	select DMI_SCAN_MACHINE_NON_EFI_FALLBACK
	bool "Enable DMI scanning" if EXPERT
	---help---
	  Enabled scanning of DMI to identify machine quirks. Say Y
	  here unless you have verified that your setup is not
	  affected by entries in the DMI blacklist. Required by PNP
	  BIOS code.

config GART_IOMMU
	bool "Old AMD GART IOMMU support"
	select IOMMU_HELPER
	select SWIOTLB
	depends on X86_64 && PCI && AMD_NB
	---help---
	  Provides a driver for older AMD Athlon64/Opteron/Turion/Sempron
	  GART based hardware IOMMUs.

	  The GART supports full DMA access for devices with 32-bit access
	  limitations, on systems with more than 3 GB. This is usually needed
	  for USB, sound, many IDE/SATA chipsets and some other devices.

	  Newer systems typically have a modern AMD IOMMU, supported via
	  the CONFIG_AMD_IOMMU=y config option.

	  In normal configurations this driver is only active when needed:
	  there's more than 3 GB of memory and the system contains a
	  32-bit limited device.

	  If unsure, say Y.

config CALGARY_IOMMU
	bool "IBM Calgary IOMMU support"
	select IOMMU_HELPER
	select SWIOTLB
	depends on X86_64 && PCI
	---help---
	  Support for hardware IOMMUs in IBM's xSeries x366 and x460
	  systems. Needed to run systems with more than 3GB of memory
	  properly with 32-bit PCI devices that do not support DAC
	  (Double Address Cycle). Calgary also supports bus level
	  isolation, where all DMAs pass through the IOMMU.  This
	  prevents them from going anywhere except their intended
	  destination. This catches hard-to-find kernel bugs and
	  mis-behaving drivers and devices that do not use the DMA-API
	  properly to set up their DMA buffers.  The IOMMU can be
	  turned off at boot time with the iommu=off parameter.
	  Normally the kernel will make the right choice by itself.
	  If unsure, say Y.

config CALGARY_IOMMU_ENABLED_BY_DEFAULT
	def_bool y
	prompt "Should Calgary be enabled by default?"
	depends on CALGARY_IOMMU
	---help---
	  Should Calgary be enabled by default? if you choose 'y', Calgary
	  will be used (if it exists). If you choose 'n', Calgary will not be
	  used even if it exists. If you choose 'n' and would like to use
	  Calgary anyway, pass 'iommu=calgary' on the kernel command line.
	  If unsure, say Y.

config MAXSMP
	bool "Enable Maximum number of SMP Processors and NUMA Nodes"
	depends on X86_64 && SMP && DEBUG_KERNEL
	select CPUMASK_OFFSTACK
	---help---
	  Enable maximum number of CPUS and NUMA Nodes for this architecture.
	  If unsure, say N.

#
# The maximum number of CPUs supported:
#
# The main config value is NR_CPUS, which defaults to NR_CPUS_DEFAULT,
# and which can be configured interactively in the
# [NR_CPUS_RANGE_BEGIN ... NR_CPUS_RANGE_END] range.
#
# The ranges are different on 32-bit and 64-bit kernels, depending on
# hardware capabilities and scalability features of the kernel.
#
# ( If MAXSMP is enabled we just use the highest possible value and disable
#   interactive configuration. )
#

config NR_CPUS_RANGE_BEGIN
	int
	default NR_CPUS_RANGE_END if MAXSMP
	default    1 if !SMP
	default    2

config NR_CPUS_RANGE_END
	int
	depends on X86_32
	default   64 if  SMP &&  X86_BIGSMP
	default    8 if  SMP && !X86_BIGSMP
	default    1 if !SMP

config NR_CPUS_RANGE_END
	int
	depends on X86_64
	default 8192 if  SMP && ( MAXSMP ||  CPUMASK_OFFSTACK)
	default  512 if  SMP && (!MAXSMP && !CPUMASK_OFFSTACK)
	default    1 if !SMP

config NR_CPUS_DEFAULT
	int
	depends on X86_32
	default   32 if  X86_BIGSMP
	default    8 if  SMP
	default    1 if !SMP

config NR_CPUS_DEFAULT
	int
	depends on X86_64
	default 8192 if  MAXSMP
	default   64 if  SMP
	default    1 if !SMP

config NR_CPUS
	int "Maximum number of CPUs" if SMP && !MAXSMP
	range NR_CPUS_RANGE_BEGIN NR_CPUS_RANGE_END
	default NR_CPUS_DEFAULT
	---help---
	  This allows you to specify the maximum number of CPUs which this
	  kernel will support.  If CPUMASK_OFFSTACK is enabled, the maximum
	  supported value is 8192, otherwise the maximum value is 512.  The
	  minimum value which makes sense is 2.

	  This is purely to save memory: each supported CPU adds about 8KB
	  to the kernel image.

config SCHED_SMT
	def_bool y if SMP

config SCHED_MC
	def_bool y
	prompt "Multi-core scheduler support"
	depends on SMP
	---help---
	  Multi-core scheduler support improves the CPU scheduler's decision
	  making when dealing with multi-core CPU chips at a cost of slightly
	  increased overhead in some places. If unsure say N here.

config SCHED_MC_PRIO
	bool "CPU core priorities scheduler support"
	depends on SCHED_MC && CPU_SUP_INTEL
	select X86_INTEL_PSTATE
	select CPU_FREQ
	default y
	---help---
	  Intel Turbo Boost Max Technology 3.0 enabled CPUs have a
	  core ordering determined at manufacturing time, which allows
	  certain cores to reach higher turbo frequencies (when running
	  single threaded workloads) than others.

	  Enabling this kernel feature teaches the scheduler about
	  the TBM3 (aka ITMT) priority order of the CPU cores and adjusts the
	  scheduler's CPU selection logic accordingly, so that higher
	  overall system performance can be achieved.

	  This feature will have no effect on CPUs without this feature.

	  If unsure say Y here.

config UP_LATE_INIT
       def_bool y
       depends on !SMP && X86_LOCAL_APIC

config X86_UP_APIC
	bool "Local APIC support on uniprocessors" if !PCI_MSI
	default PCI_MSI
	depends on X86_32 && !SMP && !X86_32_NON_STANDARD
	---help---
	  A local APIC (Advanced Programmable Interrupt Controller) is an
	  integrated interrupt controller in the CPU. If you have a single-CPU
	  system which has a processor with a local APIC, you can say Y here to
	  enable and use it. If you say Y here even though your machine doesn't
	  have a local APIC, then the kernel will still run with no slowdown at
	  all. The local APIC supports CPU-generated self-interrupts (timer,
	  performance counters), and the NMI watchdog which detects hard
	  lockups.

config X86_UP_IOAPIC
	bool "IO-APIC support on uniprocessors"
	depends on X86_UP_APIC
	---help---
	  An IO-APIC (I/O Advanced Programmable Interrupt Controller) is an
	  SMP-capable replacement for PC-style interrupt controllers. Most
	  SMP systems and many recent uniprocessor systems have one.

	  If you have a single-CPU system with an IO-APIC, you can say Y here
	  to use it. If you say Y here even though your machine doesn't have
	  an IO-APIC, then the kernel will still run with no slowdown at all.

config X86_LOCAL_APIC
	def_bool y
	depends on X86_64 || SMP || X86_32_NON_STANDARD || X86_UP_APIC || PCI_MSI
	select IRQ_DOMAIN_HIERARCHY
	select PCI_MSI_IRQ_DOMAIN if PCI_MSI

config X86_IO_APIC
	def_bool y
	depends on X86_LOCAL_APIC || X86_UP_IOAPIC

config X86_REROUTE_FOR_BROKEN_BOOT_IRQS
	bool "Reroute for broken boot IRQs"
	depends on X86_IO_APIC
	---help---
	  This option enables a workaround that fixes a source of
	  spurious interrupts. This is recommended when threaded
	  interrupt handling is used on systems where the generation of
	  superfluous "boot interrupts" cannot be disabled.

	  Some chipsets generate a legacy INTx "boot IRQ" when the IRQ
	  entry in the chipset's IO-APIC is masked (as, e.g. the RT
	  kernel does during interrupt handling). On chipsets where this
	  boot IRQ generation cannot be disabled, this workaround keeps
	  the original IRQ line masked so that only the equivalent "boot
	  IRQ" is delivered to the CPUs. The workaround also tells the
	  kernel to set up the IRQ handler on the boot IRQ line. In this
	  way only one interrupt is delivered to the kernel. Otherwise
	  the spurious second interrupt may cause the kernel to bring
	  down (vital) interrupt lines.

	  Only affects "broken" chipsets. Interrupt sharing may be
	  increased on these systems.

config X86_MCE
	bool "Machine Check / overheating reporting"
	select GENERIC_ALLOCATOR
	default y
	---help---
	  Machine Check support allows the processor to notify the
	  kernel if it detects a problem (e.g. overheating, data corruption).
	  The action the kernel takes depends on the severity of the problem,
	  ranging from warning messages to halting the machine.

config X86_MCELOG_LEGACY
	bool "Support for deprecated /dev/mcelog character device"
	depends on X86_MCE
	---help---
	  Enable support for /dev/mcelog which is needed by the old mcelog
	  userspace logging daemon. Consider switching to the new generation
	  rasdaemon solution.

config X86_MCE_INTEL
	def_bool y
	prompt "Intel MCE features"
	depends on X86_MCE && X86_LOCAL_APIC
	---help---
	   Additional support for intel specific MCE features such as
	   the thermal monitor.

config X86_MCE_AMD
	def_bool y
	prompt "AMD MCE features"
	depends on X86_MCE && X86_LOCAL_APIC && AMD_NB
	---help---
	   Additional support for AMD specific MCE features such as
	   the DRAM Error Threshold.

config X86_ANCIENT_MCE
	bool "Support for old Pentium 5 / WinChip machine checks"
	depends on X86_32 && X86_MCE
	---help---
	  Include support for machine check handling on old Pentium 5 or WinChip
	  systems. These typically need to be enabled explicitly on the command
	  line.

config X86_MCE_THRESHOLD
	depends on X86_MCE_AMD || X86_MCE_INTEL
	def_bool y

config X86_MCE_INJECT
	depends on X86_MCE && X86_LOCAL_APIC && DEBUG_FS
	tristate "Machine check injector support"
	---help---
	  Provide support for injecting machine checks for testing purposes.
	  If you don't know what a machine check is and you don't do kernel
	  QA it is safe to say n.

config X86_THERMAL_VECTOR
	def_bool y
	depends on X86_MCE_INTEL

source "arch/x86/events/Kconfig"

config X86_LEGACY_VM86
	bool "Legacy VM86 support"
	depends on X86_32
	---help---
	  This option allows user programs to put the CPU into V8086
	  mode, which is an 80286-era approximation of 16-bit real mode.

	  Some very old versions of X and/or vbetool require this option
	  for user mode setting.  Similarly, DOSEMU will use it if
	  available to accelerate real mode DOS programs.  However, any
	  recent version of DOSEMU, X, or vbetool should be fully
	  functional even without kernel VM86 support, as they will all
	  fall back to software emulation. Nevertheless, if you are using
	  a 16-bit DOS program where 16-bit performance matters, vm86
	  mode might be faster than emulation and you might want to
	  enable this option.

	  Note that any app that works on a 64-bit kernel is unlikely to
	  need this option, as 64-bit kernels don't, and can't, support
	  V8086 mode. This option is also unrelated to 16-bit protected
	  mode and is not needed to run most 16-bit programs under Wine.

	  Enabling this option increases the complexity of the kernel
	  and slows down exception handling a tiny bit.

	  If unsure, say N here.

config VM86
       bool
       default X86_LEGACY_VM86

config X86_16BIT
	bool "Enable support for 16-bit segments" if EXPERT
	default y
	depends on MODIFY_LDT_SYSCALL
	---help---
	  This option is required by programs like Wine to run 16-bit
	  protected mode legacy code on x86 processors.  Disabling
	  this option saves about 300 bytes on i386, or around 6K text
	  plus 16K runtime memory on x86-64,

config X86_ESPFIX32
	def_bool y
	depends on X86_16BIT && X86_32

config X86_ESPFIX64
	def_bool y
	depends on X86_16BIT && X86_64

config X86_VSYSCALL_EMULATION
       bool "Enable vsyscall emulation" if EXPERT
       default y
       depends on X86_64
       ---help---
	 This enables emulation of the legacy vsyscall page.  Disabling
	 it is roughly equivalent to booting with vsyscall=none, except
	 that it will also disable the helpful warning if a program
	 tries to use a vsyscall.  With this option set to N, offending
	 programs will just segfault, citing addresses of the form
	 0xffffffffff600?00.

	 This option is required by many programs built before 2013, and
	 care should be used even with newer programs if set to N.

	 Disabling this option saves about 7K of kernel size and
	 possibly 4K of additional runtime pagetable memory.

config TOSHIBA
	tristate "Toshiba Laptop support"
	depends on X86_32
	---help---
	  This adds a driver to safely access the System Management Mode of
	  the CPU on Toshiba portables with a genuine Toshiba BIOS. It does
	  not work on models with a Phoenix BIOS. The System Management Mode
	  is used to set the BIOS and power saving options on Toshiba portables.

	  For information on utilities to make use of this driver see the
	  Toshiba Linux utilities web site at:
	  <http://www.buzzard.org.uk/toshiba/>.

	  Say Y if you intend to run this kernel on a Toshiba portable.
	  Say N otherwise.

config I8K
	tristate "Dell i8k legacy laptop support"
	select HWMON
	select SENSORS_DELL_SMM
	---help---
	  This option enables legacy /proc/i8k userspace interface in hwmon
	  dell-smm-hwmon driver. Character file /proc/i8k reports bios version,
	  temperature and allows controlling fan speeds of Dell laptops via
	  System Management Mode. For old Dell laptops (like Dell Inspiron 8000)
	  it reports also power and hotkey status. For fan speed control is
	  needed userspace package i8kutils.

	  Say Y if you intend to run this kernel on old Dell laptops or want to
	  use userspace package i8kutils.
	  Say N otherwise.

config X86_REBOOTFIXUPS
	bool "Enable X86 board specific fixups for reboot"
	depends on X86_32
	---help---
	  This enables chipset and/or board specific fixups to be done
	  in order to get reboot to work correctly. This is only needed on
	  some combinations of hardware and BIOS. The symptom, for which
	  this config is intended, is when reboot ends with a stalled/hung
	  system.

	  Currently, the only fixup is for the Geode machines using
	  CS5530A and CS5536 chipsets and the RDC R-321x SoC.

	  Say Y if you want to enable the fixup. Currently, it's safe to
	  enable this option even if you don't need it.
	  Say N otherwise.

config MICROCODE
	bool "CPU microcode loading support"
	default y
	depends on CPU_SUP_AMD || CPU_SUP_INTEL
	select FW_LOADER
	---help---
	  If you say Y here, you will be able to update the microcode on
	  Intel and AMD processors. The Intel support is for the IA32 family,
	  e.g. Pentium Pro, Pentium II, Pentium III, Pentium 4, Xeon etc. The
	  AMD support is for families 0x10 and later. You will obviously need
	  the actual microcode binary data itself which is not shipped with
	  the Linux kernel.

	  The preferred method to load microcode from a detached initrd is described
	  in Documentation/x86/microcode.txt. For that you need to enable
	  CONFIG_BLK_DEV_INITRD in order for the loader to be able to scan the
	  initrd for microcode blobs.

	  In addition, you can build the microcode into the kernel. For that you
	  need to add the vendor-supplied microcode to the CONFIG_EXTRA_FIRMWARE
	  config option.

config MICROCODE_INTEL
	bool "Intel microcode loading support"
	depends on MICROCODE
	default MICROCODE
	select FW_LOADER
	---help---
	  This options enables microcode patch loading support for Intel
	  processors.

	  For the current Intel microcode data package go to
	  <https://downloadcenter.intel.com> and search for
	  'Linux Processor Microcode Data File'.

config MICROCODE_AMD
	bool "AMD microcode loading support"
	depends on MICROCODE
	select FW_LOADER
	---help---
	  If you select this option, microcode patch loading support for AMD
	  processors will be enabled.

config MICROCODE_OLD_INTERFACE
	bool "Ancient loading interface (DEPRECATED)"
	default n
	depends on MICROCODE
	---help---
	  DO NOT USE THIS! This is the ancient /dev/cpu/microcode interface
	  which was used by userspace tools like iucode_tool and microcode.ctl.
	  It is inadequate because it runs too late to be able to properly
	  load microcode on a machine and it needs special tools. Instead, you
	  should've switched to the early loading method with the initrd or
	  builtin microcode by now: Documentation/x86/microcode.txt

config X86_MSR
	tristate "/dev/cpu/*/msr - Model-specific register support"
	---help---
	  This device gives privileged processes access to the x86
	  Model-Specific Registers (MSRs).  It is a character device with
	  major 202 and minors 0 to 31 for /dev/cpu/0/msr to /dev/cpu/31/msr.
	  MSR accesses are directed to a specific CPU on multi-processor
	  systems.

config X86_CPUID
	tristate "/dev/cpu/*/cpuid - CPU information support"
	---help---
	  This device gives processes access to the x86 CPUID instruction to
	  be executed on a specific processor.  It is a character device
	  with major 203 and minors 0 to 31 for /dev/cpu/0/cpuid to
	  /dev/cpu/31/cpuid.

choice
	prompt "High Memory Support"
	default HIGHMEM4G
	depends on X86_32

config NOHIGHMEM
	bool "off"
	---help---
	  Linux can use up to 64 Gigabytes of physical memory on x86 systems.
	  However, the address space of 32-bit x86 processors is only 4
	  Gigabytes large. That means that, if you have a large amount of
	  physical memory, not all of it can be "permanently mapped" by the
	  kernel. The physical memory that's not permanently mapped is called
	  "high memory".

	  If you are compiling a kernel which will never run on a machine with
	  more than 1 Gigabyte total physical RAM, answer "off" here (default
	  choice and suitable for most users). This will result in a "3GB/1GB"
	  split: 3GB are mapped so that each process sees a 3GB virtual memory
	  space and the remaining part of the 4GB virtual memory space is used
	  by the kernel to permanently map as much physical memory as
	  possible.

	  If the machine has between 1 and 4 Gigabytes physical RAM, then
	  answer "4GB" here.

	  If more than 4 Gigabytes is used then answer "64GB" here. This
	  selection turns Intel PAE (Physical Address Extension) mode on.
	  PAE implements 3-level paging on IA32 processors. PAE is fully
	  supported by Linux, PAE mode is implemented on all recent Intel
	  processors (Pentium Pro and better). NOTE: If you say "64GB" here,
	  then the kernel will not boot on CPUs that don't support PAE!

	  The actual amount of total physical memory will either be
	  auto detected or can be forced by using a kernel command line option
	  such as "mem=256M". (Try "man bootparam" or see the documentation of
	  your boot loader (lilo or loadlin) about how to pass options to the
	  kernel at boot time.)

	  If unsure, say "off".

config HIGHMEM4G
	bool "4GB"
	---help---
	  Select this if you have a 32-bit processor and between 1 and 4
	  gigabytes of physical RAM.

config HIGHMEM64G
	bool "64GB"
	depends on !M486 && !M586 && !M586TSC && !M586MMX && !MGEODE_LX && !MGEODEGX1 && !MCYRIXIII && !MELAN && !MWINCHIPC6 && !WINCHIP3D && !MK6
	select X86_PAE
	---help---
	  Select this if you have a 32-bit processor and more than 4
	  gigabytes of physical RAM.

endchoice

choice
	prompt "Memory split" if EXPERT
	default VMSPLIT_3G
	depends on X86_32
	---help---
	  Select the desired split between kernel and user memory.

	  If the address range available to the kernel is less than the
	  physical memory installed, the remaining memory will be available
	  as "high memory". Accessing high memory is a little more costly
	  than low memory, as it needs to be mapped into the kernel first.
	  Note that increasing the kernel address space limits the range
	  available to user programs, making the address space there
	  tighter.  Selecting anything other than the default 3G/1G split
	  will also likely make your kernel incompatible with binary-only
	  kernel modules.

	  If you are not absolutely sure what you are doing, leave this
	  option alone!

	config VMSPLIT_3G
		bool "3G/1G user/kernel split"
	config VMSPLIT_3G_OPT
		depends on !X86_PAE
		bool "3G/1G user/kernel split (for full 1G low memory)"
	config VMSPLIT_2G
		bool "2G/2G user/kernel split"
	config VMSPLIT_2G_OPT
		depends on !X86_PAE
		bool "2G/2G user/kernel split (for full 2G low memory)"
	config VMSPLIT_1G
		bool "1G/3G user/kernel split"
endchoice

config PAGE_OFFSET
	hex
	default 0xB0000000 if VMSPLIT_3G_OPT
	default 0x80000000 if VMSPLIT_2G
	default 0x78000000 if VMSPLIT_2G_OPT
	default 0x40000000 if VMSPLIT_1G
	default 0xC0000000
	depends on X86_32

config HIGHMEM
	def_bool y
	depends on X86_32 && (HIGHMEM64G || HIGHMEM4G)

config X86_PAE
	bool "PAE (Physical Address Extension) Support"
	depends on X86_32 && !HIGHMEM4G
	select PHYS_ADDR_T_64BIT
	select SWIOTLB
	---help---
	  PAE is required for NX support, and furthermore enables
	  larger swapspace support for non-overcommit purposes. It
	  has the cost of more pagetable lookup overhead, and also
	  consumes more pagetable space per process.

config X86_5LEVEL
	bool "Enable 5-level page tables support"
	select DYNAMIC_MEMORY_LAYOUT
	select SPARSEMEM_VMEMMAP
	depends on X86_64
	---help---
	  5-level paging enables access to larger address space:
	  upto 128 PiB of virtual address space and 4 PiB of
	  physical address space.

	  It will be supported by future Intel CPUs.

	  A kernel with the option enabled can be booted on machines that
	  support 4- or 5-level paging.

	  See Documentation/x86/x86_64/5level-paging.txt for more
	  information.

	  Say N if unsure.

config X86_DIRECT_GBPAGES
	def_bool y
	depends on X86_64 && !DEBUG_PAGEALLOC
	---help---
	  Certain kernel features effectively disable kernel
	  linear 1 GB mappings (even if the CPU otherwise
	  supports them), so don't confuse the user by printing
	  that we have them enabled.

config X86_CPA_STATISTICS
	bool "Enable statistic for Change Page Attribute"
	depends on DEBUG_FS
	---help---
	  Expose statistics about the Change Page Attribute mechanims, which
	  helps to determine the effectiveness of preserving large and huge
	  page mappings when mapping protections are changed.

config ARCH_HAS_MEM_ENCRYPT
	def_bool y

config AMD_MEM_ENCRYPT
	bool "AMD Secure Memory Encryption (SME) support"
	depends on X86_64 && CPU_SUP_AMD
	select DYNAMIC_PHYSICAL_MASK
	select ARCH_USE_MEMREMAP_PROT
	---help---
	  Say yes to enable support for the encryption of system memory.
	  This requires an AMD processor that supports Secure Memory
	  Encryption (SME).

config AMD_MEM_ENCRYPT_ACTIVE_BY_DEFAULT
	bool "Activate AMD Secure Memory Encryption (SME) by default"
	default y
	depends on AMD_MEM_ENCRYPT
	---help---
	  Say yes to have system memory encrypted by default if running on
	  an AMD processor that supports Secure Memory Encryption (SME).

	  If set to Y, then the encryption of system memory can be
	  deactivated with the mem_encrypt=off command line option.

	  If set to N, then the encryption of system memory can be
	  activated with the mem_encrypt=on command line option.

# Common NUMA Features
config NUMA
	bool "Numa Memory Allocation and Scheduler Support"
	depends on SMP
	depends on X86_64 || (X86_32 && HIGHMEM64G && X86_BIGSMP)
	default y if X86_BIGSMP
	---help---
	  Enable NUMA (Non Uniform Memory Access) support.

	  The kernel will try to allocate memory used by a CPU on the
	  local memory controller of the CPU and add some more
	  NUMA awareness to the kernel.

	  For 64-bit this is recommended if the system is Intel Core i7
	  (or later), AMD Opteron, or EM64T NUMA.

	  For 32-bit this is only needed if you boot a 32-bit
	  kernel on a 64-bit NUMA platform.

	  Otherwise, you should say N.

config AMD_NUMA
	def_bool y
	prompt "Old style AMD Opteron NUMA detection"
	depends on X86_64 && NUMA && PCI
	---help---
	  Enable AMD NUMA node topology detection.  You should say Y here if
	  you have a multi processor AMD system. This uses an old method to
	  read the NUMA configuration directly from the builtin Northbridge
	  of Opteron. It is recommended to use X86_64_ACPI_NUMA instead,
	  which also takes priority if both are compiled in.

config X86_64_ACPI_NUMA
	def_bool y
	prompt "ACPI NUMA detection"
	depends on X86_64 && NUMA && ACPI && PCI
	select ACPI_NUMA
	---help---
	  Enable ACPI SRAT based node topology detection.

# Some NUMA nodes have memory ranges that span
# other nodes.  Even though a pfn is valid and
# between a node's start and end pfns, it may not
# reside on that node.  See memmap_init_zone()
# for details.
config NODES_SPAN_OTHER_NODES
	def_bool y
	depends on X86_64_ACPI_NUMA

config NUMA_EMU
	bool "NUMA emulation"
	depends on NUMA
	---help---
	  Enable NUMA emulation. A flat machine will be split
	  into virtual nodes when booted with "numa=fake=N", where N is the
	  number of nodes. This is only useful for debugging.

config NODES_SHIFT
	int "Maximum NUMA Nodes (as a power of 2)" if !MAXSMP
	range 1 10
	default "10" if MAXSMP
	default "6" if X86_64
	default "3"
	depends on NEED_MULTIPLE_NODES
	---help---
	  Specify the maximum number of NUMA Nodes available on the target
	  system.  Increases memory reserved to accommodate various tables.

config ARCH_HAVE_MEMORY_PRESENT
	def_bool y
	depends on X86_32 && DISCONTIGMEM

config ARCH_FLATMEM_ENABLE
	def_bool y
	depends on X86_32 && !NUMA

config ARCH_DISCONTIGMEM_ENABLE
	def_bool n
	depends on NUMA && X86_32
	depends on BROKEN

config ARCH_SPARSEMEM_ENABLE
	def_bool y
	depends on X86_64 || NUMA || X86_32 || X86_32_NON_STANDARD
	select SPARSEMEM_STATIC if X86_32
	select SPARSEMEM_VMEMMAP_ENABLE if X86_64

config ARCH_SPARSEMEM_DEFAULT
	def_bool X86_64 || (NUMA && X86_32)

config ARCH_SELECT_MEMORY_MODEL
	def_bool y
	depends on ARCH_SPARSEMEM_ENABLE

config ARCH_MEMORY_PROBE
	bool "Enable sysfs memory/probe interface"
	depends on X86_64 && MEMORY_HOTPLUG
	help
	  This option enables a sysfs memory/probe interface for testing.
	  See Documentation/memory-hotplug.txt for more information.
	  If you are unsure how to answer this question, answer N.

config ARCH_PROC_KCORE_TEXT
	def_bool y
	depends on X86_64 && PROC_KCORE

config ILLEGAL_POINTER_VALUE
       hex
       default 0 if X86_32
       default 0xdead000000000000 if X86_64

config X86_PMEM_LEGACY_DEVICE
	bool

config X86_PMEM_LEGACY
	tristate "Support non-standard NVDIMMs and ADR protected memory"
	depends on PHYS_ADDR_T_64BIT
	depends on BLK_DEV
	select X86_PMEM_LEGACY_DEVICE
	select LIBNVDIMM
	help
	  Treat memory marked using the non-standard e820 type of 12 as used
	  by the Intel Sandy Bridge-EP reference BIOS as protected memory.
	  The kernel will offer these regions to the 'pmem' driver so
	  they can be used for persistent storage.

	  Say Y if unsure.

config HIGHPTE
	bool "Allocate 3rd-level pagetables from highmem"
	depends on HIGHMEM
	---help---
	  The VM uses one page table entry for each page of physical memory.
	  For systems with a lot of RAM, this can be wasteful of precious
	  low memory.  Setting this option will put user-space page table
	  entries in high memory.

config X86_CHECK_BIOS_CORRUPTION
	bool "Check for low memory corruption"
	---help---
	  Periodically check for memory corruption in low memory, which
	  is suspected to be caused by BIOS.  Even when enabled in the
	  configuration, it is disabled at runtime.  Enable it by
	  setting "memory_corruption_check=1" on the kernel command
	  line.  By default it scans the low 64k of memory every 60
	  seconds; see the memory_corruption_check_size and
	  memory_corruption_check_period parameters in
	  Documentation/admin-guide/kernel-parameters.rst to adjust this.

	  When enabled with the default parameters, this option has
	  almost no overhead, as it reserves a relatively small amount
	  of memory and scans it infrequently.  It both detects corruption
	  and prevents it from affecting the running system.

	  It is, however, intended as a diagnostic tool; if repeatable
	  BIOS-originated corruption always affects the same memory,
	  you can use memmap= to prevent the kernel from using that
	  memory.

config X86_BOOTPARAM_MEMORY_CORRUPTION_CHECK
	bool "Set the default setting of memory_corruption_check"
	depends on X86_CHECK_BIOS_CORRUPTION
	default y
	---help---
	  Set whether the default state of memory_corruption_check is
	  on or off.

config X86_RESERVE_LOW
	int "Amount of low memory, in kilobytes, to reserve for the BIOS"
	default 64
	range 4 640
	---help---
	  Specify the amount of low memory to reserve for the BIOS.

	  The first page contains BIOS data structures that the kernel
	  must not use, so that page must always be reserved.

	  By default we reserve the first 64K of physical RAM, as a
	  number of BIOSes are known to corrupt that memory range
	  during events such as suspend/resume or monitor cable
	  insertion, so it must not be used by the kernel.

	  You can set this to 4 if you are absolutely sure that you
	  trust the BIOS to get all its memory reservations and usages
	  right.  If you know your BIOS have problems beyond the
	  default 64K area, you can set this to 640 to avoid using the
	  entire low memory range.

	  If you have doubts about the BIOS (e.g. suspend/resume does
	  not work or there's kernel crashes after certain hardware
	  hotplug events) then you might want to enable
	  X86_CHECK_BIOS_CORRUPTION=y to allow the kernel to check
	  typical corruption patterns.

	  Leave this to the default value of 64 if you are unsure.

config MATH_EMULATION
	bool
	depends on MODIFY_LDT_SYSCALL
	prompt "Math emulation" if X86_32
	---help---
	  Linux can emulate a math coprocessor (used for floating point
	  operations) if you don't have one. 486DX and Pentium processors have
	  a math coprocessor built in, 486SX and 386 do not, unless you added
	  a 487DX or 387, respectively. (The messages during boot time can
	  give you some hints here ["man dmesg"].) Everyone needs either a
	  coprocessor or this emulation.

	  If you don't have a math coprocessor, you need to say Y here; if you
	  say Y here even though you have a coprocessor, the coprocessor will
	  be used nevertheless. (This behavior can be changed with the kernel
	  command line option "no387", which comes handy if your coprocessor
	  is broken. Try "man bootparam" or see the documentation of your boot
	  loader (lilo or loadlin) about how to pass options to the kernel at
	  boot time.) This means that it is a good idea to say Y here if you
	  intend to use this kernel on different machines.

	  More information about the internals of the Linux math coprocessor
	  emulation can be found in <file:arch/x86/math-emu/README>.

	  If you are not sure, say Y; apart from resulting in a 66 KB bigger
	  kernel, it won't hurt.

config MTRR
	def_bool y
	prompt "MTRR (Memory Type Range Register) support" if EXPERT
	---help---
	  On Intel P6 family processors (Pentium Pro, Pentium II and later)
	  the Memory Type Range Registers (MTRRs) may be used to control
	  processor access to memory ranges. This is most useful if you have
	  a video (VGA) card on a PCI or AGP bus. Enabling write-combining
	  allows bus write transfers to be combined into a larger transfer
	  before bursting over the PCI/AGP bus. This can increase performance
	  of image write operations 2.5 times or more. Saying Y here creates a
	  /proc/mtrr file which may be used to manipulate your processor's
	  MTRRs. Typically the X server should use this.

	  This code has a reasonably generic interface so that similar
	  control registers on other processors can be easily supported
	  as well:

	  The Cyrix 6x86, 6x86MX and M II processors have Address Range
	  Registers (ARRs) which provide a similar functionality to MTRRs. For
	  these, the ARRs are used to emulate the MTRRs.
	  The AMD K6-2 (stepping 8 and above) and K6-3 processors have two
	  MTRRs. The Centaur C6 (WinChip) has 8 MCRs, allowing
	  write-combining. All of these processors are supported by this code
	  and it makes sense to say Y here if you have one of them.

	  Saying Y here also fixes a problem with buggy SMP BIOSes which only
	  set the MTRRs for the boot CPU and not for the secondary CPUs. This
	  can lead to all sorts of problems, so it's good to say Y here.

	  You can safely say Y even if your machine doesn't have MTRRs, you'll
	  just add about 9 KB to your kernel.

	  See <file:Documentation/x86/mtrr.txt> for more information.

config MTRR_SANITIZER
	def_bool y
	prompt "MTRR cleanup support"
	depends on MTRR
	---help---
	  Convert MTRR layout from continuous to discrete, so X drivers can
	  add writeback entries.

	  Can be disabled with disable_mtrr_cleanup on the kernel command line.
	  The largest mtrr entry size for a continuous block can be set with
	  mtrr_chunk_size.

	  If unsure, say Y.

config MTRR_SANITIZER_ENABLE_DEFAULT
	int "MTRR cleanup enable value (0-1)"
	range 0 1
	default "0"
	depends on MTRR_SANITIZER
	---help---
	  Enable mtrr cleanup default value

config MTRR_SANITIZER_SPARE_REG_NR_DEFAULT
	int "MTRR cleanup spare reg num (0-7)"
	range 0 7
	default "1"
	depends on MTRR_SANITIZER
	---help---
	  mtrr cleanup spare entries default, it can be changed via
	  mtrr_spare_reg_nr=N on the kernel command line.

config X86_PAT
	def_bool y
	prompt "x86 PAT support" if EXPERT
	depends on MTRR
	---help---
	  Use PAT attributes to setup page level cache control.

	  PATs are the modern equivalents of MTRRs and are much more
	  flexible than MTRRs.

	  Say N here if you see bootup problems (boot crash, boot hang,
	  spontaneous reboots) or a non-working video driver.

	  If unsure, say Y.

config ARCH_USES_PG_UNCACHED
	def_bool y
	depends on X86_PAT

config ARCH_RANDOM
	def_bool y
	prompt "x86 architectural random number generator" if EXPERT
	---help---
	  Enable the x86 architectural RDRAND instruction
	  (Intel Bull Mountain technology) to generate random numbers.
	  If supported, this is a high bandwidth, cryptographically
	  secure hardware random number generator.

config X86_SMAP
	def_bool y
	prompt "Supervisor Mode Access Prevention" if EXPERT
	---help---
	  Supervisor Mode Access Prevention (SMAP) is a security
	  feature in newer Intel processors.  There is a small
	  performance cost if this enabled and turned on; there is
	  also a small increase in the kernel size if this is enabled.

	  If unsure, say Y.

config X86_INTEL_UMIP
	def_bool y
	depends on CPU_SUP_INTEL
	prompt "Intel User Mode Instruction Prevention" if EXPERT
	---help---
	  The User Mode Instruction Prevention (UMIP) is a security
	  feature in newer Intel processors. If enabled, a general
	  protection fault is issued if the SGDT, SLDT, SIDT, SMSW
	  or STR instructions are executed in user mode. These instructions
	  unnecessarily expose information about the hardware state.

	  The vast majority of applications do not use these instructions.
	  For the very few that do, software emulation is provided in
	  specific cases in protected and virtual-8086 modes. Emulated
	  results are dummy.

config X86_INTEL_MPX
	prompt "Intel MPX (Memory Protection Extensions)"
	def_bool n
	# Note: only available in 64-bit mode due to VMA flags shortage
	depends on CPU_SUP_INTEL && X86_64
	select ARCH_USES_HIGH_VMA_FLAGS
	---help---
	  MPX provides hardware features that can be used in
	  conjunction with compiler-instrumented code to check
	  memory references.  It is designed to detect buffer
	  overflow or underflow bugs.

	  This option enables running applications which are
	  instrumented or otherwise use MPX.  It does not use MPX
	  itself inside the kernel or to protect the kernel
	  against bad memory references.

	  Enabling this option will make the kernel larger:
	  ~8k of kernel text and 36 bytes of data on a 64-bit
	  defconfig.  It adds a long to the 'mm_struct' which
	  will increase the kernel memory overhead of each
	  process and adds some branches to paths used during
	  exec() and munmap().

	  For details, see Documentation/x86/intel_mpx.txt

	  If unsure, say N.

config X86_INTEL_MEMORY_PROTECTION_KEYS
	prompt "Intel Memory Protection Keys"
	def_bool y
	# Note: only available in 64-bit mode
	depends on CPU_SUP_INTEL && X86_64
	select ARCH_USES_HIGH_VMA_FLAGS
	select ARCH_HAS_PKEYS
	---help---
	  Memory Protection Keys provides a mechanism for enforcing
	  page-based protections, but without requiring modification of the
	  page tables when an application changes protection domains.

	  For details, see Documentation/x86/protection-keys.txt

	  If unsure, say y.

config EFI
	bool "EFI runtime service support"
	depends on ACPI
	select UCS2_STRING
	select EFI_RUNTIME_WRAPPERS
	---help---
	  This enables the kernel to use EFI runtime services that are
	  available (such as the EFI variable services).

	  This option is only useful on systems that have EFI firmware.
	  In addition, you should use the latest ELILO loader available
	  at <http://elilo.sourceforge.net> in order to take advantage
	  of EFI runtime services. However, even with this option, the
	  resultant kernel should continue to boot on existing non-EFI
	  platforms.

config EFI_STUB
       bool "EFI stub support"
       depends on EFI && !X86_USE_3DNOW
       select RELOCATABLE
       ---help---
          This kernel feature allows a bzImage to be loaded directly
	  by EFI firmware without the use of a bootloader.

	  See Documentation/efi-stub.txt for more information.

config EFI_MIXED
	bool "EFI mixed-mode support"
	depends on EFI_STUB && X86_64
	---help---
	   Enabling this feature allows a 64-bit kernel to be booted
	   on a 32-bit firmware, provided that your CPU supports 64-bit
	   mode.

	   Note that it is not possible to boot a mixed-mode enabled
	   kernel via the EFI boot stub - a bootloader that supports
	   the EFI handover protocol must be used.

	   If unsure, say N.

config SECCOMP
	def_bool y
	prompt "Enable seccomp to safely compute untrusted bytecode"
	---help---
	  This kernel feature is useful for number crunching applications
	  that may need to compute untrusted bytecode during their
	  execution. By using pipes or other transports made available to
	  the process as file descriptors supporting the read/write
	  syscalls, it's possible to isolate those applications in
	  their own address space using seccomp. Once seccomp is
	  enabled via prctl(PR_SET_SECCOMP), it cannot be disabled
	  and the task is only allowed to execute a few safe syscalls
	  defined by each seccomp mode.

	  If unsure, say Y. Only embedded should say N here.

source "kernel/Kconfig.hz"

config KEXEC
	bool "kexec system call"
	select KEXEC_CORE
	---help---
	  kexec is a system call that implements the ability to shutdown your
	  current kernel, and to start another kernel.  It is like a reboot
	  but it is independent of the system firmware.   And like a reboot
	  you can start any kernel with it, not just Linux.

	  The name comes from the similarity to the exec system call.

	  It is an ongoing process to be certain the hardware in a machine
	  is properly shutdown, so do not be surprised if this code does not
	  initially work for you.  As of this writing the exact hardware
	  interface is strongly in flux, so no good recommendation can be
	  made.

config KEXEC_FILE
	bool "kexec file based system call"
	select KEXEC_CORE
	select BUILD_BIN2C
	depends on X86_64
	depends on CRYPTO=y
	depends on CRYPTO_SHA256=y
	---help---
	  This is new version of kexec system call. This system call is
	  file based and takes file descriptors as system call argument
	  for kernel and initramfs as opposed to list of segments as
	  accepted by previous system call.

config ARCH_HAS_KEXEC_PURGATORY
	def_bool KEXEC_FILE

config KEXEC_VERIFY_SIG
	bool "Verify kernel signature during kexec_file_load() syscall"
	depends on KEXEC_FILE
	---help---
	  This option makes kernel signature verification mandatory for
	  the kexec_file_load() syscall.

	  In addition to that option, you need to enable signature
	  verification for the corresponding kernel image type being
	  loaded in order for this to work.

config KEXEC_BZIMAGE_VERIFY_SIG
	bool "Enable bzImage signature verification support"
	depends on KEXEC_VERIFY_SIG
	depends on SIGNED_PE_FILE_VERIFICATION
	select SYSTEM_TRUSTED_KEYRING
	---help---
	  Enable bzImage signature verification support.

config CRASH_DUMP
	bool "kernel crash dumps"
	depends on X86_64 || (X86_32 && HIGHMEM)
	---help---
	  Generate crash dump after being started by kexec.
	  This should be normally only set in special crash dump kernels
	  which are loaded in the main kernel with kexec-tools into
	  a specially reserved region and then later executed after
	  a crash by kdump/kexec. The crash dump kernel must be compiled
	  to a memory address not used by the main kernel or BIOS using
	  PHYSICAL_START, or it must be built as a relocatable image
	  (CONFIG_RELOCATABLE=y).
	  For more details see Documentation/kdump/kdump.txt

config KEXEC_JUMP
	bool "kexec jump"
	depends on KEXEC && HIBERNATION
	---help---
	  Jump between original kernel and kexeced kernel and invoke
	  code in physical address mode via KEXEC

config PHYSICAL_START
	hex "Physical address where the kernel is loaded" if (EXPERT || CRASH_DUMP)
	default "0x1000000"
	---help---
	  This gives the physical address where the kernel is loaded.

	  If kernel is a not relocatable (CONFIG_RELOCATABLE=n) then
	  bzImage will decompress itself to above physical address and
	  run from there. Otherwise, bzImage will run from the address where
	  it has been loaded by the boot loader and will ignore above physical
	  address.

	  In normal kdump cases one does not have to set/change this option
	  as now bzImage can be compiled as a completely relocatable image
	  (CONFIG_RELOCATABLE=y) and be used to load and run from a different
	  address. This option is mainly useful for the folks who don't want
	  to use a bzImage for capturing the crash dump and want to use a
	  vmlinux instead. vmlinux is not relocatable hence a kernel needs
	  to be specifically compiled to run from a specific memory area
	  (normally a reserved region) and this option comes handy.

	  So if you are using bzImage for capturing the crash dump,
	  leave the value here unchanged to 0x1000000 and set
	  CONFIG_RELOCATABLE=y.  Otherwise if you plan to use vmlinux
	  for capturing the crash dump change this value to start of
	  the reserved region.  In other words, it can be set based on
	  the "X" value as specified in the "crashkernel=YM@XM"
	  command line boot parameter passed to the panic-ed
	  kernel. Please take a look at Documentation/kdump/kdump.txt
	  for more details about crash dumps.

	  Usage of bzImage for capturing the crash dump is recommended as
	  one does not have to build two kernels. Same kernel can be used
	  as production kernel and capture kernel. Above option should have
	  gone away after relocatable bzImage support is introduced. But it
	  is present because there are users out there who continue to use
	  vmlinux for dump capture. This option should go away down the
	  line.

	  Don't change this unless you know what you are doing.

config RELOCATABLE
	bool "Build a relocatable kernel"
	default y
	---help---
	  This builds a kernel image that retains relocation information
	  so it can be loaded someplace besides the default 1MB.
	  The relocations tend to make the kernel binary about 10% larger,
	  but are discarded at runtime.

	  One use is for the kexec on panic case where the recovery kernel
	  must live at a different physical address than the primary
	  kernel.

	  Note: If CONFIG_RELOCATABLE=y, then the kernel runs from the address
	  it has been loaded at and the compile time physical address
	  (CONFIG_PHYSICAL_START) is used as the minimum location.

config RANDOMIZE_BASE
	bool "Randomize the address of the kernel image (KASLR)"
	depends on RELOCATABLE
	default y
	---help---
	  In support of Kernel Address Space Layout Randomization (KASLR),
	  this randomizes the physical address at which the kernel image
	  is decompressed and the virtual address where the kernel
	  image is mapped, as a security feature that deters exploit
	  attempts relying on knowledge of the location of kernel
	  code internals.

	  On 64-bit, the kernel physical and virtual addresses are
	  randomized separately. The physical address will be anywhere
	  between 16MB and the top of physical memory (up to 64TB). The
	  virtual address will be randomized from 16MB up to 1GB (9 bits
	  of entropy). Note that this also reduces the memory space
	  available to kernel modules from 1.5GB to 1GB.

	  On 32-bit, the kernel physical and virtual addresses are
	  randomized together. They will be randomized from 16MB up to
	  512MB (8 bits of entropy).

	  Entropy is generated using the RDRAND instruction if it is
	  supported. If RDTSC is supported, its value is mixed into
	  the entropy pool as well. If neither RDRAND nor RDTSC are
	  supported, then entropy is read from the i8254 timer. The
	  usable entropy is limited by the kernel being built using
	  2GB addressing, and that PHYSICAL_ALIGN must be at a
	  minimum of 2MB. As a result, only 10 bits of entropy are
	  theoretically possible, but the implementations are further
	  limited due to memory layouts.

	  If unsure, say Y.

# Relocation on x86 needs some additional build support
config X86_NEED_RELOCS
	def_bool y
	depends on RANDOMIZE_BASE || (X86_32 && RELOCATABLE)

config PHYSICAL_ALIGN
	hex "Alignment value to which kernel should be aligned"
	default "0x200000"
	range 0x2000 0x1000000 if X86_32
	range 0x200000 0x1000000 if X86_64
	---help---
	  This value puts the alignment restrictions on physical address
	  where kernel is loaded and run from. Kernel is compiled for an
	  address which meets above alignment restriction.

	  If bootloader loads the kernel at a non-aligned address and
	  CONFIG_RELOCATABLE is set, kernel will move itself to nearest
	  address aligned to above value and run from there.

	  If bootloader loads the kernel at a non-aligned address and
	  CONFIG_RELOCATABLE is not set, kernel will ignore the run time
	  load address and decompress itself to the address it has been
	  compiled for and run from there. The address for which kernel is
	  compiled already meets above alignment restrictions. Hence the
	  end result is that kernel runs from a physical address meeting
	  above alignment restrictions.

	  On 32-bit this value must be a multiple of 0x2000. On 64-bit
	  this value must be a multiple of 0x200000.

	  Don't change this unless you know what you are doing.

config DYNAMIC_MEMORY_LAYOUT
	bool
	---help---
	  This option makes base addresses of vmalloc and vmemmap as well as
	  __PAGE_OFFSET movable during boot.

config RANDOMIZE_MEMORY
	bool "Randomize the kernel memory sections"
	depends on X86_64
	depends on RANDOMIZE_BASE
	select DYNAMIC_MEMORY_LAYOUT
	default RANDOMIZE_BASE
	---help---
	   Randomizes the base virtual address of kernel memory sections
	   (physical memory mapping, vmalloc & vmemmap). This security feature
	   makes exploits relying on predictable memory locations less reliable.

	   The order of allocations remains unchanged. Entropy is generated in
	   the same way as RANDOMIZE_BASE. Current implementation in the optimal
	   configuration have in average 30,000 different possible virtual
	   addresses for each memory section.

	   If unsure, say Y.

config RANDOMIZE_MEMORY_PHYSICAL_PADDING
	hex "Physical memory mapping padding" if EXPERT
	depends on RANDOMIZE_MEMORY
	default "0xa" if MEMORY_HOTPLUG
	default "0x0"
	range 0x1 0x40 if MEMORY_HOTPLUG
	range 0x0 0x40
	---help---
	   Define the padding in terabytes added to the existing physical
	   memory size during kernel memory randomization. It is useful
	   for memory hotplug support but reduces the entropy available for
	   address randomization.

	   If unsure, leave at the default value.

config HOTPLUG_CPU
	def_bool y
	depends on SMP

config BOOTPARAM_HOTPLUG_CPU0
	bool "Set default setting of cpu0_hotpluggable"
	depends on HOTPLUG_CPU
	---help---
	  Set whether default state of cpu0_hotpluggable is on or off.

	  Say Y here to enable CPU0 hotplug by default. If this switch
	  is turned on, there is no need to give cpu0_hotplug kernel
	  parameter and the CPU0 hotplug feature is enabled by default.

	  Please note: there are two known CPU0 dependencies if you want
	  to enable the CPU0 hotplug feature either by this switch or by
	  cpu0_hotplug kernel parameter.

	  First, resume from hibernate or suspend always starts from CPU0.
	  So hibernate and suspend are prevented if CPU0 is offline.

	  Second dependency is PIC interrupts always go to CPU0. CPU0 can not
	  offline if any interrupt can not migrate out of CPU0. There may
	  be other CPU0 dependencies.

	  Please make sure the dependencies are under your control before
	  you enable this feature.

	  Say N if you don't want to enable CPU0 hotplug feature by default.
	  You still can enable the CPU0 hotplug feature at boot by kernel
	  parameter cpu0_hotplug.

config DEBUG_HOTPLUG_CPU0
	def_bool n
	prompt "Debug CPU0 hotplug"
	depends on HOTPLUG_CPU
	---help---
	  Enabling this option offlines CPU0 (if CPU0 can be offlined) as
	  soon as possible and boots up userspace with CPU0 offlined. User
	  can online CPU0 back after boot time.

	  To debug CPU0 hotplug, you need to enable CPU0 offline/online
	  feature by either turning on CONFIG_BOOTPARAM_HOTPLUG_CPU0 during
	  compilation or giving cpu0_hotplug kernel parameter at boot.

	  If unsure, say N.

config COMPAT_VDSO
	def_bool n
	prompt "Disable the 32-bit vDSO (needed for glibc 2.3.3)"
	depends on COMPAT_32
	---help---
	  Certain buggy versions of glibc will crash if they are
	  presented with a 32-bit vDSO that is not mapped at the address
	  indicated in its segment table.

	  The bug was introduced by f866314b89d56845f55e6f365e18b31ec978ec3a
	  and fixed by 3b3ddb4f7db98ec9e912ccdf54d35df4aa30e04a and
	  49ad572a70b8aeb91e57483a11dd1b77e31c4468.  Glibc 2.3.3 is
	  the only released version with the bug, but OpenSUSE 9
	  contains a buggy "glibc 2.3.2".

	  The symptom of the bug is that everything crashes on startup, saying:
	  dl_main: Assertion `(void *) ph->p_vaddr == _rtld_local._dl_sysinfo_dso' failed!

	  Saying Y here changes the default value of the vdso32 boot
	  option from 1 to 0, which turns off the 32-bit vDSO entirely.
	  This works around the glibc bug but hurts performance.

	  If unsure, say N: if you are compiling your own kernel, you
	  are unlikely to be using a buggy version of glibc.

choice
	prompt "vsyscall table for legacy applications"
	depends on X86_64
	default LEGACY_VSYSCALL_EMULATE
	help
	  Legacy user code that does not know how to find the vDSO expects
	  to be able to issue three syscalls by calling fixed addresses in
	  kernel space. Since this location is not randomized with ASLR,
	  it can be used to assist security vulnerability exploitation.

	  This setting can be changed at boot time via the kernel command
	  line parameter vsyscall=[emulate|none].

	  On a system with recent enough glibc (2.14 or newer) and no
	  static binaries, you can say None without a performance penalty
	  to improve security.

	  If unsure, select "Emulate".

	config LEGACY_VSYSCALL_EMULATE
		bool "Emulate"
		help
		  The kernel traps and emulates calls into the fixed
		  vsyscall address mapping. This makes the mapping
		  non-executable, but it still contains known contents,
		  which could be used in certain rare security vulnerability
		  exploits. This configuration is recommended when userspace
		  still uses the vsyscall area.

	config LEGACY_VSYSCALL_NONE
		bool "None"
		help
		  There will be no vsyscall mapping at all. This will
		  eliminate any risk of ASLR bypass due to the vsyscall
		  fixed address mapping. Attempts to use the vsyscalls
		  will be reported to dmesg, so that either old or
		  malicious userspace programs can be identified.

endchoice

config CMDLINE_BOOL
	bool "Built-in kernel command line"
	---help---
	  Allow for specifying boot arguments to the kernel at
	  build time.  On some systems (e.g. embedded ones), it is
	  necessary or convenient to provide some or all of the
	  kernel boot arguments with the kernel itself (that is,
	  to not rely on the boot loader to provide them.)

	  To compile command line arguments into the kernel,
	  set this option to 'Y', then fill in the
	  boot arguments in CONFIG_CMDLINE.

	  Systems with fully functional boot loaders (i.e. non-embedded)
	  should leave this option set to 'N'.

config CMDLINE
	string "Built-in kernel command string"
	depends on CMDLINE_BOOL
	default ""
	---help---
	  Enter arguments here that should be compiled into the kernel
	  image and used at boot time.  If the boot loader provides a
	  command line at boot time, it is appended to this string to
	  form the full kernel command line, when the system boots.

	  However, you can use the CONFIG_CMDLINE_OVERRIDE option to
	  change this behavior.

	  In most cases, the command line (whether built-in or provided
	  by the boot loader) should specify the device for the root
	  file system.

config CMDLINE_OVERRIDE
	bool "Built-in command line overrides boot loader arguments"
	depends on CMDLINE_BOOL
	---help---
	  Set this option to 'Y' to have the kernel ignore the boot loader
	  command line, and use ONLY the built-in command line.

	  This is used to work around broken boot loaders.  This should
	  be set to 'N' under normal conditions.

config MODIFY_LDT_SYSCALL
	bool "Enable the LDT (local descriptor table)" if EXPERT
	default y
	---help---
	  Linux can allow user programs to install a per-process x86
	  Local Descriptor Table (LDT) using the modify_ldt(2) system
	  call.  This is required to run 16-bit or segmented code such as
	  DOSEMU or some Wine programs.  It is also used by some very old
	  threading libraries.

	  Enabling this feature adds a small amount of overhead to
	  context switches and increases the low-level kernel attack
	  surface.  Disabling it removes the modify_ldt(2) system call.

	  Saying 'N' here may make sense for embedded or server kernels.

source "kernel/livepatch/Kconfig"

endmenu

config ARCH_HAS_ADD_PAGES
	def_bool y
	depends on X86_64 && ARCH_ENABLE_MEMORY_HOTPLUG

config ARCH_ENABLE_MEMORY_HOTPLUG
	def_bool y
	depends on X86_64 || (X86_32 && HIGHMEM)

config ARCH_ENABLE_MEMORY_HOTREMOVE
	def_bool y
	depends on MEMORY_HOTPLUG

config USE_PERCPU_NUMA_NODE_ID
	def_bool y
	depends on NUMA

config ARCH_ENABLE_SPLIT_PMD_PTLOCK
	def_bool y
	depends on X86_64 || X86_PAE

config ARCH_ENABLE_HUGEPAGE_MIGRATION
	def_bool y
	depends on X86_64 && HUGETLB_PAGE && MIGRATION

config ARCH_ENABLE_THP_MIGRATION
	def_bool y
	depends on X86_64 && TRANSPARENT_HUGEPAGE

menu "Power management and ACPI options"

config ARCH_HIBERNATION_HEADER
	def_bool y
	depends on HIBERNATION

source "kernel/power/Kconfig"

source "drivers/acpi/Kconfig"

source "drivers/sfi/Kconfig"

config X86_APM_BOOT
	def_bool y
	depends on APM

menuconfig APM
	tristate "APM (Advanced Power Management) BIOS support"
	depends on X86_32 && PM_SLEEP
	---help---
	  APM is a BIOS specification for saving power using several different
	  techniques. This is mostly useful for battery powered laptops with
	  APM compliant BIOSes. If you say Y here, the system time will be
	  reset after a RESUME operation, the /proc/apm device will provide
	  battery status information, and user-space programs will receive
	  notification of APM "events" (e.g. battery status change).

	  If you select "Y" here, you can disable actual use of the APM
	  BIOS by passing the "apm=off" option to the kernel at boot time.

	  Note that the APM support is almost completely disabled for
	  machines with more than one CPU.

	  In order to use APM, you will need supporting software. For location
	  and more information, read <file:Documentation/power/apm-acpi.txt>
	  and the Battery Powered Linux mini-HOWTO, available from
	  <http://www.tldp.org/docs.html#howto>.

	  This driver does not spin down disk drives (see the hdparm(8)
	  manpage ("man 8 hdparm") for that), and it doesn't turn off
	  VESA-compliant "green" monitors.

	  This driver does not support the TI 4000M TravelMate and the ACER
	  486/DX4/75 because they don't have compliant BIOSes. Many "green"
	  desktop machines also don't have compliant BIOSes, and this driver
	  may cause those machines to panic during the boot phase.

	  Generally, if you don't have a battery in your machine, there isn't
	  much point in using this driver and you should say N. If you get
	  random kernel OOPSes or reboots that don't seem to be related to
	  anything, try disabling/enabling this option (or disabling/enabling
	  APM in your BIOS).

	  Some other things you should try when experiencing seemingly random,
	  "weird" problems:

	  1) make sure that you have enough swap space and that it is
	  enabled.
	  2) pass the "no-hlt" option to the kernel
	  3) switch on floating point emulation in the kernel and pass
	  the "no387" option to the kernel
	  4) pass the "floppy=nodma" option to the kernel
	  5) pass the "mem=4M" option to the kernel (thereby disabling
	  all but the first 4 MB of RAM)
	  6) make sure that the CPU is not over clocked.
	  7) read the sig11 FAQ at <http://www.bitwizard.nl/sig11/>
	  8) disable the cache from your BIOS settings
	  9) install a fan for the video card or exchange video RAM
	  10) install a better fan for the CPU
	  11) exchange RAM chips
	  12) exchange the motherboard.

	  To compile this driver as a module, choose M here: the
	  module will be called apm.

if APM

config APM_IGNORE_USER_SUSPEND
	bool "Ignore USER SUSPEND"
	---help---
	  This option will ignore USER SUSPEND requests. On machines with a
	  compliant APM BIOS, you want to say N. However, on the NEC Versa M
	  series notebooks, it is necessary to say Y because of a BIOS bug.

config APM_DO_ENABLE
	bool "Enable PM at boot time"
	---help---
	  Enable APM features at boot time. From page 36 of the APM BIOS
	  specification: "When disabled, the APM BIOS does not automatically
	  power manage devices, enter the Standby State, enter the Suspend
	  State, or take power saving steps in response to CPU Idle calls."
	  This driver will make CPU Idle calls when Linux is idle (unless this
	  feature is turned off -- see "Do CPU IDLE calls", below). This
	  should always save battery power, but more complicated APM features
	  will be dependent on your BIOS implementation. You may need to turn
	  this option off if your computer hangs at boot time when using APM
	  support, or if it beeps continuously instead of suspending. Turn
	  this off if you have a NEC UltraLite Versa 33/C or a Toshiba
	  T400CDT. This is off by default since most machines do fine without
	  this feature.

config APM_CPU_IDLE
	depends on CPU_IDLE
	bool "Make CPU Idle calls when idle"
	---help---
	  Enable calls to APM CPU Idle/CPU Busy inside the kernel's idle loop.
	  On some machines, this can activate improved power savings, such as
	  a slowed CPU clock rate, when the machine is idle. These idle calls
	  are made after the idle loop has run for some length of time (e.g.,
	  333 mS). On some machines, this will cause a hang at boot time or
	  whenever the CPU becomes idle. (On machines with more than one CPU,
	  this option does nothing.)

config APM_DISPLAY_BLANK
	bool "Enable console blanking using APM"
	---help---
	  Enable console blanking using the APM. Some laptops can use this to
	  turn off the LCD backlight when the screen blanker of the Linux
	  virtual console blanks the screen. Note that this is only used by
	  the virtual console screen blanker, and won't turn off the backlight
	  when using the X Window system. This also doesn't have anything to
	  do with your VESA-compliant power-saving monitor. Further, this
	  option doesn't work for all laptops -- it might not turn off your
	  backlight at all, or it might print a lot of errors to the console,
	  especially if you are using gpm.

config APM_ALLOW_INTS
	bool "Allow interrupts during APM BIOS calls"
	---help---
	  Normally we disable external interrupts while we are making calls to
	  the APM BIOS as a measure to lessen the effects of a badly behaving
	  BIOS implementation.  The BIOS should reenable interrupts if it
	  needs to.  Unfortunately, some BIOSes do not -- especially those in
	  many of the newer IBM Thinkpads.  If you experience hangs when you
	  suspend, try setting this to Y.  Otherwise, say N.

endif # APM

source "drivers/cpufreq/Kconfig"

source "drivers/cpuidle/Kconfig"

source "drivers/idle/Kconfig"

endmenu


menu "Bus options (PCI etc.)"

choice
	prompt "PCI access mode"
	depends on X86_32 && PCI
	default PCI_GOANY
	---help---
	  On PCI systems, the BIOS can be used to detect the PCI devices and
	  determine their configuration. However, some old PCI motherboards
	  have BIOS bugs and may crash if this is done. Also, some embedded
	  PCI-based systems don't have any BIOS at all. Linux can also try to
	  detect the PCI hardware directly without using the BIOS.

	  With this option, you can specify how Linux should detect the
	  PCI devices. If you choose "BIOS", the BIOS will be used,
	  if you choose "Direct", the BIOS won't be used, and if you
	  choose "MMConfig", then PCI Express MMCONFIG will be used.
	  If you choose "Any", the kernel will try MMCONFIG, then the
	  direct access method and falls back to the BIOS if that doesn't
	  work. If unsure, go with the default, which is "Any".

config PCI_GOBIOS
	bool "BIOS"

config PCI_GOMMCONFIG
	bool "MMConfig"

config PCI_GODIRECT
	bool "Direct"

config PCI_GOOLPC
	bool "OLPC XO-1"
	depends on OLPC

config PCI_GOANY
	bool "Any"

endchoice

config PCI_BIOS
	def_bool y
	depends on X86_32 && PCI && (PCI_GOBIOS || PCI_GOANY)

# x86-64 doesn't support PCI BIOS access from long mode so always go direct.
config PCI_DIRECT
	def_bool y
	depends on PCI && (X86_64 || (PCI_GODIRECT || PCI_GOANY || PCI_GOOLPC || PCI_GOMMCONFIG))

config PCI_MMCONFIG
	bool "Support mmconfig PCI config space access" if X86_64
	default y
	depends on PCI && (ACPI || SFI || JAILHOUSE_GUEST)
	depends on X86_64 || (PCI_GOANY || PCI_GOMMCONFIG)

config PCI_OLPC
	def_bool y
	depends on PCI && OLPC && (PCI_GOOLPC || PCI_GOANY)

config PCI_XEN
	def_bool y
	depends on PCI && XEN
	select SWIOTLB_XEN

config MMCONF_FAM10H
	def_bool y
	depends on X86_64 && PCI_MMCONFIG && ACPI

config PCI_CNB20LE_QUIRK
	bool "Read CNB20LE Host Bridge Windows" if EXPERT
	depends on PCI
	help
	  Read the PCI windows out of the CNB20LE host bridge. This allows
	  PCI hotplug to work on systems with the CNB20LE chipset which do
	  not have ACPI.

	  There's no public spec for this chipset, and this functionality
	  is known to be incomplete.

	  You should say N unless you know you need this.

config ISA_BUS
	bool "ISA bus support on modern systems" if EXPERT
	help
	  Expose ISA bus device drivers and options available for selection and
	  configuration. Enable this option if your target machine has an ISA
	  bus. ISA is an older system, displaced by PCI and newer bus
	  architectures -- if your target machine is modern, it probably does
	  not have an ISA bus.

	  If unsure, say N.

# x86_64 have no ISA slots, but can have ISA-style DMA.
config ISA_DMA_API
	bool "ISA-style DMA support" if (X86_64 && EXPERT)
	default y
	help
	  Enables ISA-style DMA support for devices requiring such controllers.
	  If unsure, say Y.

if X86_32

config ISA
	bool "ISA support"
	---help---
	  Find out whether you have ISA slots on your motherboard.  ISA is the
	  name of a bus system, i.e. the way the CPU talks to the other stuff
	  inside your box.  Other bus systems are PCI, EISA, MicroChannel
	  (MCA) or VESA.  ISA is an older system, now being displaced by PCI;
	  newer boards don't support it.  If you have ISA, say Y, otherwise N.

config SCx200
	tristate "NatSemi SCx200 support"
	---help---
	  This provides basic support for National Semiconductor's
	  (now AMD's) Geode processors.  The driver probes for the
	  PCI-IDs of several on-chip devices, so its a good dependency
	  for other scx200_* drivers.

	  If compiled as a module, the driver is named scx200.

config SCx200HR_TIMER
	tristate "NatSemi SCx200 27MHz High-Resolution Timer Support"
	depends on SCx200
	default y
	---help---
	  This driver provides a clocksource built upon the on-chip
	  27MHz high-resolution timer.  Its also a workaround for
	  NSC Geode SC-1100's buggy TSC, which loses time when the
	  processor goes idle (as is done by the scheduler).  The
	  other workaround is idle=poll boot option.

config OLPC
	bool "One Laptop Per Child support"
	depends on !X86_PAE
	select GPIOLIB
	select OF
	select OF_PROMTREE
	select IRQ_DOMAIN
	---help---
	  Add support for detecting the unique features of the OLPC
	  XO hardware.

config OLPC_XO1_PM
	bool "OLPC XO-1 Power Management"
	depends on OLPC && MFD_CS5535=y && PM_SLEEP
	---help---
	  Add support for poweroff and suspend of the OLPC XO-1 laptop.

config OLPC_XO1_RTC
	bool "OLPC XO-1 Real Time Clock"
	depends on OLPC_XO1_PM && RTC_DRV_CMOS
	---help---
	  Add support for the XO-1 real time clock, which can be used as a
	  programmable wakeup source.

config OLPC_XO1_SCI
	bool "OLPC XO-1 SCI extras"
	depends on OLPC && OLPC_XO1_PM && GPIO_CS5535=y
	depends on INPUT=y
	select POWER_SUPPLY
	---help---
	  Add support for SCI-based features of the OLPC XO-1 laptop:
	   - EC-driven system wakeups
	   - Power button
	   - Ebook switch
	   - Lid switch
	   - AC adapter status updates
	   - Battery status updates

config OLPC_XO15_SCI
	bool "OLPC XO-1.5 SCI extras"
	depends on OLPC && ACPI
	select POWER_SUPPLY
	---help---
	  Add support for SCI-based features of the OLPC XO-1.5 laptop:
	   - EC-driven system wakeups
	   - AC adapter status updates
	   - Battery status updates

config ALIX
	bool "PCEngines ALIX System Support (LED setup)"
	select GPIOLIB
	---help---
	  This option enables system support for the PCEngines ALIX.
	  At present this just sets up LEDs for GPIO control on
	  ALIX2/3/6 boards.  However, other system specific setup should
	  get added here.

	  Note: You must still enable the drivers for GPIO and LED support
	  (GPIO_CS5535 & LEDS_GPIO) to actually use the LEDs

	  Note: You have to set alix.force=1 for boards with Award BIOS.

config NET5501
	bool "Soekris Engineering net5501 System Support (LEDS, GPIO, etc)"
	select GPIOLIB
	---help---
	  This option enables system support for the Soekris Engineering net5501.

config GEOS
	bool "Traverse Technologies GEOS System Support (LEDS, GPIO, etc)"
	select GPIOLIB
	depends on DMI
	---help---
	  This option enables system support for the Traverse Technologies GEOS.

config TS5500
	bool "Technologic Systems TS-5500 platform support"
	depends on MELAN
	select CHECK_SIGNATURE
	select NEW_LEDS
	select LEDS_CLASS
	---help---
	  This option enables system support for the Technologic Systems TS-5500.

endif # X86_32

config AMD_NB
	def_bool y
	depends on CPU_SUP_AMD && PCI

config X86_SYSFB
	bool "Mark VGA/VBE/EFI FB as generic system framebuffer"
	help
	  Firmwares often provide initial graphics framebuffers so the BIOS,
	  bootloader or kernel can show basic video-output during boot for
	  user-guidance and debugging. Historically, x86 used the VESA BIOS
	  Extensions and EFI-framebuffers for this, which are mostly limited
	  to x86.
	  This option, if enabled, marks VGA/VBE/EFI framebuffers as generic
	  framebuffers so the new generic system-framebuffer drivers can be
	  used on x86. If the framebuffer is not compatible with the generic
	  modes, it is advertised as fallback platform framebuffer so legacy
	  drivers like efifb, vesafb and uvesafb can pick it up.
	  If this option is not selected, all system framebuffers are always
	  marked as fallback platform framebuffers as usual.

	  Note: Legacy fbdev drivers, including vesafb, efifb, uvesafb, will
	  not be able to pick up generic system framebuffers if this option
	  is selected. You are highly encouraged to enable simplefb as
	  replacement if you select this option. simplefb can correctly deal
	  with generic system framebuffers. But you should still keep vesafb
	  and others enabled as fallback if a system framebuffer is
	  incompatible with simplefb.

	  If unsure, say Y.

endmenu


menu "Binary Emulations"

config IA32_EMULATION
	bool "IA32 Emulation"
	depends on X86_64
	select ARCH_WANT_OLD_COMPAT_IPC
	select BINFMT_ELF
	select COMPAT_BINFMT_ELF
	select COMPAT_OLD_SIGACTION
	---help---
	  Include code to run legacy 32-bit programs under a
	  64-bit kernel. You should likely turn this on, unless you're
	  100% sure that you don't have any 32-bit programs left.

config IA32_AOUT
	tristate "IA32 a.out support"
	depends on IA32_EMULATION
	depends on BROKEN
	---help---
	  Support old a.out binaries in the 32bit emulation.

config X86_X32
	bool "x32 ABI for 64-bit mode"
	depends on X86_64
	---help---
	  Include code to run binaries for the x32 native 32-bit ABI
	  for 64-bit processors.  An x32 process gets access to the
	  full 64-bit register file and wide data path while leaving
	  pointers at 32 bits for smaller memory footprint.

	  You will need a recent binutils (2.22 or later) with
	  elf32_x86_64 support enabled to compile a kernel with this
	  option set.

config COMPAT_32
	def_bool y
	depends on IA32_EMULATION || X86_32
	select HAVE_UID16
	select OLD_SIGSUSPEND3

config COMPAT
	def_bool y
	depends on IA32_EMULATION || X86_X32

if COMPAT
config COMPAT_FOR_U64_ALIGNMENT
	def_bool y

config SYSVIPC_COMPAT
	def_bool y
	depends on SYSVIPC
endif

endmenu


config HAVE_ATOMIC_IOMAP
	def_bool y
	depends on X86_32

config X86_DEV_DMA_OPS
	bool

config HAVE_GENERIC_GUP
	def_bool y

source "drivers/firmware/Kconfig"

source "arch/x86/kvm/Kconfig"<|MERGE_RESOLUTION|>--- conflicted
+++ resolved
@@ -14,10 +14,7 @@
 	select ARCH_WANT_IPC_PARSE_VERSION
 	select CLKSRC_I8253
 	select CLONE_BACKWARDS
-<<<<<<< HEAD
-=======
 	select HAVE_DEBUG_STACKOVERFLOW
->>>>>>> 69dbdfff
 	select MODULES_USE_ELF_REL
 	select OLD_SIGACTION
 
