--- conflicted
+++ resolved
@@ -71,44 +71,6 @@
 	  enabling virtual mode. This can be used to debug miscellaneous
 	  issues with the mapping of the EFI runtime regions into that
 	  table.
-
-<<<<<<< HEAD
-config DEBUG_WX
-	bool "Warn on W+X mappings at boot"
-	select PTDUMP_CORE
-	---help---
-	  Generate a warning if any W+X mappings are found at boot.
-
-	  This is useful for discovering cases where the kernel is leaving
-	  W+X mappings after applying NX, as such mappings are a security risk.
-
-	  Look for a message in dmesg output like this:
-
-	    x86/mm: Checked W+X mappings: passed, no W+X pages found.
-
-	  or like this, if the check failed:
-
-	    x86/mm: Checked W+X mappings: FAILED, <N> W+X pages found.
-
-	  Note that even if the check fails, your kernel is possibly
-	  still fine, as W+X mappings are not a security hole in
-	  themselves, what they do is that they make the exploitation
-	  of other unfixed kernel bugs easier.
-
-	  There is no runtime or memory usage effect of this option
-	  once the kernel has booted up - it's a one time check.
-
-	  If in doubt, say "Y".
-=======
-config DOUBLEFAULT
-	default y
-	bool "Enable doublefault exception handler" if EXPERT && X86_32
-	---help---
-	  This option allows trapping of rare doublefault exceptions that
-	  would otherwise cause a system to silently reboot. Disabling this
-	  option saves about 4k and might cause you much additional grey
-	  hair.
->>>>>>> e051d3cd
 
 config DEBUG_TLBFLUSH
 	bool "Set upper limit of TLB entries to flush one-by-one"
