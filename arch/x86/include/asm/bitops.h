--- conflicted
+++ resolved
@@ -36,12 +36,8 @@
  * bit 0 is the LSB of addr; bit 32 is the LSB of (addr+1).
  */
 
-<<<<<<< HEAD
-#define BITOP_ADDR(x) "+m" (*(volatile long *) (x))
-=======
 #define RLONG_ADDR(x)			 "m" (*(volatile long *) (x))
 #define WBYTE_ADDR(x)			"+m" (*(volatile char *) (x))
->>>>>>> 69dbdfff
 
 #define ADDR				RLONG_ADDR(addr)
 
