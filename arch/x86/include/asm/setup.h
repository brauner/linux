--- conflicted
+++ resolved
@@ -115,23 +115,9 @@
  *
  * The size is in bytes.
  */
-<<<<<<< HEAD
-#define RESERVE_BRK(name,sz)						\
-	static void __section(".discard.text") __noendbr __used notrace	\
-	__brk_reservation_fn_##name##__(void) {				\
-		asm volatile (						\
-			".pushsection .brk_reservation,\"aw\",@nobits;" \
-			".brk." #name ":"				\
-			" 1:.skip %c0;"					\
-			" .size .brk." #name ", . - 1b;"		\
-			" .popsection"					\
-			: : "i" (sz));					\
-	}
-=======
 #define RESERVE_BRK(name, size)					\
 	__section(".bss..brk") __aligned(1) __used	\
 	static char __brk_##name[size]
->>>>>>> 88084a3d
 
 extern void probe_roms(void);
 #ifdef __i386__
