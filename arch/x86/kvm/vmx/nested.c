// SPDX-License-Identifier: GPL-2.0

#include <linux/frame.h>
#include <linux/percpu.h>

#include <asm/debugreg.h>
#include <asm/mmu_context.h>

#include "cpuid.h"
#include "hyperv.h"
#include "mmu.h"
#include "nested.h"
#include "pmu.h"
#include "trace.h"
#include "x86.h"

static bool __read_mostly enable_shadow_vmcs = 1;
module_param_named(enable_shadow_vmcs, enable_shadow_vmcs, bool, S_IRUGO);

static bool __read_mostly nested_early_check = 0;
module_param(nested_early_check, bool, S_IRUGO);

#define CC(consistency_check)						\
({									\
	bool failed = (consistency_check);				\
	if (failed)							\
		trace_kvm_nested_vmenter_failed(#consistency_check, 0);	\
	failed;								\
})

#define SET_MSR_OR_WARN(vcpu, idx, data)				\
({									\
	bool failed = kvm_set_msr(vcpu, idx, data);			\
	if (failed)							\
		pr_warn_ratelimited(					\
				"%s cannot write MSR (0x%x, 0x%llx)\n",	\
				__func__, idx, data);			\
	failed;								\
})

/*
 * Hyper-V requires all of these, so mark them as supported even though
 * they are just treated the same as all-context.
 */
#define VMX_VPID_EXTENT_SUPPORTED_MASK		\
	(VMX_VPID_EXTENT_INDIVIDUAL_ADDR_BIT |	\
	VMX_VPID_EXTENT_SINGLE_CONTEXT_BIT |	\
	VMX_VPID_EXTENT_GLOBAL_CONTEXT_BIT |	\
	VMX_VPID_EXTENT_SINGLE_NON_GLOBAL_BIT)

#define VMX_MISC_EMULATED_PREEMPTION_TIMER_RATE 5

enum {
	VMX_VMREAD_BITMAP,
	VMX_VMWRITE_BITMAP,
	VMX_BITMAP_NR
};
static unsigned long *vmx_bitmap[VMX_BITMAP_NR];

#define vmx_vmread_bitmap                    (vmx_bitmap[VMX_VMREAD_BITMAP])
#define vmx_vmwrite_bitmap                   (vmx_bitmap[VMX_VMWRITE_BITMAP])

struct shadow_vmcs_field {
	u16	encoding;
	u16	offset;
};
static struct shadow_vmcs_field shadow_read_only_fields[] = {
#define SHADOW_FIELD_RO(x, y) { x, offsetof(struct vmcs12, y) },
#include "vmcs_shadow_fields.h"
};
static int max_shadow_read_only_fields =
	ARRAY_SIZE(shadow_read_only_fields);

static struct shadow_vmcs_field shadow_read_write_fields[] = {
#define SHADOW_FIELD_RW(x, y) { x, offsetof(struct vmcs12, y) },
#include "vmcs_shadow_fields.h"
};
static int max_shadow_read_write_fields =
	ARRAY_SIZE(shadow_read_write_fields);

static void init_vmcs_shadow_fields(void)
{
	int i, j;

	memset(vmx_vmread_bitmap, 0xff, PAGE_SIZE);
	memset(vmx_vmwrite_bitmap, 0xff, PAGE_SIZE);

	for (i = j = 0; i < max_shadow_read_only_fields; i++) {
		struct shadow_vmcs_field entry = shadow_read_only_fields[i];
		u16 field = entry.encoding;

		if (vmcs_field_width(field) == VMCS_FIELD_WIDTH_U64 &&
		    (i + 1 == max_shadow_read_only_fields ||
		     shadow_read_only_fields[i + 1].encoding != field + 1))
			pr_err("Missing field from shadow_read_only_field %x\n",
			       field + 1);

		clear_bit(field, vmx_vmread_bitmap);
		if (field & 1)
#ifdef CONFIG_X86_64
			continue;
#else
			entry.offset += sizeof(u32);
#endif
		shadow_read_only_fields[j++] = entry;
	}
	max_shadow_read_only_fields = j;

	for (i = j = 0; i < max_shadow_read_write_fields; i++) {
		struct shadow_vmcs_field entry = shadow_read_write_fields[i];
		u16 field = entry.encoding;

		if (vmcs_field_width(field) == VMCS_FIELD_WIDTH_U64 &&
		    (i + 1 == max_shadow_read_write_fields ||
		     shadow_read_write_fields[i + 1].encoding != field + 1))
			pr_err("Missing field from shadow_read_write_field %x\n",
			       field + 1);

		WARN_ONCE(field >= GUEST_ES_AR_BYTES &&
			  field <= GUEST_TR_AR_BYTES,
			  "Update vmcs12_write_any() to drop reserved bits from AR_BYTES");

		/*
		 * PML and the preemption timer can be emulated, but the
		 * processor cannot vmwrite to fields that don't exist
		 * on bare metal.
		 */
		switch (field) {
		case GUEST_PML_INDEX:
			if (!cpu_has_vmx_pml())
				continue;
			break;
		case VMX_PREEMPTION_TIMER_VALUE:
			if (!cpu_has_vmx_preemption_timer())
				continue;
			break;
		case GUEST_INTR_STATUS:
			if (!cpu_has_vmx_apicv())
				continue;
			break;
		default:
			break;
		}

		clear_bit(field, vmx_vmwrite_bitmap);
		clear_bit(field, vmx_vmread_bitmap);
		if (field & 1)
#ifdef CONFIG_X86_64
			continue;
#else
			entry.offset += sizeof(u32);
#endif
		shadow_read_write_fields[j++] = entry;
	}
	max_shadow_read_write_fields = j;
}

/*
 * The following 3 functions, nested_vmx_succeed()/failValid()/failInvalid(),
 * set the success or error code of an emulated VMX instruction (as specified
 * by Vol 2B, VMX Instruction Reference, "Conventions"), and skip the emulated
 * instruction.
 */
static int nested_vmx_succeed(struct kvm_vcpu *vcpu)
{
	vmx_set_rflags(vcpu, vmx_get_rflags(vcpu)
			& ~(X86_EFLAGS_CF | X86_EFLAGS_PF | X86_EFLAGS_AF |
			    X86_EFLAGS_ZF | X86_EFLAGS_SF | X86_EFLAGS_OF));
	return kvm_skip_emulated_instruction(vcpu);
}

static int nested_vmx_failInvalid(struct kvm_vcpu *vcpu)
{
	vmx_set_rflags(vcpu, (vmx_get_rflags(vcpu)
			& ~(X86_EFLAGS_PF | X86_EFLAGS_AF | X86_EFLAGS_ZF |
			    X86_EFLAGS_SF | X86_EFLAGS_OF))
			| X86_EFLAGS_CF);
	return kvm_skip_emulated_instruction(vcpu);
}

static int nested_vmx_failValid(struct kvm_vcpu *vcpu,
				u32 vm_instruction_error)
{
	struct vcpu_vmx *vmx = to_vmx(vcpu);

	/*
	 * failValid writes the error number to the current VMCS, which
	 * can't be done if there isn't a current VMCS.
	 */
	if (vmx->nested.current_vmptr == -1ull && !vmx->nested.hv_evmcs)
		return nested_vmx_failInvalid(vcpu);

	vmx_set_rflags(vcpu, (vmx_get_rflags(vcpu)
			& ~(X86_EFLAGS_CF | X86_EFLAGS_PF | X86_EFLAGS_AF |
			    X86_EFLAGS_SF | X86_EFLAGS_OF))
			| X86_EFLAGS_ZF);
	get_vmcs12(vcpu)->vm_instruction_error = vm_instruction_error;
	/*
	 * We don't need to force a shadow sync because
	 * VM_INSTRUCTION_ERROR is not shadowed
	 */
	return kvm_skip_emulated_instruction(vcpu);
}

static void nested_vmx_abort(struct kvm_vcpu *vcpu, u32 indicator)
{
	/* TODO: not to reset guest simply here. */
	kvm_make_request(KVM_REQ_TRIPLE_FAULT, vcpu);
	pr_debug_ratelimited("kvm: nested vmx abort, indicator %d\n", indicator);
}

static inline bool vmx_control_verify(u32 control, u32 low, u32 high)
{
	return fixed_bits_valid(control, low, high);
}

static inline u64 vmx_control_msr(u32 low, u32 high)
{
	return low | ((u64)high << 32);
}

static void vmx_disable_shadow_vmcs(struct vcpu_vmx *vmx)
{
	secondary_exec_controls_clearbit(vmx, SECONDARY_EXEC_SHADOW_VMCS);
	vmcs_write64(VMCS_LINK_POINTER, -1ull);
	vmx->nested.need_vmcs12_to_shadow_sync = false;
}

static inline void nested_release_evmcs(struct kvm_vcpu *vcpu)
{
	struct vcpu_vmx *vmx = to_vmx(vcpu);

	if (!vmx->nested.hv_evmcs)
		return;

	kvm_vcpu_unmap(vcpu, &vmx->nested.hv_evmcs_map, true);
	vmx->nested.hv_evmcs_vmptr = -1ull;
	vmx->nested.hv_evmcs = NULL;
}

/*
 * Free whatever needs to be freed from vmx->nested when L1 goes down, or
 * just stops using VMX.
 */
static void free_nested(struct kvm_vcpu *vcpu)
{
	struct vcpu_vmx *vmx = to_vmx(vcpu);

	if (!vmx->nested.vmxon && !vmx->nested.smm.vmxon)
		return;

	kvm_clear_request(KVM_REQ_GET_VMCS12_PAGES, vcpu);

	vmx->nested.vmxon = false;
	vmx->nested.smm.vmxon = false;
	free_vpid(vmx->nested.vpid02);
	vmx->nested.posted_intr_nv = -1;
	vmx->nested.current_vmptr = -1ull;
	if (enable_shadow_vmcs) {
		vmx_disable_shadow_vmcs(vmx);
		vmcs_clear(vmx->vmcs01.shadow_vmcs);
		free_vmcs(vmx->vmcs01.shadow_vmcs);
		vmx->vmcs01.shadow_vmcs = NULL;
	}
	kfree(vmx->nested.cached_vmcs12);
	vmx->nested.cached_vmcs12 = NULL;
	kfree(vmx->nested.cached_shadow_vmcs12);
	vmx->nested.cached_shadow_vmcs12 = NULL;
	/* Unpin physical memory we referred to in the vmcs02 */
	if (vmx->nested.apic_access_page) {
		kvm_release_page_clean(vmx->nested.apic_access_page);
		vmx->nested.apic_access_page = NULL;
	}
	kvm_vcpu_unmap(vcpu, &vmx->nested.virtual_apic_map, true);
	kvm_vcpu_unmap(vcpu, &vmx->nested.pi_desc_map, true);
	vmx->nested.pi_desc = NULL;

	kvm_mmu_free_roots(vcpu, &vcpu->arch.guest_mmu, KVM_MMU_ROOTS_ALL);

	nested_release_evmcs(vcpu);

	free_loaded_vmcs(&vmx->nested.vmcs02);
}

static void vmx_sync_vmcs_host_state(struct vcpu_vmx *vmx,
				     struct loaded_vmcs *prev)
{
	struct vmcs_host_state *dest, *src;

	if (unlikely(!vmx->guest_state_loaded))
		return;

	src = &prev->host_state;
	dest = &vmx->loaded_vmcs->host_state;

	vmx_set_host_fs_gs(dest, src->fs_sel, src->gs_sel, src->fs_base, src->gs_base);
	dest->ldt_sel = src->ldt_sel;
#ifdef CONFIG_X86_64
	dest->ds_sel = src->ds_sel;
	dest->es_sel = src->es_sel;
#endif
}

static void vmx_switch_vmcs(struct kvm_vcpu *vcpu, struct loaded_vmcs *vmcs)
{
	struct vcpu_vmx *vmx = to_vmx(vcpu);
	struct loaded_vmcs *prev;
	int cpu;

	if (vmx->loaded_vmcs == vmcs)
		return;

	cpu = get_cpu();
	prev = vmx->loaded_vmcs;
	vmx->loaded_vmcs = vmcs;
	vmx_vcpu_load_vmcs(vcpu, cpu);
	vmx_sync_vmcs_host_state(vmx, prev);
	put_cpu();

	vmx_segment_cache_clear(vmx);
}

/*
 * Ensure that the current vmcs of the logical processor is the
 * vmcs01 of the vcpu before calling free_nested().
 */
void nested_vmx_free_vcpu(struct kvm_vcpu *vcpu)
{
	vcpu_load(vcpu);
	vmx_leave_nested(vcpu);
	vmx_switch_vmcs(vcpu, &to_vmx(vcpu)->vmcs01);
	free_nested(vcpu);
	vcpu_put(vcpu);
}

static void nested_ept_inject_page_fault(struct kvm_vcpu *vcpu,
		struct x86_exception *fault)
{
	struct vmcs12 *vmcs12 = get_vmcs12(vcpu);
	struct vcpu_vmx *vmx = to_vmx(vcpu);
	u32 exit_reason;
	unsigned long exit_qualification = vcpu->arch.exit_qualification;

	if (vmx->nested.pml_full) {
		exit_reason = EXIT_REASON_PML_FULL;
		vmx->nested.pml_full = false;
		exit_qualification &= INTR_INFO_UNBLOCK_NMI;
	} else if (fault->error_code & PFERR_RSVD_MASK)
		exit_reason = EXIT_REASON_EPT_MISCONFIG;
	else
		exit_reason = EXIT_REASON_EPT_VIOLATION;

	nested_vmx_vmexit(vcpu, exit_reason, 0, exit_qualification);
	vmcs12->guest_physical_address = fault->address;
}

static void nested_ept_init_mmu_context(struct kvm_vcpu *vcpu)
{
	WARN_ON(mmu_is_nested(vcpu));

	vcpu->arch.mmu = &vcpu->arch.guest_mmu;
	kvm_init_shadow_ept_mmu(vcpu,
			to_vmx(vcpu)->nested.msrs.ept_caps &
			VMX_EPT_EXECUTE_ONLY_BIT,
			nested_ept_ad_enabled(vcpu),
			nested_ept_get_cr3(vcpu));
	vcpu->arch.mmu->set_cr3           = vmx_set_cr3;
	vcpu->arch.mmu->get_cr3           = nested_ept_get_cr3;
	vcpu->arch.mmu->inject_page_fault = nested_ept_inject_page_fault;
	vcpu->arch.mmu->get_pdptr         = kvm_pdptr_read;

	vcpu->arch.walk_mmu              = &vcpu->arch.nested_mmu;
}

static void nested_ept_uninit_mmu_context(struct kvm_vcpu *vcpu)
{
	vcpu->arch.mmu = &vcpu->arch.root_mmu;
	vcpu->arch.walk_mmu = &vcpu->arch.root_mmu;
}

static bool nested_vmx_is_page_fault_vmexit(struct vmcs12 *vmcs12,
					    u16 error_code)
{
	bool inequality, bit;

	bit = (vmcs12->exception_bitmap & (1u << PF_VECTOR)) != 0;
	inequality =
		(error_code & vmcs12->page_fault_error_code_mask) !=
		 vmcs12->page_fault_error_code_match;
	return inequality ^ bit;
}


/*
 * KVM wants to inject page-faults which it got to the guest. This function
 * checks whether in a nested guest, we need to inject them to L1 or L2.
 */
static int nested_vmx_check_exception(struct kvm_vcpu *vcpu, unsigned long *exit_qual)
{
	struct vmcs12 *vmcs12 = get_vmcs12(vcpu);
	unsigned int nr = vcpu->arch.exception.nr;
	bool has_payload = vcpu->arch.exception.has_payload;
	unsigned long payload = vcpu->arch.exception.payload;

	if (nr == PF_VECTOR) {
		if (vcpu->arch.exception.nested_apf) {
			*exit_qual = vcpu->arch.apf.nested_apf_token;
			return 1;
		}
		if (nested_vmx_is_page_fault_vmexit(vmcs12,
						    vcpu->arch.exception.error_code)) {
			*exit_qual = has_payload ? payload : vcpu->arch.cr2;
			return 1;
		}
	} else if (vmcs12->exception_bitmap & (1u << nr)) {
		if (nr == DB_VECTOR) {
			if (!has_payload) {
				payload = vcpu->arch.dr6;
				payload &= ~(DR6_FIXED_1 | DR6_BT);
				payload ^= DR6_RTM;
			}
			*exit_qual = payload;
		} else
			*exit_qual = 0;
		return 1;
	}

	return 0;
}


static void vmx_inject_page_fault_nested(struct kvm_vcpu *vcpu,
		struct x86_exception *fault)
{
	struct vmcs12 *vmcs12 = get_vmcs12(vcpu);

	WARN_ON(!is_guest_mode(vcpu));

	if (nested_vmx_is_page_fault_vmexit(vmcs12, fault->error_code) &&
		!to_vmx(vcpu)->nested.nested_run_pending) {
		vmcs12->vm_exit_intr_error_code = fault->error_code;
		nested_vmx_vmexit(vcpu, EXIT_REASON_EXCEPTION_NMI,
				  PF_VECTOR | INTR_TYPE_HARD_EXCEPTION |
				  INTR_INFO_DELIVER_CODE_MASK | INTR_INFO_VALID_MASK,
				  fault->address);
	} else {
		kvm_inject_page_fault(vcpu, fault);
	}
}

static bool page_address_valid(struct kvm_vcpu *vcpu, gpa_t gpa)
{
	return PAGE_ALIGNED(gpa) && !(gpa >> cpuid_maxphyaddr(vcpu));
}

static int nested_vmx_check_io_bitmap_controls(struct kvm_vcpu *vcpu,
					       struct vmcs12 *vmcs12)
{
	if (!nested_cpu_has(vmcs12, CPU_BASED_USE_IO_BITMAPS))
		return 0;

	if (CC(!page_address_valid(vcpu, vmcs12->io_bitmap_a)) ||
	    CC(!page_address_valid(vcpu, vmcs12->io_bitmap_b)))
		return -EINVAL;

	return 0;
}

static int nested_vmx_check_msr_bitmap_controls(struct kvm_vcpu *vcpu,
						struct vmcs12 *vmcs12)
{
	if (!nested_cpu_has(vmcs12, CPU_BASED_USE_MSR_BITMAPS))
		return 0;

	if (CC(!page_address_valid(vcpu, vmcs12->msr_bitmap)))
		return -EINVAL;

	return 0;
}

static int nested_vmx_check_tpr_shadow_controls(struct kvm_vcpu *vcpu,
						struct vmcs12 *vmcs12)
{
	if (!nested_cpu_has(vmcs12, CPU_BASED_TPR_SHADOW))
		return 0;

	if (CC(!page_address_valid(vcpu, vmcs12->virtual_apic_page_addr)))
		return -EINVAL;

	return 0;
}

/*
 * Check if MSR is intercepted for L01 MSR bitmap.
 */
static bool msr_write_intercepted_l01(struct kvm_vcpu *vcpu, u32 msr)
{
	unsigned long *msr_bitmap;
	int f = sizeof(unsigned long);

	if (!cpu_has_vmx_msr_bitmap())
		return true;

	msr_bitmap = to_vmx(vcpu)->vmcs01.msr_bitmap;

	if (msr <= 0x1fff) {
		return !!test_bit(msr, msr_bitmap + 0x800 / f);
	} else if ((msr >= 0xc0000000) && (msr <= 0xc0001fff)) {
		msr &= 0x1fff;
		return !!test_bit(msr, msr_bitmap + 0xc00 / f);
	}

	return true;
}

/*
 * If a msr is allowed by L0, we should check whether it is allowed by L1.
 * The corresponding bit will be cleared unless both of L0 and L1 allow it.
 */
static void nested_vmx_disable_intercept_for_msr(unsigned long *msr_bitmap_l1,
					       unsigned long *msr_bitmap_nested,
					       u32 msr, int type)
{
	int f = sizeof(unsigned long);

	/*
	 * See Intel PRM Vol. 3, 20.6.9 (MSR-Bitmap Address). Early manuals
	 * have the write-low and read-high bitmap offsets the wrong way round.
	 * We can control MSRs 0x00000000-0x00001fff and 0xc0000000-0xc0001fff.
	 */
	if (msr <= 0x1fff) {
		if (type & MSR_TYPE_R &&
		   !test_bit(msr, msr_bitmap_l1 + 0x000 / f))
			/* read-low */
			__clear_bit(msr, msr_bitmap_nested + 0x000 / f);

		if (type & MSR_TYPE_W &&
		   !test_bit(msr, msr_bitmap_l1 + 0x800 / f))
			/* write-low */
			__clear_bit(msr, msr_bitmap_nested + 0x800 / f);

	} else if ((msr >= 0xc0000000) && (msr <= 0xc0001fff)) {
		msr &= 0x1fff;
		if (type & MSR_TYPE_R &&
		   !test_bit(msr, msr_bitmap_l1 + 0x400 / f))
			/* read-high */
			__clear_bit(msr, msr_bitmap_nested + 0x400 / f);

		if (type & MSR_TYPE_W &&
		   !test_bit(msr, msr_bitmap_l1 + 0xc00 / f))
			/* write-high */
			__clear_bit(msr, msr_bitmap_nested + 0xc00 / f);

	}
}

static inline void enable_x2apic_msr_intercepts(unsigned long *msr_bitmap) {
	int msr;

	for (msr = 0x800; msr <= 0x8ff; msr += BITS_PER_LONG) {
		unsigned word = msr / BITS_PER_LONG;

		msr_bitmap[word] = ~0;
		msr_bitmap[word + (0x800 / sizeof(long))] = ~0;
	}
}

/*
 * Merge L0's and L1's MSR bitmap, return false to indicate that
 * we do not use the hardware.
 */
static inline bool nested_vmx_prepare_msr_bitmap(struct kvm_vcpu *vcpu,
						 struct vmcs12 *vmcs12)
{
	int msr;
	unsigned long *msr_bitmap_l1;
	unsigned long *msr_bitmap_l0 = to_vmx(vcpu)->nested.vmcs02.msr_bitmap;
	struct kvm_host_map *map = &to_vmx(vcpu)->nested.msr_bitmap_map;

	/* Nothing to do if the MSR bitmap is not in use.  */
	if (!cpu_has_vmx_msr_bitmap() ||
	    !nested_cpu_has(vmcs12, CPU_BASED_USE_MSR_BITMAPS))
		return false;

	if (kvm_vcpu_map(vcpu, gpa_to_gfn(vmcs12->msr_bitmap), map))
		return false;

	msr_bitmap_l1 = (unsigned long *)map->hva;

	/*
	 * To keep the control flow simple, pay eight 8-byte writes (sixteen
	 * 4-byte writes on 32-bit systems) up front to enable intercepts for
	 * the x2APIC MSR range and selectively disable them below.
	 */
	enable_x2apic_msr_intercepts(msr_bitmap_l0);

	if (nested_cpu_has_virt_x2apic_mode(vmcs12)) {
		if (nested_cpu_has_apic_reg_virt(vmcs12)) {
			/*
			 * L0 need not intercept reads for MSRs between 0x800
			 * and 0x8ff, it just lets the processor take the value
			 * from the virtual-APIC page; take those 256 bits
			 * directly from the L1 bitmap.
			 */
			for (msr = 0x800; msr <= 0x8ff; msr += BITS_PER_LONG) {
				unsigned word = msr / BITS_PER_LONG;

				msr_bitmap_l0[word] = msr_bitmap_l1[word];
			}
		}

		nested_vmx_disable_intercept_for_msr(
			msr_bitmap_l1, msr_bitmap_l0,
			X2APIC_MSR(APIC_TASKPRI),
			MSR_TYPE_R | MSR_TYPE_W);

		if (nested_cpu_has_vid(vmcs12)) {
			nested_vmx_disable_intercept_for_msr(
				msr_bitmap_l1, msr_bitmap_l0,
				X2APIC_MSR(APIC_EOI),
				MSR_TYPE_W);
			nested_vmx_disable_intercept_for_msr(
				msr_bitmap_l1, msr_bitmap_l0,
				X2APIC_MSR(APIC_SELF_IPI),
				MSR_TYPE_W);
		}
	}

	/* KVM unconditionally exposes the FS/GS base MSRs to L1. */
	nested_vmx_disable_intercept_for_msr(msr_bitmap_l1, msr_bitmap_l0,
					     MSR_FS_BASE, MSR_TYPE_RW);

	nested_vmx_disable_intercept_for_msr(msr_bitmap_l1, msr_bitmap_l0,
					     MSR_GS_BASE, MSR_TYPE_RW);

	nested_vmx_disable_intercept_for_msr(msr_bitmap_l1, msr_bitmap_l0,
					     MSR_KERNEL_GS_BASE, MSR_TYPE_RW);

	/*
	 * Checking the L0->L1 bitmap is trying to verify two things:
	 *
	 * 1. L0 gave a permission to L1 to actually passthrough the MSR. This
	 *    ensures that we do not accidentally generate an L02 MSR bitmap
	 *    from the L12 MSR bitmap that is too permissive.
	 * 2. That L1 or L2s have actually used the MSR. This avoids
	 *    unnecessarily merging of the bitmap if the MSR is unused. This
	 *    works properly because we only update the L01 MSR bitmap lazily.
	 *    So even if L0 should pass L1 these MSRs, the L01 bitmap is only
	 *    updated to reflect this when L1 (or its L2s) actually write to
	 *    the MSR.
	 */
	if (!msr_write_intercepted_l01(vcpu, MSR_IA32_SPEC_CTRL))
		nested_vmx_disable_intercept_for_msr(
					msr_bitmap_l1, msr_bitmap_l0,
					MSR_IA32_SPEC_CTRL,
					MSR_TYPE_R | MSR_TYPE_W);

	if (!msr_write_intercepted_l01(vcpu, MSR_IA32_PRED_CMD))
		nested_vmx_disable_intercept_for_msr(
					msr_bitmap_l1, msr_bitmap_l0,
					MSR_IA32_PRED_CMD,
					MSR_TYPE_W);

	kvm_vcpu_unmap(vcpu, &to_vmx(vcpu)->nested.msr_bitmap_map, false);

	return true;
}

static void nested_cache_shadow_vmcs12(struct kvm_vcpu *vcpu,
				       struct vmcs12 *vmcs12)
{
	struct kvm_host_map map;
	struct vmcs12 *shadow;

	if (!nested_cpu_has_shadow_vmcs(vmcs12) ||
	    vmcs12->vmcs_link_pointer == -1ull)
		return;

	shadow = get_shadow_vmcs12(vcpu);

	if (kvm_vcpu_map(vcpu, gpa_to_gfn(vmcs12->vmcs_link_pointer), &map))
		return;

	memcpy(shadow, map.hva, VMCS12_SIZE);
	kvm_vcpu_unmap(vcpu, &map, false);
}

static void nested_flush_cached_shadow_vmcs12(struct kvm_vcpu *vcpu,
					      struct vmcs12 *vmcs12)
{
	struct vcpu_vmx *vmx = to_vmx(vcpu);

	if (!nested_cpu_has_shadow_vmcs(vmcs12) ||
	    vmcs12->vmcs_link_pointer == -1ull)
		return;

	kvm_write_guest(vmx->vcpu.kvm, vmcs12->vmcs_link_pointer,
			get_shadow_vmcs12(vcpu), VMCS12_SIZE);
}

/*
 * In nested virtualization, check if L1 has set
 * VM_EXIT_ACK_INTR_ON_EXIT
 */
static bool nested_exit_intr_ack_set(struct kvm_vcpu *vcpu)
{
	return get_vmcs12(vcpu)->vm_exit_controls &
		VM_EXIT_ACK_INTR_ON_EXIT;
}

static bool nested_exit_on_nmi(struct kvm_vcpu *vcpu)
{
	return nested_cpu_has_nmi_exiting(get_vmcs12(vcpu));
}

static int nested_vmx_check_apic_access_controls(struct kvm_vcpu *vcpu,
					  struct vmcs12 *vmcs12)
{
	if (nested_cpu_has2(vmcs12, SECONDARY_EXEC_VIRTUALIZE_APIC_ACCESSES) &&
	    CC(!page_address_valid(vcpu, vmcs12->apic_access_addr)))
		return -EINVAL;
	else
		return 0;
}

static int nested_vmx_check_apicv_controls(struct kvm_vcpu *vcpu,
					   struct vmcs12 *vmcs12)
{
	if (!nested_cpu_has_virt_x2apic_mode(vmcs12) &&
	    !nested_cpu_has_apic_reg_virt(vmcs12) &&
	    !nested_cpu_has_vid(vmcs12) &&
	    !nested_cpu_has_posted_intr(vmcs12))
		return 0;

	/*
	 * If virtualize x2apic mode is enabled,
	 * virtualize apic access must be disabled.
	 */
	if (CC(nested_cpu_has_virt_x2apic_mode(vmcs12) &&
	       nested_cpu_has2(vmcs12, SECONDARY_EXEC_VIRTUALIZE_APIC_ACCESSES)))
		return -EINVAL;

	/*
	 * If virtual interrupt delivery is enabled,
	 * we must exit on external interrupts.
	 */
	if (CC(nested_cpu_has_vid(vmcs12) && !nested_exit_on_intr(vcpu)))
		return -EINVAL;

	/*
	 * bits 15:8 should be zero in posted_intr_nv,
	 * the descriptor address has been already checked
	 * in nested_get_vmcs12_pages.
	 *
	 * bits 5:0 of posted_intr_desc_addr should be zero.
	 */
	if (nested_cpu_has_posted_intr(vmcs12) &&
	   (CC(!nested_cpu_has_vid(vmcs12)) ||
	    CC(!nested_exit_intr_ack_set(vcpu)) ||
	    CC((vmcs12->posted_intr_nv & 0xff00)) ||
	    CC((vmcs12->posted_intr_desc_addr & 0x3f)) ||
	    CC((vmcs12->posted_intr_desc_addr >> cpuid_maxphyaddr(vcpu)))))
		return -EINVAL;

	/* tpr shadow is needed by all apicv features. */
	if (CC(!nested_cpu_has(vmcs12, CPU_BASED_TPR_SHADOW)))
		return -EINVAL;

	return 0;
}

static int nested_vmx_check_msr_switch(struct kvm_vcpu *vcpu,
				       u32 count, u64 addr)
{
	int maxphyaddr;

	if (count == 0)
		return 0;
	maxphyaddr = cpuid_maxphyaddr(vcpu);
	if (!IS_ALIGNED(addr, 16) || addr >> maxphyaddr ||
	    (addr + count * sizeof(struct vmx_msr_entry) - 1) >> maxphyaddr)
		return -EINVAL;

	return 0;
}

static int nested_vmx_check_exit_msr_switch_controls(struct kvm_vcpu *vcpu,
						     struct vmcs12 *vmcs12)
{
	if (CC(nested_vmx_check_msr_switch(vcpu,
					   vmcs12->vm_exit_msr_load_count,
					   vmcs12->vm_exit_msr_load_addr)) ||
	    CC(nested_vmx_check_msr_switch(vcpu,
					   vmcs12->vm_exit_msr_store_count,
					   vmcs12->vm_exit_msr_store_addr)))
		return -EINVAL;

	return 0;
}

static int nested_vmx_check_entry_msr_switch_controls(struct kvm_vcpu *vcpu,
                                                      struct vmcs12 *vmcs12)
{
	if (CC(nested_vmx_check_msr_switch(vcpu,
					   vmcs12->vm_entry_msr_load_count,
					   vmcs12->vm_entry_msr_load_addr)))
                return -EINVAL;

	return 0;
}

static int nested_vmx_check_pml_controls(struct kvm_vcpu *vcpu,
					 struct vmcs12 *vmcs12)
{
	if (!nested_cpu_has_pml(vmcs12))
		return 0;

	if (CC(!nested_cpu_has_ept(vmcs12)) ||
	    CC(!page_address_valid(vcpu, vmcs12->pml_address)))
		return -EINVAL;

	return 0;
}

static int nested_vmx_check_unrestricted_guest_controls(struct kvm_vcpu *vcpu,
							struct vmcs12 *vmcs12)
{
	if (CC(nested_cpu_has2(vmcs12, SECONDARY_EXEC_UNRESTRICTED_GUEST) &&
	       !nested_cpu_has_ept(vmcs12)))
		return -EINVAL;
	return 0;
}

static int nested_vmx_check_mode_based_ept_exec_controls(struct kvm_vcpu *vcpu,
							 struct vmcs12 *vmcs12)
{
	if (CC(nested_cpu_has2(vmcs12, SECONDARY_EXEC_MODE_BASED_EPT_EXEC) &&
	       !nested_cpu_has_ept(vmcs12)))
		return -EINVAL;
	return 0;
}

static int nested_vmx_check_shadow_vmcs_controls(struct kvm_vcpu *vcpu,
						 struct vmcs12 *vmcs12)
{
	if (!nested_cpu_has_shadow_vmcs(vmcs12))
		return 0;

	if (CC(!page_address_valid(vcpu, vmcs12->vmread_bitmap)) ||
	    CC(!page_address_valid(vcpu, vmcs12->vmwrite_bitmap)))
		return -EINVAL;

	return 0;
}

static int nested_vmx_msr_check_common(struct kvm_vcpu *vcpu,
				       struct vmx_msr_entry *e)
{
	/* x2APIC MSR accesses are not allowed */
	if (CC(vcpu->arch.apic_base & X2APIC_ENABLE && e->index >> 8 == 0x8))
		return -EINVAL;
	if (CC(e->index == MSR_IA32_UCODE_WRITE) || /* SDM Table 35-2 */
	    CC(e->index == MSR_IA32_UCODE_REV))
		return -EINVAL;
	if (CC(e->reserved != 0))
		return -EINVAL;
	return 0;
}

static int nested_vmx_load_msr_check(struct kvm_vcpu *vcpu,
				     struct vmx_msr_entry *e)
{
	if (CC(e->index == MSR_FS_BASE) ||
	    CC(e->index == MSR_GS_BASE) ||
	    CC(e->index == MSR_IA32_SMM_MONITOR_CTL) || /* SMM is not supported */
	    nested_vmx_msr_check_common(vcpu, e))
		return -EINVAL;
	return 0;
}

static int nested_vmx_store_msr_check(struct kvm_vcpu *vcpu,
				      struct vmx_msr_entry *e)
{
	if (CC(e->index == MSR_IA32_SMBASE) || /* SMM is not supported */
	    nested_vmx_msr_check_common(vcpu, e))
		return -EINVAL;
	return 0;
}

static u32 nested_vmx_max_atomic_switch_msrs(struct kvm_vcpu *vcpu)
{
	struct vcpu_vmx *vmx = to_vmx(vcpu);
	u64 vmx_misc = vmx_control_msr(vmx->nested.msrs.misc_low,
				       vmx->nested.msrs.misc_high);

	return (vmx_misc_max_msr(vmx_misc) + 1) * VMX_MISC_MSR_LIST_MULTIPLIER;
}

/*
 * Load guest's/host's msr at nested entry/exit.
 * return 0 for success, entry index for failure.
 *
 * One of the failure modes for MSR load/store is when a list exceeds the
 * virtual hardware's capacity. To maintain compatibility with hardware inasmuch
 * as possible, process all valid entries before failing rather than precheck
 * for a capacity violation.
 */
static u32 nested_vmx_load_msr(struct kvm_vcpu *vcpu, u64 gpa, u32 count)
{
	u32 i;
	struct vmx_msr_entry e;
	u32 max_msr_list_size = nested_vmx_max_atomic_switch_msrs(vcpu);

	for (i = 0; i < count; i++) {
		if (unlikely(i >= max_msr_list_size))
			goto fail;

		if (kvm_vcpu_read_guest(vcpu, gpa + i * sizeof(e),
					&e, sizeof(e))) {
			pr_debug_ratelimited(
				"%s cannot read MSR entry (%u, 0x%08llx)\n",
				__func__, i, gpa + i * sizeof(e));
			goto fail;
		}
		if (nested_vmx_load_msr_check(vcpu, &e)) {
			pr_debug_ratelimited(
				"%s check failed (%u, 0x%x, 0x%x)\n",
				__func__, i, e.index, e.reserved);
			goto fail;
		}
		if (kvm_set_msr(vcpu, e.index, e.value)) {
			pr_debug_ratelimited(
				"%s cannot write MSR (%u, 0x%x, 0x%llx)\n",
				__func__, i, e.index, e.value);
			goto fail;
		}
	}
	return 0;
fail:
	return i + 1;
}

static bool nested_vmx_get_vmexit_msr_value(struct kvm_vcpu *vcpu,
					    u32 msr_index,
					    u64 *data)
{
	struct vcpu_vmx *vmx = to_vmx(vcpu);

	/*
	 * If the L0 hypervisor stored a more accurate value for the TSC that
	 * does not include the time taken for emulation of the L2->L1
	 * VM-exit in L0, use the more accurate value.
	 */
	if (msr_index == MSR_IA32_TSC) {
		int index = vmx_find_msr_index(&vmx->msr_autostore.guest,
					       MSR_IA32_TSC);

		if (index >= 0) {
			u64 val = vmx->msr_autostore.guest.val[index].value;

			*data = kvm_read_l1_tsc(vcpu, val);
			return true;
		}
	}

	if (kvm_get_msr(vcpu, msr_index, data)) {
		pr_debug_ratelimited("%s cannot read MSR (0x%x)\n", __func__,
			msr_index);
		return false;
	}
	return true;
}

static bool read_and_check_msr_entry(struct kvm_vcpu *vcpu, u64 gpa, int i,
				     struct vmx_msr_entry *e)
{
	if (kvm_vcpu_read_guest(vcpu,
				gpa + i * sizeof(*e),
				e, 2 * sizeof(u32))) {
		pr_debug_ratelimited(
			"%s cannot read MSR entry (%u, 0x%08llx)\n",
			__func__, i, gpa + i * sizeof(*e));
		return false;
	}
	if (nested_vmx_store_msr_check(vcpu, e)) {
		pr_debug_ratelimited(
			"%s check failed (%u, 0x%x, 0x%x)\n",
			__func__, i, e->index, e->reserved);
		return false;
	}
	return true;
}

static int nested_vmx_store_msr(struct kvm_vcpu *vcpu, u64 gpa, u32 count)
{
	u64 data;
	u32 i;
	struct vmx_msr_entry e;
	u32 max_msr_list_size = nested_vmx_max_atomic_switch_msrs(vcpu);

	for (i = 0; i < count; i++) {
		if (unlikely(i >= max_msr_list_size))
<<<<<<< HEAD
			return -EINVAL;

		if (kvm_vcpu_read_guest(vcpu,
					gpa + i * sizeof(e),
					&e, 2 * sizeof(u32))) {
			pr_debug_ratelimited(
				"%s cannot read MSR entry (%u, 0x%08llx)\n",
				__func__, i, gpa + i * sizeof(e));
=======
>>>>>>> 348b80b2
			return -EINVAL;

		if (!read_and_check_msr_entry(vcpu, gpa, i, &e))
			return -EINVAL;

		if (!nested_vmx_get_vmexit_msr_value(vcpu, e.index, &data))
			return -EINVAL;

		if (kvm_vcpu_write_guest(vcpu,
					 gpa + i * sizeof(e) +
					     offsetof(struct vmx_msr_entry, value),
					 &data, sizeof(data))) {
			pr_debug_ratelimited(
				"%s cannot write MSR (%u, 0x%x, 0x%llx)\n",
				__func__, i, e.index, data);
			return -EINVAL;
		}
	}
	return 0;
}

static bool nested_msr_store_list_has_msr(struct kvm_vcpu *vcpu, u32 msr_index)
{
	struct vmcs12 *vmcs12 = get_vmcs12(vcpu);
	u32 count = vmcs12->vm_exit_msr_store_count;
	u64 gpa = vmcs12->vm_exit_msr_store_addr;
	struct vmx_msr_entry e;
	u32 i;

	for (i = 0; i < count; i++) {
		if (!read_and_check_msr_entry(vcpu, gpa, i, &e))
			return false;

		if (e.index == msr_index)
			return true;
	}
	return false;
}

static void prepare_vmx_msr_autostore_list(struct kvm_vcpu *vcpu,
					   u32 msr_index)
{
	struct vcpu_vmx *vmx = to_vmx(vcpu);
	struct vmx_msrs *autostore = &vmx->msr_autostore.guest;
	bool in_vmcs12_store_list;
	int msr_autostore_index;
	bool in_autostore_list;
	int last;

	msr_autostore_index = vmx_find_msr_index(autostore, msr_index);
	in_autostore_list = msr_autostore_index >= 0;
	in_vmcs12_store_list = nested_msr_store_list_has_msr(vcpu, msr_index);

	if (in_vmcs12_store_list && !in_autostore_list) {
		if (autostore->nr == NR_LOADSTORE_MSRS) {
			/*
			 * Emulated VMEntry does not fail here.  Instead a less
			 * accurate value will be returned by
			 * nested_vmx_get_vmexit_msr_value() using kvm_get_msr()
			 * instead of reading the value from the vmcs02 VMExit
			 * MSR-store area.
			 */
			pr_warn_ratelimited(
				"Not enough msr entries in msr_autostore.  Can't add msr %x\n",
				msr_index);
			return;
		}
		last = autostore->nr++;
		autostore->val[last].index = msr_index;
	} else if (!in_vmcs12_store_list && in_autostore_list) {
		last = --autostore->nr;
		autostore->val[msr_autostore_index] = autostore->val[last];
	}
}

static bool nested_cr3_valid(struct kvm_vcpu *vcpu, unsigned long val)
{
	unsigned long invalid_mask;

	invalid_mask = (~0ULL) << cpuid_maxphyaddr(vcpu);
	return (val & invalid_mask) == 0;
}

/*
 * Load guest's/host's cr3 at nested entry/exit. nested_ept is true if we are
 * emulating VM entry into a guest with EPT enabled.
 * Returns 0 on success, 1 on failure. Invalid state exit qualification code
 * is assigned to entry_failure_code on failure.
 */
static int nested_vmx_load_cr3(struct kvm_vcpu *vcpu, unsigned long cr3, bool nested_ept,
			       u32 *entry_failure_code)
{
	if (cr3 != kvm_read_cr3(vcpu) || (!nested_ept && pdptrs_changed(vcpu))) {
		if (CC(!nested_cr3_valid(vcpu, cr3))) {
			*entry_failure_code = ENTRY_FAIL_DEFAULT;
			return -EINVAL;
		}

		/*
		 * If PAE paging and EPT are both on, CR3 is not used by the CPU and
		 * must not be dereferenced.
		 */
		if (is_pae_paging(vcpu) && !nested_ept) {
			if (CC(!load_pdptrs(vcpu, vcpu->arch.walk_mmu, cr3))) {
				*entry_failure_code = ENTRY_FAIL_PDPTE;
				return -EINVAL;
			}
		}
	}

	if (!nested_ept)
		kvm_mmu_new_cr3(vcpu, cr3, false);

	vcpu->arch.cr3 = cr3;
	kvm_register_mark_available(vcpu, VCPU_EXREG_CR3);

	kvm_init_mmu(vcpu, false);

	return 0;
}

/*
 * Returns if KVM is able to config CPU to tag TLB entries
 * populated by L2 differently than TLB entries populated
 * by L1.
 *
 * If L0 uses EPT, L1 and L2 run with different EPTP because
 * guest_mode is part of kvm_mmu_page_role. Thus, TLB entries
 * are tagged with different EPTP.
 *
 * If L1 uses VPID and we allocated a vpid02, TLB entries are tagged
 * with different VPID (L1 entries are tagged with vmx->vpid
 * while L2 entries are tagged with vmx->nested.vpid02).
 */
static bool nested_has_guest_tlb_tag(struct kvm_vcpu *vcpu)
{
	struct vmcs12 *vmcs12 = get_vmcs12(vcpu);

	return enable_ept ||
	       (nested_cpu_has_vpid(vmcs12) && to_vmx(vcpu)->nested.vpid02);
}

static u16 nested_get_vpid02(struct kvm_vcpu *vcpu)
{
	struct vcpu_vmx *vmx = to_vmx(vcpu);

	return vmx->nested.vpid02 ? vmx->nested.vpid02 : vmx->vpid;
}

static bool is_bitwise_subset(u64 superset, u64 subset, u64 mask)
{
	superset &= mask;
	subset &= mask;

	return (superset | subset) == superset;
}

static int vmx_restore_vmx_basic(struct vcpu_vmx *vmx, u64 data)
{
	const u64 feature_and_reserved =
		/* feature (except bit 48; see below) */
		BIT_ULL(49) | BIT_ULL(54) | BIT_ULL(55) |
		/* reserved */
		BIT_ULL(31) | GENMASK_ULL(47, 45) | GENMASK_ULL(63, 56);
	u64 vmx_basic = vmx->nested.msrs.basic;

	if (!is_bitwise_subset(vmx_basic, data, feature_and_reserved))
		return -EINVAL;

	/*
	 * KVM does not emulate a version of VMX that constrains physical
	 * addresses of VMX structures (e.g. VMCS) to 32-bits.
	 */
	if (data & BIT_ULL(48))
		return -EINVAL;

	if (vmx_basic_vmcs_revision_id(vmx_basic) !=
	    vmx_basic_vmcs_revision_id(data))
		return -EINVAL;

	if (vmx_basic_vmcs_size(vmx_basic) > vmx_basic_vmcs_size(data))
		return -EINVAL;

	vmx->nested.msrs.basic = data;
	return 0;
}

static int
vmx_restore_control_msr(struct vcpu_vmx *vmx, u32 msr_index, u64 data)
{
	u64 supported;
	u32 *lowp, *highp;

	switch (msr_index) {
	case MSR_IA32_VMX_TRUE_PINBASED_CTLS:
		lowp = &vmx->nested.msrs.pinbased_ctls_low;
		highp = &vmx->nested.msrs.pinbased_ctls_high;
		break;
	case MSR_IA32_VMX_TRUE_PROCBASED_CTLS:
		lowp = &vmx->nested.msrs.procbased_ctls_low;
		highp = &vmx->nested.msrs.procbased_ctls_high;
		break;
	case MSR_IA32_VMX_TRUE_EXIT_CTLS:
		lowp = &vmx->nested.msrs.exit_ctls_low;
		highp = &vmx->nested.msrs.exit_ctls_high;
		break;
	case MSR_IA32_VMX_TRUE_ENTRY_CTLS:
		lowp = &vmx->nested.msrs.entry_ctls_low;
		highp = &vmx->nested.msrs.entry_ctls_high;
		break;
	case MSR_IA32_VMX_PROCBASED_CTLS2:
		lowp = &vmx->nested.msrs.secondary_ctls_low;
		highp = &vmx->nested.msrs.secondary_ctls_high;
		break;
	default:
		BUG();
	}

	supported = vmx_control_msr(*lowp, *highp);

	/* Check must-be-1 bits are still 1. */
	if (!is_bitwise_subset(data, supported, GENMASK_ULL(31, 0)))
		return -EINVAL;

	/* Check must-be-0 bits are still 0. */
	if (!is_bitwise_subset(supported, data, GENMASK_ULL(63, 32)))
		return -EINVAL;

	*lowp = data;
	*highp = data >> 32;
	return 0;
}

static int vmx_restore_vmx_misc(struct vcpu_vmx *vmx, u64 data)
{
	const u64 feature_and_reserved_bits =
		/* feature */
		BIT_ULL(5) | GENMASK_ULL(8, 6) | BIT_ULL(14) | BIT_ULL(15) |
		BIT_ULL(28) | BIT_ULL(29) | BIT_ULL(30) |
		/* reserved */
		GENMASK_ULL(13, 9) | BIT_ULL(31);
	u64 vmx_misc;

	vmx_misc = vmx_control_msr(vmx->nested.msrs.misc_low,
				   vmx->nested.msrs.misc_high);

	if (!is_bitwise_subset(vmx_misc, data, feature_and_reserved_bits))
		return -EINVAL;

	if ((vmx->nested.msrs.pinbased_ctls_high &
	     PIN_BASED_VMX_PREEMPTION_TIMER) &&
	    vmx_misc_preemption_timer_rate(data) !=
	    vmx_misc_preemption_timer_rate(vmx_misc))
		return -EINVAL;

	if (vmx_misc_cr3_count(data) > vmx_misc_cr3_count(vmx_misc))
		return -EINVAL;

	if (vmx_misc_max_msr(data) > vmx_misc_max_msr(vmx_misc))
		return -EINVAL;

	if (vmx_misc_mseg_revid(data) != vmx_misc_mseg_revid(vmx_misc))
		return -EINVAL;

	vmx->nested.msrs.misc_low = data;
	vmx->nested.msrs.misc_high = data >> 32;

	return 0;
}

static int vmx_restore_vmx_ept_vpid_cap(struct vcpu_vmx *vmx, u64 data)
{
	u64 vmx_ept_vpid_cap;

	vmx_ept_vpid_cap = vmx_control_msr(vmx->nested.msrs.ept_caps,
					   vmx->nested.msrs.vpid_caps);

	/* Every bit is either reserved or a feature bit. */
	if (!is_bitwise_subset(vmx_ept_vpid_cap, data, -1ULL))
		return -EINVAL;

	vmx->nested.msrs.ept_caps = data;
	vmx->nested.msrs.vpid_caps = data >> 32;
	return 0;
}

static int vmx_restore_fixed0_msr(struct vcpu_vmx *vmx, u32 msr_index, u64 data)
{
	u64 *msr;

	switch (msr_index) {
	case MSR_IA32_VMX_CR0_FIXED0:
		msr = &vmx->nested.msrs.cr0_fixed0;
		break;
	case MSR_IA32_VMX_CR4_FIXED0:
		msr = &vmx->nested.msrs.cr4_fixed0;
		break;
	default:
		BUG();
	}

	/*
	 * 1 bits (which indicates bits which "must-be-1" during VMX operation)
	 * must be 1 in the restored value.
	 */
	if (!is_bitwise_subset(data, *msr, -1ULL))
		return -EINVAL;

	*msr = data;
	return 0;
}

/*
 * Called when userspace is restoring VMX MSRs.
 *
 * Returns 0 on success, non-0 otherwise.
 */
int vmx_set_vmx_msr(struct kvm_vcpu *vcpu, u32 msr_index, u64 data)
{
	struct vcpu_vmx *vmx = to_vmx(vcpu);

	/*
	 * Don't allow changes to the VMX capability MSRs while the vCPU
	 * is in VMX operation.
	 */
	if (vmx->nested.vmxon)
		return -EBUSY;

	switch (msr_index) {
	case MSR_IA32_VMX_BASIC:
		return vmx_restore_vmx_basic(vmx, data);
	case MSR_IA32_VMX_PINBASED_CTLS:
	case MSR_IA32_VMX_PROCBASED_CTLS:
	case MSR_IA32_VMX_EXIT_CTLS:
	case MSR_IA32_VMX_ENTRY_CTLS:
		/*
		 * The "non-true" VMX capability MSRs are generated from the
		 * "true" MSRs, so we do not support restoring them directly.
		 *
		 * If userspace wants to emulate VMX_BASIC[55]=0, userspace
		 * should restore the "true" MSRs with the must-be-1 bits
		 * set according to the SDM Vol 3. A.2 "RESERVED CONTROLS AND
		 * DEFAULT SETTINGS".
		 */
		return -EINVAL;
	case MSR_IA32_VMX_TRUE_PINBASED_CTLS:
	case MSR_IA32_VMX_TRUE_PROCBASED_CTLS:
	case MSR_IA32_VMX_TRUE_EXIT_CTLS:
	case MSR_IA32_VMX_TRUE_ENTRY_CTLS:
	case MSR_IA32_VMX_PROCBASED_CTLS2:
		return vmx_restore_control_msr(vmx, msr_index, data);
	case MSR_IA32_VMX_MISC:
		return vmx_restore_vmx_misc(vmx, data);
	case MSR_IA32_VMX_CR0_FIXED0:
	case MSR_IA32_VMX_CR4_FIXED0:
		return vmx_restore_fixed0_msr(vmx, msr_index, data);
	case MSR_IA32_VMX_CR0_FIXED1:
	case MSR_IA32_VMX_CR4_FIXED1:
		/*
		 * These MSRs are generated based on the vCPU's CPUID, so we
		 * do not support restoring them directly.
		 */
		return -EINVAL;
	case MSR_IA32_VMX_EPT_VPID_CAP:
		return vmx_restore_vmx_ept_vpid_cap(vmx, data);
	case MSR_IA32_VMX_VMCS_ENUM:
		vmx->nested.msrs.vmcs_enum = data;
		return 0;
	case MSR_IA32_VMX_VMFUNC:
		if (data & ~vmx->nested.msrs.vmfunc_controls)
			return -EINVAL;
		vmx->nested.msrs.vmfunc_controls = data;
		return 0;
	default:
		/*
		 * The rest of the VMX capability MSRs do not support restore.
		 */
		return -EINVAL;
	}
}

/* Returns 0 on success, non-0 otherwise. */
int vmx_get_vmx_msr(struct nested_vmx_msrs *msrs, u32 msr_index, u64 *pdata)
{
	switch (msr_index) {
	case MSR_IA32_VMX_BASIC:
		*pdata = msrs->basic;
		break;
	case MSR_IA32_VMX_TRUE_PINBASED_CTLS:
	case MSR_IA32_VMX_PINBASED_CTLS:
		*pdata = vmx_control_msr(
			msrs->pinbased_ctls_low,
			msrs->pinbased_ctls_high);
		if (msr_index == MSR_IA32_VMX_PINBASED_CTLS)
			*pdata |= PIN_BASED_ALWAYSON_WITHOUT_TRUE_MSR;
		break;
	case MSR_IA32_VMX_TRUE_PROCBASED_CTLS:
	case MSR_IA32_VMX_PROCBASED_CTLS:
		*pdata = vmx_control_msr(
			msrs->procbased_ctls_low,
			msrs->procbased_ctls_high);
		if (msr_index == MSR_IA32_VMX_PROCBASED_CTLS)
			*pdata |= CPU_BASED_ALWAYSON_WITHOUT_TRUE_MSR;
		break;
	case MSR_IA32_VMX_TRUE_EXIT_CTLS:
	case MSR_IA32_VMX_EXIT_CTLS:
		*pdata = vmx_control_msr(
			msrs->exit_ctls_low,
			msrs->exit_ctls_high);
		if (msr_index == MSR_IA32_VMX_EXIT_CTLS)
			*pdata |= VM_EXIT_ALWAYSON_WITHOUT_TRUE_MSR;
		break;
	case MSR_IA32_VMX_TRUE_ENTRY_CTLS:
	case MSR_IA32_VMX_ENTRY_CTLS:
		*pdata = vmx_control_msr(
			msrs->entry_ctls_low,
			msrs->entry_ctls_high);
		if (msr_index == MSR_IA32_VMX_ENTRY_CTLS)
			*pdata |= VM_ENTRY_ALWAYSON_WITHOUT_TRUE_MSR;
		break;
	case MSR_IA32_VMX_MISC:
		*pdata = vmx_control_msr(
			msrs->misc_low,
			msrs->misc_high);
		break;
	case MSR_IA32_VMX_CR0_FIXED0:
		*pdata = msrs->cr0_fixed0;
		break;
	case MSR_IA32_VMX_CR0_FIXED1:
		*pdata = msrs->cr0_fixed1;
		break;
	case MSR_IA32_VMX_CR4_FIXED0:
		*pdata = msrs->cr4_fixed0;
		break;
	case MSR_IA32_VMX_CR4_FIXED1:
		*pdata = msrs->cr4_fixed1;
		break;
	case MSR_IA32_VMX_VMCS_ENUM:
		*pdata = msrs->vmcs_enum;
		break;
	case MSR_IA32_VMX_PROCBASED_CTLS2:
		*pdata = vmx_control_msr(
			msrs->secondary_ctls_low,
			msrs->secondary_ctls_high);
		break;
	case MSR_IA32_VMX_EPT_VPID_CAP:
		*pdata = msrs->ept_caps |
			((u64)msrs->vpid_caps << 32);
		break;
	case MSR_IA32_VMX_VMFUNC:
		*pdata = msrs->vmfunc_controls;
		break;
	default:
		return 1;
	}

	return 0;
}

/*
 * Copy the writable VMCS shadow fields back to the VMCS12, in case they have
 * been modified by the L1 guest.  Note, "writable" in this context means
 * "writable by the guest", i.e. tagged SHADOW_FIELD_RW; the set of
 * fields tagged SHADOW_FIELD_RO may or may not align with the "read-only"
 * VM-exit information fields (which are actually writable if the vCPU is
 * configured to support "VMWRITE to any supported field in the VMCS").
 */
static void copy_shadow_to_vmcs12(struct vcpu_vmx *vmx)
{
	struct vmcs *shadow_vmcs = vmx->vmcs01.shadow_vmcs;
	struct vmcs12 *vmcs12 = get_vmcs12(&vmx->vcpu);
	struct shadow_vmcs_field field;
	unsigned long val;
	int i;

	if (WARN_ON(!shadow_vmcs))
		return;

	preempt_disable();

	vmcs_load(shadow_vmcs);

	for (i = 0; i < max_shadow_read_write_fields; i++) {
		field = shadow_read_write_fields[i];
		val = __vmcs_readl(field.encoding);
		vmcs12_write_any(vmcs12, field.encoding, field.offset, val);
	}

	vmcs_clear(shadow_vmcs);
	vmcs_load(vmx->loaded_vmcs->vmcs);

	preempt_enable();
}

static void copy_vmcs12_to_shadow(struct vcpu_vmx *vmx)
{
	const struct shadow_vmcs_field *fields[] = {
		shadow_read_write_fields,
		shadow_read_only_fields
	};
	const int max_fields[] = {
		max_shadow_read_write_fields,
		max_shadow_read_only_fields
	};
	struct vmcs *shadow_vmcs = vmx->vmcs01.shadow_vmcs;
	struct vmcs12 *vmcs12 = get_vmcs12(&vmx->vcpu);
	struct shadow_vmcs_field field;
	unsigned long val;
	int i, q;

	if (WARN_ON(!shadow_vmcs))
		return;

	vmcs_load(shadow_vmcs);

	for (q = 0; q < ARRAY_SIZE(fields); q++) {
		for (i = 0; i < max_fields[q]; i++) {
			field = fields[q][i];
			val = vmcs12_read_any(vmcs12, field.encoding,
					      field.offset);
			__vmcs_writel(field.encoding, val);
		}
	}

	vmcs_clear(shadow_vmcs);
	vmcs_load(vmx->loaded_vmcs->vmcs);
}

static int copy_enlightened_to_vmcs12(struct vcpu_vmx *vmx)
{
	struct vmcs12 *vmcs12 = vmx->nested.cached_vmcs12;
	struct hv_enlightened_vmcs *evmcs = vmx->nested.hv_evmcs;

	/* HV_VMX_ENLIGHTENED_CLEAN_FIELD_NONE */
	vmcs12->tpr_threshold = evmcs->tpr_threshold;
	vmcs12->guest_rip = evmcs->guest_rip;

	if (unlikely(!(evmcs->hv_clean_fields &
		       HV_VMX_ENLIGHTENED_CLEAN_FIELD_GUEST_BASIC))) {
		vmcs12->guest_rsp = evmcs->guest_rsp;
		vmcs12->guest_rflags = evmcs->guest_rflags;
		vmcs12->guest_interruptibility_info =
			evmcs->guest_interruptibility_info;
	}

	if (unlikely(!(evmcs->hv_clean_fields &
		       HV_VMX_ENLIGHTENED_CLEAN_FIELD_CONTROL_PROC))) {
		vmcs12->cpu_based_vm_exec_control =
			evmcs->cpu_based_vm_exec_control;
	}

	if (unlikely(!(evmcs->hv_clean_fields &
		       HV_VMX_ENLIGHTENED_CLEAN_FIELD_CONTROL_EXCPN))) {
		vmcs12->exception_bitmap = evmcs->exception_bitmap;
	}

	if (unlikely(!(evmcs->hv_clean_fields &
		       HV_VMX_ENLIGHTENED_CLEAN_FIELD_CONTROL_ENTRY))) {
		vmcs12->vm_entry_controls = evmcs->vm_entry_controls;
	}

	if (unlikely(!(evmcs->hv_clean_fields &
		       HV_VMX_ENLIGHTENED_CLEAN_FIELD_CONTROL_EVENT))) {
		vmcs12->vm_entry_intr_info_field =
			evmcs->vm_entry_intr_info_field;
		vmcs12->vm_entry_exception_error_code =
			evmcs->vm_entry_exception_error_code;
		vmcs12->vm_entry_instruction_len =
			evmcs->vm_entry_instruction_len;
	}

	if (unlikely(!(evmcs->hv_clean_fields &
		       HV_VMX_ENLIGHTENED_CLEAN_FIELD_HOST_GRP1))) {
		vmcs12->host_ia32_pat = evmcs->host_ia32_pat;
		vmcs12->host_ia32_efer = evmcs->host_ia32_efer;
		vmcs12->host_cr0 = evmcs->host_cr0;
		vmcs12->host_cr3 = evmcs->host_cr3;
		vmcs12->host_cr4 = evmcs->host_cr4;
		vmcs12->host_ia32_sysenter_esp = evmcs->host_ia32_sysenter_esp;
		vmcs12->host_ia32_sysenter_eip = evmcs->host_ia32_sysenter_eip;
		vmcs12->host_rip = evmcs->host_rip;
		vmcs12->host_ia32_sysenter_cs = evmcs->host_ia32_sysenter_cs;
		vmcs12->host_es_selector = evmcs->host_es_selector;
		vmcs12->host_cs_selector = evmcs->host_cs_selector;
		vmcs12->host_ss_selector = evmcs->host_ss_selector;
		vmcs12->host_ds_selector = evmcs->host_ds_selector;
		vmcs12->host_fs_selector = evmcs->host_fs_selector;
		vmcs12->host_gs_selector = evmcs->host_gs_selector;
		vmcs12->host_tr_selector = evmcs->host_tr_selector;
	}

	if (unlikely(!(evmcs->hv_clean_fields &
		       HV_VMX_ENLIGHTENED_CLEAN_FIELD_CONTROL_GRP1))) {
		vmcs12->pin_based_vm_exec_control =
			evmcs->pin_based_vm_exec_control;
		vmcs12->vm_exit_controls = evmcs->vm_exit_controls;
		vmcs12->secondary_vm_exec_control =
			evmcs->secondary_vm_exec_control;
	}

	if (unlikely(!(evmcs->hv_clean_fields &
		       HV_VMX_ENLIGHTENED_CLEAN_FIELD_IO_BITMAP))) {
		vmcs12->io_bitmap_a = evmcs->io_bitmap_a;
		vmcs12->io_bitmap_b = evmcs->io_bitmap_b;
	}

	if (unlikely(!(evmcs->hv_clean_fields &
		       HV_VMX_ENLIGHTENED_CLEAN_FIELD_MSR_BITMAP))) {
		vmcs12->msr_bitmap = evmcs->msr_bitmap;
	}

	if (unlikely(!(evmcs->hv_clean_fields &
		       HV_VMX_ENLIGHTENED_CLEAN_FIELD_GUEST_GRP2))) {
		vmcs12->guest_es_base = evmcs->guest_es_base;
		vmcs12->guest_cs_base = evmcs->guest_cs_base;
		vmcs12->guest_ss_base = evmcs->guest_ss_base;
		vmcs12->guest_ds_base = evmcs->guest_ds_base;
		vmcs12->guest_fs_base = evmcs->guest_fs_base;
		vmcs12->guest_gs_base = evmcs->guest_gs_base;
		vmcs12->guest_ldtr_base = evmcs->guest_ldtr_base;
		vmcs12->guest_tr_base = evmcs->guest_tr_base;
		vmcs12->guest_gdtr_base = evmcs->guest_gdtr_base;
		vmcs12->guest_idtr_base = evmcs->guest_idtr_base;
		vmcs12->guest_es_limit = evmcs->guest_es_limit;
		vmcs12->guest_cs_limit = evmcs->guest_cs_limit;
		vmcs12->guest_ss_limit = evmcs->guest_ss_limit;
		vmcs12->guest_ds_limit = evmcs->guest_ds_limit;
		vmcs12->guest_fs_limit = evmcs->guest_fs_limit;
		vmcs12->guest_gs_limit = evmcs->guest_gs_limit;
		vmcs12->guest_ldtr_limit = evmcs->guest_ldtr_limit;
		vmcs12->guest_tr_limit = evmcs->guest_tr_limit;
		vmcs12->guest_gdtr_limit = evmcs->guest_gdtr_limit;
		vmcs12->guest_idtr_limit = evmcs->guest_idtr_limit;
		vmcs12->guest_es_ar_bytes = evmcs->guest_es_ar_bytes;
		vmcs12->guest_cs_ar_bytes = evmcs->guest_cs_ar_bytes;
		vmcs12->guest_ss_ar_bytes = evmcs->guest_ss_ar_bytes;
		vmcs12->guest_ds_ar_bytes = evmcs->guest_ds_ar_bytes;
		vmcs12->guest_fs_ar_bytes = evmcs->guest_fs_ar_bytes;
		vmcs12->guest_gs_ar_bytes = evmcs->guest_gs_ar_bytes;
		vmcs12->guest_ldtr_ar_bytes = evmcs->guest_ldtr_ar_bytes;
		vmcs12->guest_tr_ar_bytes = evmcs->guest_tr_ar_bytes;
		vmcs12->guest_es_selector = evmcs->guest_es_selector;
		vmcs12->guest_cs_selector = evmcs->guest_cs_selector;
		vmcs12->guest_ss_selector = evmcs->guest_ss_selector;
		vmcs12->guest_ds_selector = evmcs->guest_ds_selector;
		vmcs12->guest_fs_selector = evmcs->guest_fs_selector;
		vmcs12->guest_gs_selector = evmcs->guest_gs_selector;
		vmcs12->guest_ldtr_selector = evmcs->guest_ldtr_selector;
		vmcs12->guest_tr_selector = evmcs->guest_tr_selector;
	}

	if (unlikely(!(evmcs->hv_clean_fields &
		       HV_VMX_ENLIGHTENED_CLEAN_FIELD_CONTROL_GRP2))) {
		vmcs12->tsc_offset = evmcs->tsc_offset;
		vmcs12->virtual_apic_page_addr = evmcs->virtual_apic_page_addr;
		vmcs12->xss_exit_bitmap = evmcs->xss_exit_bitmap;
	}

	if (unlikely(!(evmcs->hv_clean_fields &
		       HV_VMX_ENLIGHTENED_CLEAN_FIELD_CRDR))) {
		vmcs12->cr0_guest_host_mask = evmcs->cr0_guest_host_mask;
		vmcs12->cr4_guest_host_mask = evmcs->cr4_guest_host_mask;
		vmcs12->cr0_read_shadow = evmcs->cr0_read_shadow;
		vmcs12->cr4_read_shadow = evmcs->cr4_read_shadow;
		vmcs12->guest_cr0 = evmcs->guest_cr0;
		vmcs12->guest_cr3 = evmcs->guest_cr3;
		vmcs12->guest_cr4 = evmcs->guest_cr4;
		vmcs12->guest_dr7 = evmcs->guest_dr7;
	}

	if (unlikely(!(evmcs->hv_clean_fields &
		       HV_VMX_ENLIGHTENED_CLEAN_FIELD_HOST_POINTER))) {
		vmcs12->host_fs_base = evmcs->host_fs_base;
		vmcs12->host_gs_base = evmcs->host_gs_base;
		vmcs12->host_tr_base = evmcs->host_tr_base;
		vmcs12->host_gdtr_base = evmcs->host_gdtr_base;
		vmcs12->host_idtr_base = evmcs->host_idtr_base;
		vmcs12->host_rsp = evmcs->host_rsp;
	}

	if (unlikely(!(evmcs->hv_clean_fields &
		       HV_VMX_ENLIGHTENED_CLEAN_FIELD_CONTROL_XLAT))) {
		vmcs12->ept_pointer = evmcs->ept_pointer;
		vmcs12->virtual_processor_id = evmcs->virtual_processor_id;
	}

	if (unlikely(!(evmcs->hv_clean_fields &
		       HV_VMX_ENLIGHTENED_CLEAN_FIELD_GUEST_GRP1))) {
		vmcs12->vmcs_link_pointer = evmcs->vmcs_link_pointer;
		vmcs12->guest_ia32_debugctl = evmcs->guest_ia32_debugctl;
		vmcs12->guest_ia32_pat = evmcs->guest_ia32_pat;
		vmcs12->guest_ia32_efer = evmcs->guest_ia32_efer;
		vmcs12->guest_pdptr0 = evmcs->guest_pdptr0;
		vmcs12->guest_pdptr1 = evmcs->guest_pdptr1;
		vmcs12->guest_pdptr2 = evmcs->guest_pdptr2;
		vmcs12->guest_pdptr3 = evmcs->guest_pdptr3;
		vmcs12->guest_pending_dbg_exceptions =
			evmcs->guest_pending_dbg_exceptions;
		vmcs12->guest_sysenter_esp = evmcs->guest_sysenter_esp;
		vmcs12->guest_sysenter_eip = evmcs->guest_sysenter_eip;
		vmcs12->guest_bndcfgs = evmcs->guest_bndcfgs;
		vmcs12->guest_activity_state = evmcs->guest_activity_state;
		vmcs12->guest_sysenter_cs = evmcs->guest_sysenter_cs;
	}

	/*
	 * Not used?
	 * vmcs12->vm_exit_msr_store_addr = evmcs->vm_exit_msr_store_addr;
	 * vmcs12->vm_exit_msr_load_addr = evmcs->vm_exit_msr_load_addr;
	 * vmcs12->vm_entry_msr_load_addr = evmcs->vm_entry_msr_load_addr;
	 * vmcs12->cr3_target_value0 = evmcs->cr3_target_value0;
	 * vmcs12->cr3_target_value1 = evmcs->cr3_target_value1;
	 * vmcs12->cr3_target_value2 = evmcs->cr3_target_value2;
	 * vmcs12->cr3_target_value3 = evmcs->cr3_target_value3;
	 * vmcs12->page_fault_error_code_mask =
	 *		evmcs->page_fault_error_code_mask;
	 * vmcs12->page_fault_error_code_match =
	 *		evmcs->page_fault_error_code_match;
	 * vmcs12->cr3_target_count = evmcs->cr3_target_count;
	 * vmcs12->vm_exit_msr_store_count = evmcs->vm_exit_msr_store_count;
	 * vmcs12->vm_exit_msr_load_count = evmcs->vm_exit_msr_load_count;
	 * vmcs12->vm_entry_msr_load_count = evmcs->vm_entry_msr_load_count;
	 */

	/*
	 * Read only fields:
	 * vmcs12->guest_physical_address = evmcs->guest_physical_address;
	 * vmcs12->vm_instruction_error = evmcs->vm_instruction_error;
	 * vmcs12->vm_exit_reason = evmcs->vm_exit_reason;
	 * vmcs12->vm_exit_intr_info = evmcs->vm_exit_intr_info;
	 * vmcs12->vm_exit_intr_error_code = evmcs->vm_exit_intr_error_code;
	 * vmcs12->idt_vectoring_info_field = evmcs->idt_vectoring_info_field;
	 * vmcs12->idt_vectoring_error_code = evmcs->idt_vectoring_error_code;
	 * vmcs12->vm_exit_instruction_len = evmcs->vm_exit_instruction_len;
	 * vmcs12->vmx_instruction_info = evmcs->vmx_instruction_info;
	 * vmcs12->exit_qualification = evmcs->exit_qualification;
	 * vmcs12->guest_linear_address = evmcs->guest_linear_address;
	 *
	 * Not present in struct vmcs12:
	 * vmcs12->exit_io_instruction_ecx = evmcs->exit_io_instruction_ecx;
	 * vmcs12->exit_io_instruction_esi = evmcs->exit_io_instruction_esi;
	 * vmcs12->exit_io_instruction_edi = evmcs->exit_io_instruction_edi;
	 * vmcs12->exit_io_instruction_eip = evmcs->exit_io_instruction_eip;
	 */

	return 0;
}

static int copy_vmcs12_to_enlightened(struct vcpu_vmx *vmx)
{
	struct vmcs12 *vmcs12 = vmx->nested.cached_vmcs12;
	struct hv_enlightened_vmcs *evmcs = vmx->nested.hv_evmcs;

	/*
	 * Should not be changed by KVM:
	 *
	 * evmcs->host_es_selector = vmcs12->host_es_selector;
	 * evmcs->host_cs_selector = vmcs12->host_cs_selector;
	 * evmcs->host_ss_selector = vmcs12->host_ss_selector;
	 * evmcs->host_ds_selector = vmcs12->host_ds_selector;
	 * evmcs->host_fs_selector = vmcs12->host_fs_selector;
	 * evmcs->host_gs_selector = vmcs12->host_gs_selector;
	 * evmcs->host_tr_selector = vmcs12->host_tr_selector;
	 * evmcs->host_ia32_pat = vmcs12->host_ia32_pat;
	 * evmcs->host_ia32_efer = vmcs12->host_ia32_efer;
	 * evmcs->host_cr0 = vmcs12->host_cr0;
	 * evmcs->host_cr3 = vmcs12->host_cr3;
	 * evmcs->host_cr4 = vmcs12->host_cr4;
	 * evmcs->host_ia32_sysenter_esp = vmcs12->host_ia32_sysenter_esp;
	 * evmcs->host_ia32_sysenter_eip = vmcs12->host_ia32_sysenter_eip;
	 * evmcs->host_rip = vmcs12->host_rip;
	 * evmcs->host_ia32_sysenter_cs = vmcs12->host_ia32_sysenter_cs;
	 * evmcs->host_fs_base = vmcs12->host_fs_base;
	 * evmcs->host_gs_base = vmcs12->host_gs_base;
	 * evmcs->host_tr_base = vmcs12->host_tr_base;
	 * evmcs->host_gdtr_base = vmcs12->host_gdtr_base;
	 * evmcs->host_idtr_base = vmcs12->host_idtr_base;
	 * evmcs->host_rsp = vmcs12->host_rsp;
	 * sync_vmcs02_to_vmcs12() doesn't read these:
	 * evmcs->io_bitmap_a = vmcs12->io_bitmap_a;
	 * evmcs->io_bitmap_b = vmcs12->io_bitmap_b;
	 * evmcs->msr_bitmap = vmcs12->msr_bitmap;
	 * evmcs->ept_pointer = vmcs12->ept_pointer;
	 * evmcs->xss_exit_bitmap = vmcs12->xss_exit_bitmap;
	 * evmcs->vm_exit_msr_store_addr = vmcs12->vm_exit_msr_store_addr;
	 * evmcs->vm_exit_msr_load_addr = vmcs12->vm_exit_msr_load_addr;
	 * evmcs->vm_entry_msr_load_addr = vmcs12->vm_entry_msr_load_addr;
	 * evmcs->cr3_target_value0 = vmcs12->cr3_target_value0;
	 * evmcs->cr3_target_value1 = vmcs12->cr3_target_value1;
	 * evmcs->cr3_target_value2 = vmcs12->cr3_target_value2;
	 * evmcs->cr3_target_value3 = vmcs12->cr3_target_value3;
	 * evmcs->tpr_threshold = vmcs12->tpr_threshold;
	 * evmcs->virtual_processor_id = vmcs12->virtual_processor_id;
	 * evmcs->exception_bitmap = vmcs12->exception_bitmap;
	 * evmcs->vmcs_link_pointer = vmcs12->vmcs_link_pointer;
	 * evmcs->pin_based_vm_exec_control = vmcs12->pin_based_vm_exec_control;
	 * evmcs->vm_exit_controls = vmcs12->vm_exit_controls;
	 * evmcs->secondary_vm_exec_control = vmcs12->secondary_vm_exec_control;
	 * evmcs->page_fault_error_code_mask =
	 *		vmcs12->page_fault_error_code_mask;
	 * evmcs->page_fault_error_code_match =
	 *		vmcs12->page_fault_error_code_match;
	 * evmcs->cr3_target_count = vmcs12->cr3_target_count;
	 * evmcs->virtual_apic_page_addr = vmcs12->virtual_apic_page_addr;
	 * evmcs->tsc_offset = vmcs12->tsc_offset;
	 * evmcs->guest_ia32_debugctl = vmcs12->guest_ia32_debugctl;
	 * evmcs->cr0_guest_host_mask = vmcs12->cr0_guest_host_mask;
	 * evmcs->cr4_guest_host_mask = vmcs12->cr4_guest_host_mask;
	 * evmcs->cr0_read_shadow = vmcs12->cr0_read_shadow;
	 * evmcs->cr4_read_shadow = vmcs12->cr4_read_shadow;
	 * evmcs->vm_exit_msr_store_count = vmcs12->vm_exit_msr_store_count;
	 * evmcs->vm_exit_msr_load_count = vmcs12->vm_exit_msr_load_count;
	 * evmcs->vm_entry_msr_load_count = vmcs12->vm_entry_msr_load_count;
	 *
	 * Not present in struct vmcs12:
	 * evmcs->exit_io_instruction_ecx = vmcs12->exit_io_instruction_ecx;
	 * evmcs->exit_io_instruction_esi = vmcs12->exit_io_instruction_esi;
	 * evmcs->exit_io_instruction_edi = vmcs12->exit_io_instruction_edi;
	 * evmcs->exit_io_instruction_eip = vmcs12->exit_io_instruction_eip;
	 */

	evmcs->guest_es_selector = vmcs12->guest_es_selector;
	evmcs->guest_cs_selector = vmcs12->guest_cs_selector;
	evmcs->guest_ss_selector = vmcs12->guest_ss_selector;
	evmcs->guest_ds_selector = vmcs12->guest_ds_selector;
	evmcs->guest_fs_selector = vmcs12->guest_fs_selector;
	evmcs->guest_gs_selector = vmcs12->guest_gs_selector;
	evmcs->guest_ldtr_selector = vmcs12->guest_ldtr_selector;
	evmcs->guest_tr_selector = vmcs12->guest_tr_selector;

	evmcs->guest_es_limit = vmcs12->guest_es_limit;
	evmcs->guest_cs_limit = vmcs12->guest_cs_limit;
	evmcs->guest_ss_limit = vmcs12->guest_ss_limit;
	evmcs->guest_ds_limit = vmcs12->guest_ds_limit;
	evmcs->guest_fs_limit = vmcs12->guest_fs_limit;
	evmcs->guest_gs_limit = vmcs12->guest_gs_limit;
	evmcs->guest_ldtr_limit = vmcs12->guest_ldtr_limit;
	evmcs->guest_tr_limit = vmcs12->guest_tr_limit;
	evmcs->guest_gdtr_limit = vmcs12->guest_gdtr_limit;
	evmcs->guest_idtr_limit = vmcs12->guest_idtr_limit;

	evmcs->guest_es_ar_bytes = vmcs12->guest_es_ar_bytes;
	evmcs->guest_cs_ar_bytes = vmcs12->guest_cs_ar_bytes;
	evmcs->guest_ss_ar_bytes = vmcs12->guest_ss_ar_bytes;
	evmcs->guest_ds_ar_bytes = vmcs12->guest_ds_ar_bytes;
	evmcs->guest_fs_ar_bytes = vmcs12->guest_fs_ar_bytes;
	evmcs->guest_gs_ar_bytes = vmcs12->guest_gs_ar_bytes;
	evmcs->guest_ldtr_ar_bytes = vmcs12->guest_ldtr_ar_bytes;
	evmcs->guest_tr_ar_bytes = vmcs12->guest_tr_ar_bytes;

	evmcs->guest_es_base = vmcs12->guest_es_base;
	evmcs->guest_cs_base = vmcs12->guest_cs_base;
	evmcs->guest_ss_base = vmcs12->guest_ss_base;
	evmcs->guest_ds_base = vmcs12->guest_ds_base;
	evmcs->guest_fs_base = vmcs12->guest_fs_base;
	evmcs->guest_gs_base = vmcs12->guest_gs_base;
	evmcs->guest_ldtr_base = vmcs12->guest_ldtr_base;
	evmcs->guest_tr_base = vmcs12->guest_tr_base;
	evmcs->guest_gdtr_base = vmcs12->guest_gdtr_base;
	evmcs->guest_idtr_base = vmcs12->guest_idtr_base;

	evmcs->guest_ia32_pat = vmcs12->guest_ia32_pat;
	evmcs->guest_ia32_efer = vmcs12->guest_ia32_efer;

	evmcs->guest_pdptr0 = vmcs12->guest_pdptr0;
	evmcs->guest_pdptr1 = vmcs12->guest_pdptr1;
	evmcs->guest_pdptr2 = vmcs12->guest_pdptr2;
	evmcs->guest_pdptr3 = vmcs12->guest_pdptr3;

	evmcs->guest_pending_dbg_exceptions =
		vmcs12->guest_pending_dbg_exceptions;
	evmcs->guest_sysenter_esp = vmcs12->guest_sysenter_esp;
	evmcs->guest_sysenter_eip = vmcs12->guest_sysenter_eip;

	evmcs->guest_activity_state = vmcs12->guest_activity_state;
	evmcs->guest_sysenter_cs = vmcs12->guest_sysenter_cs;

	evmcs->guest_cr0 = vmcs12->guest_cr0;
	evmcs->guest_cr3 = vmcs12->guest_cr3;
	evmcs->guest_cr4 = vmcs12->guest_cr4;
	evmcs->guest_dr7 = vmcs12->guest_dr7;

	evmcs->guest_physical_address = vmcs12->guest_physical_address;

	evmcs->vm_instruction_error = vmcs12->vm_instruction_error;
	evmcs->vm_exit_reason = vmcs12->vm_exit_reason;
	evmcs->vm_exit_intr_info = vmcs12->vm_exit_intr_info;
	evmcs->vm_exit_intr_error_code = vmcs12->vm_exit_intr_error_code;
	evmcs->idt_vectoring_info_field = vmcs12->idt_vectoring_info_field;
	evmcs->idt_vectoring_error_code = vmcs12->idt_vectoring_error_code;
	evmcs->vm_exit_instruction_len = vmcs12->vm_exit_instruction_len;
	evmcs->vmx_instruction_info = vmcs12->vmx_instruction_info;

	evmcs->exit_qualification = vmcs12->exit_qualification;

	evmcs->guest_linear_address = vmcs12->guest_linear_address;
	evmcs->guest_rsp = vmcs12->guest_rsp;
	evmcs->guest_rflags = vmcs12->guest_rflags;

	evmcs->guest_interruptibility_info =
		vmcs12->guest_interruptibility_info;
	evmcs->cpu_based_vm_exec_control = vmcs12->cpu_based_vm_exec_control;
	evmcs->vm_entry_controls = vmcs12->vm_entry_controls;
	evmcs->vm_entry_intr_info_field = vmcs12->vm_entry_intr_info_field;
	evmcs->vm_entry_exception_error_code =
		vmcs12->vm_entry_exception_error_code;
	evmcs->vm_entry_instruction_len = vmcs12->vm_entry_instruction_len;

	evmcs->guest_rip = vmcs12->guest_rip;

	evmcs->guest_bndcfgs = vmcs12->guest_bndcfgs;

	return 0;
}

/*
 * This is an equivalent of the nested hypervisor executing the vmptrld
 * instruction.
 */
static int nested_vmx_handle_enlightened_vmptrld(struct kvm_vcpu *vcpu,
						 bool from_launch)
{
	struct vcpu_vmx *vmx = to_vmx(vcpu);
	bool evmcs_gpa_changed = false;
	u64 evmcs_gpa;

	if (likely(!vmx->nested.enlightened_vmcs_enabled))
		return 1;

	if (!nested_enlightened_vmentry(vcpu, &evmcs_gpa))
		return 1;

	if (unlikely(evmcs_gpa != vmx->nested.hv_evmcs_vmptr)) {
		if (!vmx->nested.hv_evmcs)
			vmx->nested.current_vmptr = -1ull;

		nested_release_evmcs(vcpu);

		if (kvm_vcpu_map(vcpu, gpa_to_gfn(evmcs_gpa),
				 &vmx->nested.hv_evmcs_map))
			return 0;

		vmx->nested.hv_evmcs = vmx->nested.hv_evmcs_map.hva;

		/*
		 * Currently, KVM only supports eVMCS version 1
		 * (== KVM_EVMCS_VERSION) and thus we expect guest to set this
		 * value to first u32 field of eVMCS which should specify eVMCS
		 * VersionNumber.
		 *
		 * Guest should be aware of supported eVMCS versions by host by
		 * examining CPUID.0x4000000A.EAX[0:15]. Host userspace VMM is
		 * expected to set this CPUID leaf according to the value
		 * returned in vmcs_version from nested_enable_evmcs().
		 *
		 * However, it turns out that Microsoft Hyper-V fails to comply
		 * to their own invented interface: When Hyper-V use eVMCS, it
		 * just sets first u32 field of eVMCS to revision_id specified
		 * in MSR_IA32_VMX_BASIC. Instead of used eVMCS version number
		 * which is one of the supported versions specified in
		 * CPUID.0x4000000A.EAX[0:15].
		 *
		 * To overcome Hyper-V bug, we accept here either a supported
		 * eVMCS version or VMCS12 revision_id as valid values for first
		 * u32 field of eVMCS.
		 */
		if ((vmx->nested.hv_evmcs->revision_id != KVM_EVMCS_VERSION) &&
		    (vmx->nested.hv_evmcs->revision_id != VMCS12_REVISION)) {
			nested_release_evmcs(vcpu);
			return 0;
		}

		vmx->nested.dirty_vmcs12 = true;
		vmx->nested.hv_evmcs_vmptr = evmcs_gpa;

		evmcs_gpa_changed = true;
		/*
		 * Unlike normal vmcs12, enlightened vmcs12 is not fully
		 * reloaded from guest's memory (read only fields, fields not
		 * present in struct hv_enlightened_vmcs, ...). Make sure there
		 * are no leftovers.
		 */
		if (from_launch) {
			struct vmcs12 *vmcs12 = get_vmcs12(vcpu);
			memset(vmcs12, 0, sizeof(*vmcs12));
			vmcs12->hdr.revision_id = VMCS12_REVISION;
		}

	}

	/*
	 * Clean fields data can't de used on VMLAUNCH and when we switch
	 * between different L2 guests as KVM keeps a single VMCS12 per L1.
	 */
	if (from_launch || evmcs_gpa_changed)
		vmx->nested.hv_evmcs->hv_clean_fields &=
			~HV_VMX_ENLIGHTENED_CLEAN_FIELD_ALL;

	return 1;
}

void nested_sync_vmcs12_to_shadow(struct kvm_vcpu *vcpu)
{
	struct vcpu_vmx *vmx = to_vmx(vcpu);

	/*
	 * hv_evmcs may end up being not mapped after migration (when
	 * L2 was running), map it here to make sure vmcs12 changes are
	 * properly reflected.
	 */
	if (vmx->nested.enlightened_vmcs_enabled && !vmx->nested.hv_evmcs)
		nested_vmx_handle_enlightened_vmptrld(vcpu, false);

	if (vmx->nested.hv_evmcs) {
		copy_vmcs12_to_enlightened(vmx);
		/* All fields are clean */
		vmx->nested.hv_evmcs->hv_clean_fields |=
			HV_VMX_ENLIGHTENED_CLEAN_FIELD_ALL;
	} else {
		copy_vmcs12_to_shadow(vmx);
	}

	vmx->nested.need_vmcs12_to_shadow_sync = false;
}

static enum hrtimer_restart vmx_preemption_timer_fn(struct hrtimer *timer)
{
	struct vcpu_vmx *vmx =
		container_of(timer, struct vcpu_vmx, nested.preemption_timer);

	vmx->nested.preemption_timer_expired = true;
	kvm_make_request(KVM_REQ_EVENT, &vmx->vcpu);
	kvm_vcpu_kick(&vmx->vcpu);

	return HRTIMER_NORESTART;
}

static void vmx_start_preemption_timer(struct kvm_vcpu *vcpu)
{
	u64 preemption_timeout = get_vmcs12(vcpu)->vmx_preemption_timer_value;
	struct vcpu_vmx *vmx = to_vmx(vcpu);

	/*
	 * A timer value of zero is architecturally guaranteed to cause
	 * a VMExit prior to executing any instructions in the guest.
	 */
	if (preemption_timeout == 0) {
		vmx_preemption_timer_fn(&vmx->nested.preemption_timer);
		return;
	}

	if (vcpu->arch.virtual_tsc_khz == 0)
		return;

	preemption_timeout <<= VMX_MISC_EMULATED_PREEMPTION_TIMER_RATE;
	preemption_timeout *= 1000000;
	do_div(preemption_timeout, vcpu->arch.virtual_tsc_khz);
	hrtimer_start(&vmx->nested.preemption_timer,
		      ns_to_ktime(preemption_timeout), HRTIMER_MODE_REL);
}

static u64 nested_vmx_calc_efer(struct vcpu_vmx *vmx, struct vmcs12 *vmcs12)
{
	if (vmx->nested.nested_run_pending &&
	    (vmcs12->vm_entry_controls & VM_ENTRY_LOAD_IA32_EFER))
		return vmcs12->guest_ia32_efer;
	else if (vmcs12->vm_entry_controls & VM_ENTRY_IA32E_MODE)
		return vmx->vcpu.arch.efer | (EFER_LMA | EFER_LME);
	else
		return vmx->vcpu.arch.efer & ~(EFER_LMA | EFER_LME);
}

static void prepare_vmcs02_constant_state(struct vcpu_vmx *vmx)
{
	/*
	 * If vmcs02 hasn't been initialized, set the constant vmcs02 state
	 * according to L0's settings (vmcs12 is irrelevant here).  Host
	 * fields that come from L0 and are not constant, e.g. HOST_CR3,
	 * will be set as needed prior to VMLAUNCH/VMRESUME.
	 */
	if (vmx->nested.vmcs02_initialized)
		return;
	vmx->nested.vmcs02_initialized = true;

	/*
	 * We don't care what the EPTP value is we just need to guarantee
	 * it's valid so we don't get a false positive when doing early
	 * consistency checks.
	 */
	if (enable_ept && nested_early_check)
		vmcs_write64(EPT_POINTER, construct_eptp(&vmx->vcpu, 0));

	/* All VMFUNCs are currently emulated through L0 vmexits.  */
	if (cpu_has_vmx_vmfunc())
		vmcs_write64(VM_FUNCTION_CONTROL, 0);

	if (cpu_has_vmx_posted_intr())
		vmcs_write16(POSTED_INTR_NV, POSTED_INTR_NESTED_VECTOR);

	if (cpu_has_vmx_msr_bitmap())
		vmcs_write64(MSR_BITMAP, __pa(vmx->nested.vmcs02.msr_bitmap));

	/*
	 * The PML address never changes, so it is constant in vmcs02.
	 * Conceptually we want to copy the PML index from vmcs01 here,
	 * and then back to vmcs01 on nested vmexit.  But since we flush
	 * the log and reset GUEST_PML_INDEX on each vmexit, the PML
	 * index is also effectively constant in vmcs02.
	 */
	if (enable_pml) {
		vmcs_write64(PML_ADDRESS, page_to_phys(vmx->pml_pg));
		vmcs_write16(GUEST_PML_INDEX, PML_ENTITY_NUM - 1);
	}

	if (cpu_has_vmx_encls_vmexit())
		vmcs_write64(ENCLS_EXITING_BITMAP, -1ull);

	/*
	 * Set the MSR load/store lists to match L0's settings.  Only the
	 * addresses are constant (for vmcs02), the counts can change based
	 * on L2's behavior, e.g. switching to/from long mode.
	 */
	vmcs_write64(VM_EXIT_MSR_STORE_ADDR, __pa(vmx->msr_autostore.guest.val));
	vmcs_write64(VM_EXIT_MSR_LOAD_ADDR, __pa(vmx->msr_autoload.host.val));
	vmcs_write64(VM_ENTRY_MSR_LOAD_ADDR, __pa(vmx->msr_autoload.guest.val));

	vmx_set_constant_host_state(vmx);
}

static void prepare_vmcs02_early_rare(struct vcpu_vmx *vmx,
				      struct vmcs12 *vmcs12)
{
	prepare_vmcs02_constant_state(vmx);

	vmcs_write64(VMCS_LINK_POINTER, -1ull);

	if (enable_vpid) {
		if (nested_cpu_has_vpid(vmcs12) && vmx->nested.vpid02)
			vmcs_write16(VIRTUAL_PROCESSOR_ID, vmx->nested.vpid02);
		else
			vmcs_write16(VIRTUAL_PROCESSOR_ID, vmx->vpid);
	}
}

static void prepare_vmcs02_early(struct vcpu_vmx *vmx, struct vmcs12 *vmcs12)
{
	u32 exec_control, vmcs12_exec_ctrl;
	u64 guest_efer = nested_vmx_calc_efer(vmx, vmcs12);

	if (vmx->nested.dirty_vmcs12 || vmx->nested.hv_evmcs)
		prepare_vmcs02_early_rare(vmx, vmcs12);

	/*
	 * PIN CONTROLS
	 */
	exec_control = vmx_pin_based_exec_ctrl(vmx);
	exec_control |= (vmcs12->pin_based_vm_exec_control &
			 ~PIN_BASED_VMX_PREEMPTION_TIMER);

	/* Posted interrupts setting is only taken from vmcs12.  */
	if (nested_cpu_has_posted_intr(vmcs12)) {
		vmx->nested.posted_intr_nv = vmcs12->posted_intr_nv;
		vmx->nested.pi_pending = false;
	} else {
		exec_control &= ~PIN_BASED_POSTED_INTR;
	}
	pin_controls_set(vmx, exec_control);

	/*
	 * EXEC CONTROLS
	 */
	exec_control = vmx_exec_control(vmx); /* L0's desires */
	exec_control &= ~CPU_BASED_VIRTUAL_INTR_PENDING;
	exec_control &= ~CPU_BASED_VIRTUAL_NMI_PENDING;
	exec_control &= ~CPU_BASED_TPR_SHADOW;
	exec_control |= vmcs12->cpu_based_vm_exec_control;

	vmx->nested.l1_tpr_threshold = -1;
	if (exec_control & CPU_BASED_TPR_SHADOW)
		vmcs_write32(TPR_THRESHOLD, vmcs12->tpr_threshold);
#ifdef CONFIG_X86_64
	else
		exec_control |= CPU_BASED_CR8_LOAD_EXITING |
				CPU_BASED_CR8_STORE_EXITING;
#endif

	/*
	 * A vmexit (to either L1 hypervisor or L0 userspace) is always needed
	 * for I/O port accesses.
	 */
	exec_control |= CPU_BASED_UNCOND_IO_EXITING;
	exec_control &= ~CPU_BASED_USE_IO_BITMAPS;

	/*
	 * This bit will be computed in nested_get_vmcs12_pages, because
	 * we do not have access to L1's MSR bitmap yet.  For now, keep
	 * the same bit as before, hoping to avoid multiple VMWRITEs that
	 * only set/clear this bit.
	 */
	exec_control &= ~CPU_BASED_USE_MSR_BITMAPS;
	exec_control |= exec_controls_get(vmx) & CPU_BASED_USE_MSR_BITMAPS;

	exec_controls_set(vmx, exec_control);

	/*
	 * SECONDARY EXEC CONTROLS
	 */
	if (cpu_has_secondary_exec_ctrls()) {
		exec_control = vmx->secondary_exec_control;

		/* Take the following fields only from vmcs12 */
		exec_control &= ~(SECONDARY_EXEC_VIRTUALIZE_APIC_ACCESSES |
				  SECONDARY_EXEC_ENABLE_INVPCID |
				  SECONDARY_EXEC_RDTSCP |
				  SECONDARY_EXEC_XSAVES |
				  SECONDARY_EXEC_ENABLE_USR_WAIT_PAUSE |
				  SECONDARY_EXEC_VIRTUAL_INTR_DELIVERY |
				  SECONDARY_EXEC_APIC_REGISTER_VIRT |
				  SECONDARY_EXEC_ENABLE_VMFUNC);
		if (nested_cpu_has(vmcs12,
				   CPU_BASED_ACTIVATE_SECONDARY_CONTROLS)) {
			vmcs12_exec_ctrl = vmcs12->secondary_vm_exec_control &
				~SECONDARY_EXEC_ENABLE_PML;
			exec_control |= vmcs12_exec_ctrl;
		}

		/* VMCS shadowing for L2 is emulated for now */
		exec_control &= ~SECONDARY_EXEC_SHADOW_VMCS;

		/*
		 * Preset *DT exiting when emulating UMIP, so that vmx_set_cr4()
		 * will not have to rewrite the controls just for this bit.
		 */
		if (!boot_cpu_has(X86_FEATURE_UMIP) && vmx_umip_emulated() &&
		    (vmcs12->guest_cr4 & X86_CR4_UMIP))
			exec_control |= SECONDARY_EXEC_DESC;

		if (exec_control & SECONDARY_EXEC_VIRTUAL_INTR_DELIVERY)
			vmcs_write16(GUEST_INTR_STATUS,
				vmcs12->guest_intr_status);

		secondary_exec_controls_set(vmx, exec_control);
	}

	/*
	 * ENTRY CONTROLS
	 *
	 * vmcs12's VM_{ENTRY,EXIT}_LOAD_IA32_EFER and VM_ENTRY_IA32E_MODE
	 * are emulated by vmx_set_efer() in prepare_vmcs02(), but speculate
	 * on the related bits (if supported by the CPU) in the hope that
	 * we can avoid VMWrites during vmx_set_efer().
	 */
	exec_control = (vmcs12->vm_entry_controls | vmx_vmentry_ctrl()) &
			~VM_ENTRY_IA32E_MODE & ~VM_ENTRY_LOAD_IA32_EFER;
	if (cpu_has_load_ia32_efer()) {
		if (guest_efer & EFER_LMA)
			exec_control |= VM_ENTRY_IA32E_MODE;
		if (guest_efer != host_efer)
			exec_control |= VM_ENTRY_LOAD_IA32_EFER;
	}
	vm_entry_controls_set(vmx, exec_control);

	/*
	 * EXIT CONTROLS
	 *
	 * L2->L1 exit controls are emulated - the hardware exit is to L0 so
	 * we should use its exit controls. Note that VM_EXIT_LOAD_IA32_EFER
	 * bits may be modified by vmx_set_efer() in prepare_vmcs02().
	 */
	exec_control = vmx_vmexit_ctrl();
	if (cpu_has_load_ia32_efer() && guest_efer != host_efer)
		exec_control |= VM_EXIT_LOAD_IA32_EFER;
	vm_exit_controls_set(vmx, exec_control);

	/*
	 * Interrupt/Exception Fields
	 */
	if (vmx->nested.nested_run_pending) {
		vmcs_write32(VM_ENTRY_INTR_INFO_FIELD,
			     vmcs12->vm_entry_intr_info_field);
		vmcs_write32(VM_ENTRY_EXCEPTION_ERROR_CODE,
			     vmcs12->vm_entry_exception_error_code);
		vmcs_write32(VM_ENTRY_INSTRUCTION_LEN,
			     vmcs12->vm_entry_instruction_len);
		vmcs_write32(GUEST_INTERRUPTIBILITY_INFO,
			     vmcs12->guest_interruptibility_info);
		vmx->loaded_vmcs->nmi_known_unmasked =
			!(vmcs12->guest_interruptibility_info & GUEST_INTR_STATE_NMI);
	} else {
		vmcs_write32(VM_ENTRY_INTR_INFO_FIELD, 0);
	}
}

static void prepare_vmcs02_rare(struct vcpu_vmx *vmx, struct vmcs12 *vmcs12)
{
	struct hv_enlightened_vmcs *hv_evmcs = vmx->nested.hv_evmcs;

	if (!hv_evmcs || !(hv_evmcs->hv_clean_fields &
			   HV_VMX_ENLIGHTENED_CLEAN_FIELD_GUEST_GRP2)) {
		vmcs_write16(GUEST_ES_SELECTOR, vmcs12->guest_es_selector);
		vmcs_write16(GUEST_CS_SELECTOR, vmcs12->guest_cs_selector);
		vmcs_write16(GUEST_SS_SELECTOR, vmcs12->guest_ss_selector);
		vmcs_write16(GUEST_DS_SELECTOR, vmcs12->guest_ds_selector);
		vmcs_write16(GUEST_FS_SELECTOR, vmcs12->guest_fs_selector);
		vmcs_write16(GUEST_GS_SELECTOR, vmcs12->guest_gs_selector);
		vmcs_write16(GUEST_LDTR_SELECTOR, vmcs12->guest_ldtr_selector);
		vmcs_write16(GUEST_TR_SELECTOR, vmcs12->guest_tr_selector);
		vmcs_write32(GUEST_ES_LIMIT, vmcs12->guest_es_limit);
		vmcs_write32(GUEST_CS_LIMIT, vmcs12->guest_cs_limit);
		vmcs_write32(GUEST_SS_LIMIT, vmcs12->guest_ss_limit);
		vmcs_write32(GUEST_DS_LIMIT, vmcs12->guest_ds_limit);
		vmcs_write32(GUEST_FS_LIMIT, vmcs12->guest_fs_limit);
		vmcs_write32(GUEST_GS_LIMIT, vmcs12->guest_gs_limit);
		vmcs_write32(GUEST_LDTR_LIMIT, vmcs12->guest_ldtr_limit);
		vmcs_write32(GUEST_TR_LIMIT, vmcs12->guest_tr_limit);
		vmcs_write32(GUEST_GDTR_LIMIT, vmcs12->guest_gdtr_limit);
		vmcs_write32(GUEST_IDTR_LIMIT, vmcs12->guest_idtr_limit);
		vmcs_write32(GUEST_CS_AR_BYTES, vmcs12->guest_cs_ar_bytes);
		vmcs_write32(GUEST_SS_AR_BYTES, vmcs12->guest_ss_ar_bytes);
		vmcs_write32(GUEST_ES_AR_BYTES, vmcs12->guest_es_ar_bytes);
		vmcs_write32(GUEST_DS_AR_BYTES, vmcs12->guest_ds_ar_bytes);
		vmcs_write32(GUEST_FS_AR_BYTES, vmcs12->guest_fs_ar_bytes);
		vmcs_write32(GUEST_GS_AR_BYTES, vmcs12->guest_gs_ar_bytes);
		vmcs_write32(GUEST_LDTR_AR_BYTES, vmcs12->guest_ldtr_ar_bytes);
		vmcs_write32(GUEST_TR_AR_BYTES, vmcs12->guest_tr_ar_bytes);
		vmcs_writel(GUEST_ES_BASE, vmcs12->guest_es_base);
		vmcs_writel(GUEST_CS_BASE, vmcs12->guest_cs_base);
		vmcs_writel(GUEST_SS_BASE, vmcs12->guest_ss_base);
		vmcs_writel(GUEST_DS_BASE, vmcs12->guest_ds_base);
		vmcs_writel(GUEST_FS_BASE, vmcs12->guest_fs_base);
		vmcs_writel(GUEST_GS_BASE, vmcs12->guest_gs_base);
		vmcs_writel(GUEST_LDTR_BASE, vmcs12->guest_ldtr_base);
		vmcs_writel(GUEST_TR_BASE, vmcs12->guest_tr_base);
		vmcs_writel(GUEST_GDTR_BASE, vmcs12->guest_gdtr_base);
		vmcs_writel(GUEST_IDTR_BASE, vmcs12->guest_idtr_base);
	}

	if (!hv_evmcs || !(hv_evmcs->hv_clean_fields &
			   HV_VMX_ENLIGHTENED_CLEAN_FIELD_GUEST_GRP1)) {
		vmcs_write32(GUEST_SYSENTER_CS, vmcs12->guest_sysenter_cs);
		vmcs_writel(GUEST_PENDING_DBG_EXCEPTIONS,
			    vmcs12->guest_pending_dbg_exceptions);
		vmcs_writel(GUEST_SYSENTER_ESP, vmcs12->guest_sysenter_esp);
		vmcs_writel(GUEST_SYSENTER_EIP, vmcs12->guest_sysenter_eip);

		/*
		 * L1 may access the L2's PDPTR, so save them to construct
		 * vmcs12
		 */
		if (enable_ept) {
			vmcs_write64(GUEST_PDPTR0, vmcs12->guest_pdptr0);
			vmcs_write64(GUEST_PDPTR1, vmcs12->guest_pdptr1);
			vmcs_write64(GUEST_PDPTR2, vmcs12->guest_pdptr2);
			vmcs_write64(GUEST_PDPTR3, vmcs12->guest_pdptr3);
		}

		if (kvm_mpx_supported() && vmx->nested.nested_run_pending &&
		    (vmcs12->vm_entry_controls & VM_ENTRY_LOAD_BNDCFGS))
			vmcs_write64(GUEST_BNDCFGS, vmcs12->guest_bndcfgs);
	}

	if (nested_cpu_has_xsaves(vmcs12))
		vmcs_write64(XSS_EXIT_BITMAP, vmcs12->xss_exit_bitmap);

	/*
	 * Whether page-faults are trapped is determined by a combination of
	 * 3 settings: PFEC_MASK, PFEC_MATCH and EXCEPTION_BITMAP.PF.
	 * If enable_ept, L0 doesn't care about page faults and we should
	 * set all of these to L1's desires. However, if !enable_ept, L0 does
	 * care about (at least some) page faults, and because it is not easy
	 * (if at all possible?) to merge L0 and L1's desires, we simply ask
	 * to exit on each and every L2 page fault. This is done by setting
	 * MASK=MATCH=0 and (see below) EB.PF=1.
	 * Note that below we don't need special code to set EB.PF beyond the
	 * "or"ing of the EB of vmcs01 and vmcs12, because when enable_ept,
	 * vmcs01's EB.PF is 0 so the "or" will take vmcs12's value, and when
	 * !enable_ept, EB.PF is 1, so the "or" will always be 1.
	 */
	vmcs_write32(PAGE_FAULT_ERROR_CODE_MASK,
		enable_ept ? vmcs12->page_fault_error_code_mask : 0);
	vmcs_write32(PAGE_FAULT_ERROR_CODE_MATCH,
		enable_ept ? vmcs12->page_fault_error_code_match : 0);

	if (cpu_has_vmx_apicv()) {
		vmcs_write64(EOI_EXIT_BITMAP0, vmcs12->eoi_exit_bitmap0);
		vmcs_write64(EOI_EXIT_BITMAP1, vmcs12->eoi_exit_bitmap1);
		vmcs_write64(EOI_EXIT_BITMAP2, vmcs12->eoi_exit_bitmap2);
		vmcs_write64(EOI_EXIT_BITMAP3, vmcs12->eoi_exit_bitmap3);
	}

	/*
	 * Make sure the msr_autostore list is up to date before we set the
	 * count in the vmcs02.
	 */
	prepare_vmx_msr_autostore_list(&vmx->vcpu, MSR_IA32_TSC);

	vmcs_write32(VM_EXIT_MSR_STORE_COUNT, vmx->msr_autostore.guest.nr);
	vmcs_write32(VM_EXIT_MSR_LOAD_COUNT, vmx->msr_autoload.host.nr);
	vmcs_write32(VM_ENTRY_MSR_LOAD_COUNT, vmx->msr_autoload.guest.nr);

	set_cr4_guest_host_mask(vmx);
}

/*
 * prepare_vmcs02 is called when the L1 guest hypervisor runs its nested
 * L2 guest. L1 has a vmcs for L2 (vmcs12), and this function "merges" it
 * with L0's requirements for its guest (a.k.a. vmcs01), so we can run the L2
 * guest in a way that will both be appropriate to L1's requests, and our
 * needs. In addition to modifying the active vmcs (which is vmcs02), this
 * function also has additional necessary side-effects, like setting various
 * vcpu->arch fields.
 * Returns 0 on success, 1 on failure. Invalid state exit qualification code
 * is assigned to entry_failure_code on failure.
 */
static int prepare_vmcs02(struct kvm_vcpu *vcpu, struct vmcs12 *vmcs12,
			  u32 *entry_failure_code)
{
	struct vcpu_vmx *vmx = to_vmx(vcpu);
	struct hv_enlightened_vmcs *hv_evmcs = vmx->nested.hv_evmcs;
	bool load_guest_pdptrs_vmcs12 = false;

	if (vmx->nested.dirty_vmcs12 || hv_evmcs) {
		prepare_vmcs02_rare(vmx, vmcs12);
		vmx->nested.dirty_vmcs12 = false;

		load_guest_pdptrs_vmcs12 = !hv_evmcs ||
			!(hv_evmcs->hv_clean_fields &
			  HV_VMX_ENLIGHTENED_CLEAN_FIELD_GUEST_GRP1);
	}

	if (vmx->nested.nested_run_pending &&
	    (vmcs12->vm_entry_controls & VM_ENTRY_LOAD_DEBUG_CONTROLS)) {
		kvm_set_dr(vcpu, 7, vmcs12->guest_dr7);
		vmcs_write64(GUEST_IA32_DEBUGCTL, vmcs12->guest_ia32_debugctl);
	} else {
		kvm_set_dr(vcpu, 7, vcpu->arch.dr7);
		vmcs_write64(GUEST_IA32_DEBUGCTL, vmx->nested.vmcs01_debugctl);
	}
	if (kvm_mpx_supported() && (!vmx->nested.nested_run_pending ||
	    !(vmcs12->vm_entry_controls & VM_ENTRY_LOAD_BNDCFGS)))
		vmcs_write64(GUEST_BNDCFGS, vmx->nested.vmcs01_guest_bndcfgs);
	vmx_set_rflags(vcpu, vmcs12->guest_rflags);

	/* EXCEPTION_BITMAP and CR0_GUEST_HOST_MASK should basically be the
	 * bitwise-or of what L1 wants to trap for L2, and what we want to
	 * trap. Note that CR0.TS also needs updating - we do this later.
	 */
	update_exception_bitmap(vcpu);
	vcpu->arch.cr0_guest_owned_bits &= ~vmcs12->cr0_guest_host_mask;
	vmcs_writel(CR0_GUEST_HOST_MASK, ~vcpu->arch.cr0_guest_owned_bits);

	if (vmx->nested.nested_run_pending &&
	    (vmcs12->vm_entry_controls & VM_ENTRY_LOAD_IA32_PAT)) {
		vmcs_write64(GUEST_IA32_PAT, vmcs12->guest_ia32_pat);
		vcpu->arch.pat = vmcs12->guest_ia32_pat;
	} else if (vmcs_config.vmentry_ctrl & VM_ENTRY_LOAD_IA32_PAT) {
		vmcs_write64(GUEST_IA32_PAT, vmx->vcpu.arch.pat);
	}

	vmcs_write64(TSC_OFFSET, vcpu->arch.tsc_offset);

	if (kvm_has_tsc_control)
		decache_tsc_multiplier(vmx);

	if (enable_vpid) {
		/*
		 * There is no direct mapping between vpid02 and vpid12, the
		 * vpid02 is per-vCPU for L0 and reused while the value of
		 * vpid12 is changed w/ one invvpid during nested vmentry.
		 * The vpid12 is allocated by L1 for L2, so it will not
		 * influence global bitmap(for vpid01 and vpid02 allocation)
		 * even if spawn a lot of nested vCPUs.
		 */
		if (nested_cpu_has_vpid(vmcs12) && nested_has_guest_tlb_tag(vcpu)) {
			if (vmcs12->virtual_processor_id != vmx->nested.last_vpid) {
				vmx->nested.last_vpid = vmcs12->virtual_processor_id;
				__vmx_flush_tlb(vcpu, nested_get_vpid02(vcpu), false);
			}
		} else {
			/*
			 * If L1 use EPT, then L0 needs to execute INVEPT on
			 * EPTP02 instead of EPTP01. Therefore, delay TLB
			 * flush until vmcs02->eptp is fully updated by
			 * KVM_REQ_LOAD_CR3. Note that this assumes
			 * KVM_REQ_TLB_FLUSH is evaluated after
			 * KVM_REQ_LOAD_CR3 in vcpu_enter_guest().
			 */
			kvm_make_request(KVM_REQ_TLB_FLUSH, vcpu);
		}
	}

	if (nested_cpu_has_ept(vmcs12))
		nested_ept_init_mmu_context(vcpu);

	/*
	 * This sets GUEST_CR0 to vmcs12->guest_cr0, possibly modifying those
	 * bits which we consider mandatory enabled.
	 * The CR0_READ_SHADOW is what L2 should have expected to read given
	 * the specifications by L1; It's not enough to take
	 * vmcs12->cr0_read_shadow because on our cr0_guest_host_mask we we
	 * have more bits than L1 expected.
	 */
	vmx_set_cr0(vcpu, vmcs12->guest_cr0);
	vmcs_writel(CR0_READ_SHADOW, nested_read_cr0(vmcs12));

	vmx_set_cr4(vcpu, vmcs12->guest_cr4);
	vmcs_writel(CR4_READ_SHADOW, nested_read_cr4(vmcs12));

	vcpu->arch.efer = nested_vmx_calc_efer(vmx, vmcs12);
	/* Note: may modify VM_ENTRY/EXIT_CONTROLS and GUEST/HOST_IA32_EFER */
	vmx_set_efer(vcpu, vcpu->arch.efer);

	/*
	 * Guest state is invalid and unrestricted guest is disabled,
	 * which means L1 attempted VMEntry to L2 with invalid state.
	 * Fail the VMEntry.
	 */
	if (vmx->emulation_required) {
		*entry_failure_code = ENTRY_FAIL_DEFAULT;
		return -EINVAL;
	}

	/* Shadow page tables on either EPT or shadow page tables. */
	if (nested_vmx_load_cr3(vcpu, vmcs12->guest_cr3, nested_cpu_has_ept(vmcs12),
				entry_failure_code))
		return -EINVAL;

	/*
	 * Immediately write vmcs02.GUEST_CR3.  It will be propagated to vmcs12
	 * on nested VM-Exit, which can occur without actually running L2 and
	 * thus without hitting vmx_set_cr3(), e.g. if L1 is entering L2 with
	 * vmcs12.GUEST_ACTIVITYSTATE=HLT, in which case KVM will intercept the
	 * transition to HLT instead of running L2.
	 */
	if (enable_ept)
		vmcs_writel(GUEST_CR3, vmcs12->guest_cr3);

	/* Late preparation of GUEST_PDPTRs now that EFER and CRs are set. */
	if (load_guest_pdptrs_vmcs12 && nested_cpu_has_ept(vmcs12) &&
	    is_pae_paging(vcpu)) {
		vmcs_write64(GUEST_PDPTR0, vmcs12->guest_pdptr0);
		vmcs_write64(GUEST_PDPTR1, vmcs12->guest_pdptr1);
		vmcs_write64(GUEST_PDPTR2, vmcs12->guest_pdptr2);
		vmcs_write64(GUEST_PDPTR3, vmcs12->guest_pdptr3);
	}

	if (!enable_ept)
		vcpu->arch.walk_mmu->inject_page_fault = vmx_inject_page_fault_nested;

	if ((vmcs12->vm_entry_controls & VM_ENTRY_LOAD_IA32_PERF_GLOBAL_CTRL) &&
	    SET_MSR_OR_WARN(vcpu, MSR_CORE_PERF_GLOBAL_CTRL,
			    vmcs12->guest_ia32_perf_global_ctrl))
		return -EINVAL;

	kvm_rsp_write(vcpu, vmcs12->guest_rsp);
	kvm_rip_write(vcpu, vmcs12->guest_rip);
	return 0;
}

static int nested_vmx_check_nmi_controls(struct vmcs12 *vmcs12)
{
	if (CC(!nested_cpu_has_nmi_exiting(vmcs12) &&
	       nested_cpu_has_virtual_nmis(vmcs12)))
		return -EINVAL;

	if (CC(!nested_cpu_has_virtual_nmis(vmcs12) &&
	       nested_cpu_has(vmcs12, CPU_BASED_VIRTUAL_NMI_PENDING)))
		return -EINVAL;

	return 0;
}

static bool valid_ept_address(struct kvm_vcpu *vcpu, u64 address)
{
	struct vcpu_vmx *vmx = to_vmx(vcpu);
	int maxphyaddr = cpuid_maxphyaddr(vcpu);

	/* Check for memory type validity */
	switch (address & VMX_EPTP_MT_MASK) {
	case VMX_EPTP_MT_UC:
		if (CC(!(vmx->nested.msrs.ept_caps & VMX_EPTP_UC_BIT)))
			return false;
		break;
	case VMX_EPTP_MT_WB:
		if (CC(!(vmx->nested.msrs.ept_caps & VMX_EPTP_WB_BIT)))
			return false;
		break;
	default:
		return false;
	}

	/* only 4 levels page-walk length are valid */
	if (CC((address & VMX_EPTP_PWL_MASK) != VMX_EPTP_PWL_4))
		return false;

	/* Reserved bits should not be set */
	if (CC(address >> maxphyaddr || ((address >> 7) & 0x1f)))
		return false;

	/* AD, if set, should be supported */
	if (address & VMX_EPTP_AD_ENABLE_BIT) {
		if (CC(!(vmx->nested.msrs.ept_caps & VMX_EPT_AD_BIT)))
			return false;
	}

	return true;
}

/*
 * Checks related to VM-Execution Control Fields
 */
static int nested_check_vm_execution_controls(struct kvm_vcpu *vcpu,
                                              struct vmcs12 *vmcs12)
{
	struct vcpu_vmx *vmx = to_vmx(vcpu);

	if (CC(!vmx_control_verify(vmcs12->pin_based_vm_exec_control,
				   vmx->nested.msrs.pinbased_ctls_low,
				   vmx->nested.msrs.pinbased_ctls_high)) ||
	    CC(!vmx_control_verify(vmcs12->cpu_based_vm_exec_control,
				   vmx->nested.msrs.procbased_ctls_low,
				   vmx->nested.msrs.procbased_ctls_high)))
		return -EINVAL;

	if (nested_cpu_has(vmcs12, CPU_BASED_ACTIVATE_SECONDARY_CONTROLS) &&
	    CC(!vmx_control_verify(vmcs12->secondary_vm_exec_control,
				   vmx->nested.msrs.secondary_ctls_low,
				   vmx->nested.msrs.secondary_ctls_high)))
		return -EINVAL;

	if (CC(vmcs12->cr3_target_count > nested_cpu_vmx_misc_cr3_count(vcpu)) ||
	    nested_vmx_check_io_bitmap_controls(vcpu, vmcs12) ||
	    nested_vmx_check_msr_bitmap_controls(vcpu, vmcs12) ||
	    nested_vmx_check_tpr_shadow_controls(vcpu, vmcs12) ||
	    nested_vmx_check_apic_access_controls(vcpu, vmcs12) ||
	    nested_vmx_check_apicv_controls(vcpu, vmcs12) ||
	    nested_vmx_check_nmi_controls(vmcs12) ||
	    nested_vmx_check_pml_controls(vcpu, vmcs12) ||
	    nested_vmx_check_unrestricted_guest_controls(vcpu, vmcs12) ||
	    nested_vmx_check_mode_based_ept_exec_controls(vcpu, vmcs12) ||
	    nested_vmx_check_shadow_vmcs_controls(vcpu, vmcs12) ||
	    CC(nested_cpu_has_vpid(vmcs12) && !vmcs12->virtual_processor_id))
		return -EINVAL;

	if (!nested_cpu_has_preemption_timer(vmcs12) &&
	    nested_cpu_has_save_preemption_timer(vmcs12))
		return -EINVAL;

	if (nested_cpu_has_ept(vmcs12) &&
	    CC(!valid_ept_address(vcpu, vmcs12->ept_pointer)))
		return -EINVAL;

	if (nested_cpu_has_vmfunc(vmcs12)) {
		if (CC(vmcs12->vm_function_control &
		       ~vmx->nested.msrs.vmfunc_controls))
			return -EINVAL;

		if (nested_cpu_has_eptp_switching(vmcs12)) {
			if (CC(!nested_cpu_has_ept(vmcs12)) ||
			    CC(!page_address_valid(vcpu, vmcs12->eptp_list_address)))
				return -EINVAL;
		}
	}

	return 0;
}

/*
 * Checks related to VM-Exit Control Fields
 */
static int nested_check_vm_exit_controls(struct kvm_vcpu *vcpu,
                                         struct vmcs12 *vmcs12)
{
	struct vcpu_vmx *vmx = to_vmx(vcpu);

	if (CC(!vmx_control_verify(vmcs12->vm_exit_controls,
				    vmx->nested.msrs.exit_ctls_low,
				    vmx->nested.msrs.exit_ctls_high)) ||
	    CC(nested_vmx_check_exit_msr_switch_controls(vcpu, vmcs12)))
		return -EINVAL;

	return 0;
}

/*
 * Checks related to VM-Entry Control Fields
 */
static int nested_check_vm_entry_controls(struct kvm_vcpu *vcpu,
					  struct vmcs12 *vmcs12)
{
	struct vcpu_vmx *vmx = to_vmx(vcpu);

	if (CC(!vmx_control_verify(vmcs12->vm_entry_controls,
				    vmx->nested.msrs.entry_ctls_low,
				    vmx->nested.msrs.entry_ctls_high)))
		return -EINVAL;

	/*
	 * From the Intel SDM, volume 3:
	 * Fields relevant to VM-entry event injection must be set properly.
	 * These fields are the VM-entry interruption-information field, the
	 * VM-entry exception error code, and the VM-entry instruction length.
	 */
	if (vmcs12->vm_entry_intr_info_field & INTR_INFO_VALID_MASK) {
		u32 intr_info = vmcs12->vm_entry_intr_info_field;
		u8 vector = intr_info & INTR_INFO_VECTOR_MASK;
		u32 intr_type = intr_info & INTR_INFO_INTR_TYPE_MASK;
		bool has_error_code = intr_info & INTR_INFO_DELIVER_CODE_MASK;
		bool should_have_error_code;
		bool urg = nested_cpu_has2(vmcs12,
					   SECONDARY_EXEC_UNRESTRICTED_GUEST);
		bool prot_mode = !urg || vmcs12->guest_cr0 & X86_CR0_PE;

		/* VM-entry interruption-info field: interruption type */
		if (CC(intr_type == INTR_TYPE_RESERVED) ||
		    CC(intr_type == INTR_TYPE_OTHER_EVENT &&
		       !nested_cpu_supports_monitor_trap_flag(vcpu)))
			return -EINVAL;

		/* VM-entry interruption-info field: vector */
		if (CC(intr_type == INTR_TYPE_NMI_INTR && vector != NMI_VECTOR) ||
		    CC(intr_type == INTR_TYPE_HARD_EXCEPTION && vector > 31) ||
		    CC(intr_type == INTR_TYPE_OTHER_EVENT && vector != 0))
			return -EINVAL;

		/* VM-entry interruption-info field: deliver error code */
		should_have_error_code =
			intr_type == INTR_TYPE_HARD_EXCEPTION && prot_mode &&
			x86_exception_has_error_code(vector);
		if (CC(has_error_code != should_have_error_code))
			return -EINVAL;

		/* VM-entry exception error code */
		if (CC(has_error_code &&
		       vmcs12->vm_entry_exception_error_code & GENMASK(31, 16)))
			return -EINVAL;

		/* VM-entry interruption-info field: reserved bits */
		if (CC(intr_info & INTR_INFO_RESVD_BITS_MASK))
			return -EINVAL;

		/* VM-entry instruction length */
		switch (intr_type) {
		case INTR_TYPE_SOFT_EXCEPTION:
		case INTR_TYPE_SOFT_INTR:
		case INTR_TYPE_PRIV_SW_EXCEPTION:
			if (CC(vmcs12->vm_entry_instruction_len > 15) ||
			    CC(vmcs12->vm_entry_instruction_len == 0 &&
			    CC(!nested_cpu_has_zero_length_injection(vcpu))))
				return -EINVAL;
		}
	}

	if (nested_vmx_check_entry_msr_switch_controls(vcpu, vmcs12))
		return -EINVAL;

	return 0;
}

static int nested_vmx_check_controls(struct kvm_vcpu *vcpu,
				     struct vmcs12 *vmcs12)
{
	if (nested_check_vm_execution_controls(vcpu, vmcs12) ||
	    nested_check_vm_exit_controls(vcpu, vmcs12) ||
	    nested_check_vm_entry_controls(vcpu, vmcs12))
		return -EINVAL;

	return 0;
}

static int nested_vmx_check_host_state(struct kvm_vcpu *vcpu,
				       struct vmcs12 *vmcs12)
{
	bool ia32e;

	if (CC(!nested_host_cr0_valid(vcpu, vmcs12->host_cr0)) ||
	    CC(!nested_host_cr4_valid(vcpu, vmcs12->host_cr4)) ||
	    CC(!nested_cr3_valid(vcpu, vmcs12->host_cr3)))
		return -EINVAL;

	if (CC(is_noncanonical_address(vmcs12->host_ia32_sysenter_esp, vcpu)) ||
	    CC(is_noncanonical_address(vmcs12->host_ia32_sysenter_eip, vcpu)))
		return -EINVAL;

	if ((vmcs12->vm_exit_controls & VM_EXIT_LOAD_IA32_PAT) &&
	    CC(!kvm_pat_valid(vmcs12->host_ia32_pat)))
		return -EINVAL;

<<<<<<< HEAD
=======
	if ((vmcs12->vm_exit_controls & VM_EXIT_LOAD_IA32_PERF_GLOBAL_CTRL) &&
	    CC(!kvm_valid_perf_global_ctrl(vcpu_to_pmu(vcpu),
					   vmcs12->host_ia32_perf_global_ctrl)))
		return -EINVAL;

>>>>>>> 348b80b2
#ifdef CONFIG_X86_64
	ia32e = !!(vcpu->arch.efer & EFER_LMA);
#else
	ia32e = false;
#endif

	if (ia32e) {
		if (CC(!(vmcs12->vm_exit_controls & VM_EXIT_HOST_ADDR_SPACE_SIZE)) ||
		    CC(!(vmcs12->host_cr4 & X86_CR4_PAE)))
			return -EINVAL;
	} else {
		if (CC(vmcs12->vm_exit_controls & VM_EXIT_HOST_ADDR_SPACE_SIZE) ||
		    CC(vmcs12->vm_entry_controls & VM_ENTRY_IA32E_MODE) ||
		    CC(vmcs12->host_cr4 & X86_CR4_PCIDE) ||
		    CC((vmcs12->host_rip) >> 32))
			return -EINVAL;
	}

	if (CC(vmcs12->host_cs_selector & (SEGMENT_RPL_MASK | SEGMENT_TI_MASK)) ||
	    CC(vmcs12->host_ss_selector & (SEGMENT_RPL_MASK | SEGMENT_TI_MASK)) ||
	    CC(vmcs12->host_ds_selector & (SEGMENT_RPL_MASK | SEGMENT_TI_MASK)) ||
	    CC(vmcs12->host_es_selector & (SEGMENT_RPL_MASK | SEGMENT_TI_MASK)) ||
	    CC(vmcs12->host_fs_selector & (SEGMENT_RPL_MASK | SEGMENT_TI_MASK)) ||
	    CC(vmcs12->host_gs_selector & (SEGMENT_RPL_MASK | SEGMENT_TI_MASK)) ||
	    CC(vmcs12->host_tr_selector & (SEGMENT_RPL_MASK | SEGMENT_TI_MASK)) ||
	    CC(vmcs12->host_cs_selector == 0) ||
	    CC(vmcs12->host_tr_selector == 0) ||
	    CC(vmcs12->host_ss_selector == 0 && !ia32e))
		return -EINVAL;

#ifdef CONFIG_X86_64
	if (CC(is_noncanonical_address(vmcs12->host_fs_base, vcpu)) ||
	    CC(is_noncanonical_address(vmcs12->host_gs_base, vcpu)) ||
	    CC(is_noncanonical_address(vmcs12->host_gdtr_base, vcpu)) ||
	    CC(is_noncanonical_address(vmcs12->host_idtr_base, vcpu)) ||
	    CC(is_noncanonical_address(vmcs12->host_tr_base, vcpu)) ||
	    CC(is_noncanonical_address(vmcs12->host_rip, vcpu)))
		return -EINVAL;
#endif

	/*
	 * If the load IA32_EFER VM-exit control is 1, bits reserved in the
	 * IA32_EFER MSR must be 0 in the field for that register. In addition,
	 * the values of the LMA and LME bits in the field must each be that of
	 * the host address-space size VM-exit control.
	 */
	if (vmcs12->vm_exit_controls & VM_EXIT_LOAD_IA32_EFER) {
		if (CC(!kvm_valid_efer(vcpu, vmcs12->host_ia32_efer)) ||
		    CC(ia32e != !!(vmcs12->host_ia32_efer & EFER_LMA)) ||
		    CC(ia32e != !!(vmcs12->host_ia32_efer & EFER_LME)))
			return -EINVAL;
	}

	return 0;
}

static int nested_vmx_check_vmcs_link_ptr(struct kvm_vcpu *vcpu,
					  struct vmcs12 *vmcs12)
{
	int r = 0;
	struct vmcs12 *shadow;
	struct kvm_host_map map;

	if (vmcs12->vmcs_link_pointer == -1ull)
		return 0;

	if (CC(!page_address_valid(vcpu, vmcs12->vmcs_link_pointer)))
		return -EINVAL;

	if (CC(kvm_vcpu_map(vcpu, gpa_to_gfn(vmcs12->vmcs_link_pointer), &map)))
		return -EINVAL;

	shadow = map.hva;

	if (CC(shadow->hdr.revision_id != VMCS12_REVISION) ||
	    CC(shadow->hdr.shadow_vmcs != nested_cpu_has_shadow_vmcs(vmcs12)))
		r = -EINVAL;

	kvm_vcpu_unmap(vcpu, &map, false);
	return r;
}

/*
 * Checks related to Guest Non-register State
 */
static int nested_check_guest_non_reg_state(struct vmcs12 *vmcs12)
{
	if (CC(vmcs12->guest_activity_state != GUEST_ACTIVITY_ACTIVE &&
	       vmcs12->guest_activity_state != GUEST_ACTIVITY_HLT))
		return -EINVAL;

	return 0;
}

static int nested_vmx_check_guest_state(struct kvm_vcpu *vcpu,
					struct vmcs12 *vmcs12,
					u32 *exit_qual)
{
	bool ia32e;

	*exit_qual = ENTRY_FAIL_DEFAULT;

	if (CC(!nested_guest_cr0_valid(vcpu, vmcs12->guest_cr0)) ||
	    CC(!nested_guest_cr4_valid(vcpu, vmcs12->guest_cr4)))
		return -EINVAL;

	if ((vmcs12->vm_entry_controls & VM_ENTRY_LOAD_IA32_PAT) &&
	    CC(!kvm_pat_valid(vmcs12->guest_ia32_pat)))
		return -EINVAL;

	if (nested_vmx_check_vmcs_link_ptr(vcpu, vmcs12)) {
		*exit_qual = ENTRY_FAIL_VMCS_LINK_PTR;
		return -EINVAL;
	}

	if ((vmcs12->vm_entry_controls & VM_ENTRY_LOAD_IA32_PERF_GLOBAL_CTRL) &&
	    CC(!kvm_valid_perf_global_ctrl(vcpu_to_pmu(vcpu),
					   vmcs12->guest_ia32_perf_global_ctrl)))
		return -EINVAL;

	/*
	 * If the load IA32_EFER VM-entry control is 1, the following checks
	 * are performed on the field for the IA32_EFER MSR:
	 * - Bits reserved in the IA32_EFER MSR must be 0.
	 * - Bit 10 (corresponding to IA32_EFER.LMA) must equal the value of
	 *   the IA-32e mode guest VM-exit control. It must also be identical
	 *   to bit 8 (LME) if bit 31 in the CR0 field (corresponding to
	 *   CR0.PG) is 1.
	 */
	if (to_vmx(vcpu)->nested.nested_run_pending &&
	    (vmcs12->vm_entry_controls & VM_ENTRY_LOAD_IA32_EFER)) {
		ia32e = (vmcs12->vm_entry_controls & VM_ENTRY_IA32E_MODE) != 0;
		if (CC(!kvm_valid_efer(vcpu, vmcs12->guest_ia32_efer)) ||
		    CC(ia32e != !!(vmcs12->guest_ia32_efer & EFER_LMA)) ||
		    CC(((vmcs12->guest_cr0 & X86_CR0_PG) &&
		     ia32e != !!(vmcs12->guest_ia32_efer & EFER_LME))))
			return -EINVAL;
	}

	if ((vmcs12->vm_entry_controls & VM_ENTRY_LOAD_BNDCFGS) &&
	    (CC(is_noncanonical_address(vmcs12->guest_bndcfgs & PAGE_MASK, vcpu)) ||
	     CC((vmcs12->guest_bndcfgs & MSR_IA32_BNDCFGS_RSVD))))
		return -EINVAL;

	if (nested_check_guest_non_reg_state(vmcs12))
		return -EINVAL;

	return 0;
}

static int nested_vmx_check_vmentry_hw(struct kvm_vcpu *vcpu)
{
	struct vcpu_vmx *vmx = to_vmx(vcpu);
	unsigned long cr3, cr4;
	bool vm_fail;

	if (!nested_early_check)
		return 0;

	if (vmx->msr_autoload.host.nr)
		vmcs_write32(VM_EXIT_MSR_LOAD_COUNT, 0);
	if (vmx->msr_autoload.guest.nr)
		vmcs_write32(VM_ENTRY_MSR_LOAD_COUNT, 0);

	preempt_disable();

	vmx_prepare_switch_to_guest(vcpu);

	/*
	 * Induce a consistency check VMExit by clearing bit 1 in GUEST_RFLAGS,
	 * which is reserved to '1' by hardware.  GUEST_RFLAGS is guaranteed to
	 * be written (by preparve_vmcs02()) before the "real" VMEnter, i.e.
	 * there is no need to preserve other bits or save/restore the field.
	 */
	vmcs_writel(GUEST_RFLAGS, 0);

	cr3 = __get_current_cr3_fast();
	if (unlikely(cr3 != vmx->loaded_vmcs->host_state.cr3)) {
		vmcs_writel(HOST_CR3, cr3);
		vmx->loaded_vmcs->host_state.cr3 = cr3;
	}

	cr4 = cr4_read_shadow();
	if (unlikely(cr4 != vmx->loaded_vmcs->host_state.cr4)) {
		vmcs_writel(HOST_CR4, cr4);
		vmx->loaded_vmcs->host_state.cr4 = cr4;
	}

	asm(
		"sub $%c[wordsize], %%" _ASM_SP "\n\t" /* temporarily adjust RSP for CALL */
		"cmp %%" _ASM_SP ", %c[host_state_rsp](%[loaded_vmcs]) \n\t"
		"je 1f \n\t"
		__ex("vmwrite %%" _ASM_SP ", %[HOST_RSP]") "\n\t"
		"mov %%" _ASM_SP ", %c[host_state_rsp](%[loaded_vmcs]) \n\t"
		"1: \n\t"
		"add $%c[wordsize], %%" _ASM_SP "\n\t" /* un-adjust RSP */

		/* Check if vmlaunch or vmresume is needed */
		"cmpb $0, %c[launched](%[loaded_vmcs])\n\t"

		/*
		 * VMLAUNCH and VMRESUME clear RFLAGS.{CF,ZF} on VM-Exit, set
		 * RFLAGS.CF on VM-Fail Invalid and set RFLAGS.ZF on VM-Fail
		 * Valid.  vmx_vmenter() directly "returns" RFLAGS, and so the
		 * results of VM-Enter is captured via CC_{SET,OUT} to vm_fail.
		 */
		"call vmx_vmenter\n\t"

		CC_SET(be)
	      : ASM_CALL_CONSTRAINT, CC_OUT(be) (vm_fail)
	      :	[HOST_RSP]"r"((unsigned long)HOST_RSP),
		[loaded_vmcs]"r"(vmx->loaded_vmcs),
		[launched]"i"(offsetof(struct loaded_vmcs, launched)),
		[host_state_rsp]"i"(offsetof(struct loaded_vmcs, host_state.rsp)),
		[wordsize]"i"(sizeof(ulong))
	      : "memory"
	);

	if (vmx->msr_autoload.host.nr)
		vmcs_write32(VM_EXIT_MSR_LOAD_COUNT, vmx->msr_autoload.host.nr);
	if (vmx->msr_autoload.guest.nr)
		vmcs_write32(VM_ENTRY_MSR_LOAD_COUNT, vmx->msr_autoload.guest.nr);

	if (vm_fail) {
		u32 error = vmcs_read32(VM_INSTRUCTION_ERROR);

		preempt_enable();

		trace_kvm_nested_vmenter_failed(
			"early hardware check VM-instruction error: ", error);
		WARN_ON_ONCE(error != VMXERR_ENTRY_INVALID_CONTROL_FIELD);
		return 1;
	}

	/*
	 * VMExit clears RFLAGS.IF and DR7, even on a consistency check.
	 */
	local_irq_enable();
	if (hw_breakpoint_active())
		set_debugreg(__this_cpu_read(cpu_dr7), 7);
	preempt_enable();

	/*
	 * A non-failing VMEntry means we somehow entered guest mode with
	 * an illegal RIP, and that's just the tip of the iceberg.  There
	 * is no telling what memory has been modified or what state has
	 * been exposed to unknown code.  Hitting this all but guarantees
	 * a (very critical) hardware issue.
	 */
	WARN_ON(!(vmcs_read32(VM_EXIT_REASON) &
		VMX_EXIT_REASONS_FAILED_VMENTRY));

	return 0;
}

static inline bool nested_vmx_prepare_msr_bitmap(struct kvm_vcpu *vcpu,
						 struct vmcs12 *vmcs12);

static bool nested_get_vmcs12_pages(struct kvm_vcpu *vcpu)
{
	struct vmcs12 *vmcs12 = get_vmcs12(vcpu);
	struct vcpu_vmx *vmx = to_vmx(vcpu);
	struct kvm_host_map *map;
	struct page *page;
	u64 hpa;

	if (nested_cpu_has2(vmcs12, SECONDARY_EXEC_VIRTUALIZE_APIC_ACCESSES)) {
		/*
		 * Translate L1 physical address to host physical
		 * address for vmcs02. Keep the page pinned, so this
		 * physical address remains valid. We keep a reference
		 * to it so we can release it later.
		 */
		if (vmx->nested.apic_access_page) { /* shouldn't happen */
			kvm_release_page_clean(vmx->nested.apic_access_page);
			vmx->nested.apic_access_page = NULL;
		}
		page = kvm_vcpu_gpa_to_page(vcpu, vmcs12->apic_access_addr);
		if (!is_error_page(page)) {
			vmx->nested.apic_access_page = page;
			hpa = page_to_phys(vmx->nested.apic_access_page);
			vmcs_write64(APIC_ACCESS_ADDR, hpa);
		} else {
			pr_debug_ratelimited("%s: no backing 'struct page' for APIC-access address in vmcs12\n",
					     __func__);
			vcpu->run->exit_reason = KVM_EXIT_INTERNAL_ERROR;
			vcpu->run->internal.suberror =
				KVM_INTERNAL_ERROR_EMULATION;
			vcpu->run->internal.ndata = 0;
			return false;
		}
	}

	if (nested_cpu_has(vmcs12, CPU_BASED_TPR_SHADOW)) {
		map = &vmx->nested.virtual_apic_map;

		if (!kvm_vcpu_map(vcpu, gpa_to_gfn(vmcs12->virtual_apic_page_addr), map)) {
			vmcs_write64(VIRTUAL_APIC_PAGE_ADDR, pfn_to_hpa(map->pfn));
		} else if (nested_cpu_has(vmcs12, CPU_BASED_CR8_LOAD_EXITING) &&
		           nested_cpu_has(vmcs12, CPU_BASED_CR8_STORE_EXITING) &&
			   !nested_cpu_has2(vmcs12, SECONDARY_EXEC_VIRTUALIZE_APIC_ACCESSES)) {
			/*
			 * The processor will never use the TPR shadow, simply
			 * clear the bit from the execution control.  Such a
			 * configuration is useless, but it happens in tests.
			 * For any other configuration, failing the vm entry is
			 * _not_ what the processor does but it's basically the
			 * only possibility we have.
			 */
			exec_controls_clearbit(vmx, CPU_BASED_TPR_SHADOW);
		} else {
			/*
			 * Write an illegal value to VIRTUAL_APIC_PAGE_ADDR to
			 * force VM-Entry to fail.
			 */
			vmcs_write64(VIRTUAL_APIC_PAGE_ADDR, -1ull);
		}
	}

	if (nested_cpu_has_posted_intr(vmcs12)) {
		map = &vmx->nested.pi_desc_map;

		if (!kvm_vcpu_map(vcpu, gpa_to_gfn(vmcs12->posted_intr_desc_addr), map)) {
			vmx->nested.pi_desc =
				(struct pi_desc *)(((void *)map->hva) +
				offset_in_page(vmcs12->posted_intr_desc_addr));
			vmcs_write64(POSTED_INTR_DESC_ADDR,
				     pfn_to_hpa(map->pfn) + offset_in_page(vmcs12->posted_intr_desc_addr));
		}
	}
	if (nested_vmx_prepare_msr_bitmap(vcpu, vmcs12))
		exec_controls_setbit(vmx, CPU_BASED_USE_MSR_BITMAPS);
	else
		exec_controls_clearbit(vmx, CPU_BASED_USE_MSR_BITMAPS);
	return true;
}

/*
 * Intel's VMX Instruction Reference specifies a common set of prerequisites
 * for running VMX instructions (except VMXON, whose prerequisites are
 * slightly different). It also specifies what exception to inject otherwise.
 * Note that many of these exceptions have priority over VM exits, so they
 * don't have to be checked again here.
 */
static int nested_vmx_check_permission(struct kvm_vcpu *vcpu)
{
	if (!to_vmx(vcpu)->nested.vmxon) {
		kvm_queue_exception(vcpu, UD_VECTOR);
		return 0;
	}

	if (vmx_get_cpl(vcpu)) {
		kvm_inject_gp(vcpu, 0);
		return 0;
	}

	return 1;
}

static u8 vmx_has_apicv_interrupt(struct kvm_vcpu *vcpu)
{
	u8 rvi = vmx_get_rvi();
	u8 vppr = kvm_lapic_get_reg(vcpu->arch.apic, APIC_PROCPRI);

	return ((rvi & 0xf0) > (vppr & 0xf0));
}

static void load_vmcs12_host_state(struct kvm_vcpu *vcpu,
				   struct vmcs12 *vmcs12);

/*
 * If from_vmentry is false, this is being called from state restore (either RSM
 * or KVM_SET_NESTED_STATE).  Otherwise it's called from vmlaunch/vmresume.
 *
 * Returns:
 *	NVMX_ENTRY_SUCCESS: Entered VMX non-root mode
 *	NVMX_ENTRY_VMFAIL:  Consistency check VMFail
 *	NVMX_ENTRY_VMEXIT:  Consistency check VMExit
 *	NVMX_ENTRY_KVM_INTERNAL_ERROR: KVM internal error
 */
enum nvmx_vmentry_status nested_vmx_enter_non_root_mode(struct kvm_vcpu *vcpu,
							bool from_vmentry)
{
	struct vcpu_vmx *vmx = to_vmx(vcpu);
	struct vmcs12 *vmcs12 = get_vmcs12(vcpu);
	bool evaluate_pending_interrupts;
	u32 exit_reason = EXIT_REASON_INVALID_STATE;
	u32 exit_qual;

	evaluate_pending_interrupts = exec_controls_get(vmx) &
		(CPU_BASED_VIRTUAL_INTR_PENDING | CPU_BASED_VIRTUAL_NMI_PENDING);
	if (likely(!evaluate_pending_interrupts) && kvm_vcpu_apicv_active(vcpu))
		evaluate_pending_interrupts |= vmx_has_apicv_interrupt(vcpu);

	if (!(vmcs12->vm_entry_controls & VM_ENTRY_LOAD_DEBUG_CONTROLS))
		vmx->nested.vmcs01_debugctl = vmcs_read64(GUEST_IA32_DEBUGCTL);
	if (kvm_mpx_supported() &&
		!(vmcs12->vm_entry_controls & VM_ENTRY_LOAD_BNDCFGS))
		vmx->nested.vmcs01_guest_bndcfgs = vmcs_read64(GUEST_BNDCFGS);

	/*
	 * Overwrite vmcs01.GUEST_CR3 with L1's CR3 if EPT is disabled *and*
	 * nested early checks are disabled.  In the event of a "late" VM-Fail,
	 * i.e. a VM-Fail detected by hardware but not KVM, KVM must unwind its
	 * software model to the pre-VMEntry host state.  When EPT is disabled,
	 * GUEST_CR3 holds KVM's shadow CR3, not L1's "real" CR3, which causes
	 * nested_vmx_restore_host_state() to corrupt vcpu->arch.cr3.  Stuffing
	 * vmcs01.GUEST_CR3 results in the unwind naturally setting arch.cr3 to
	 * the correct value.  Smashing vmcs01.GUEST_CR3 is safe because nested
	 * VM-Exits, and the unwind, reset KVM's MMU, i.e. vmcs01.GUEST_CR3 is
	 * guaranteed to be overwritten with a shadow CR3 prior to re-entering
	 * L1.  Don't stuff vmcs01.GUEST_CR3 when using nested early checks as
	 * KVM modifies vcpu->arch.cr3 if and only if the early hardware checks
	 * pass, and early VM-Fails do not reset KVM's MMU, i.e. the VM-Fail
	 * path would need to manually save/restore vmcs01.GUEST_CR3.
	 */
	if (!enable_ept && !nested_early_check)
		vmcs_writel(GUEST_CR3, vcpu->arch.cr3);

	vmx_switch_vmcs(vcpu, &vmx->nested.vmcs02);

	prepare_vmcs02_early(vmx, vmcs12);

	if (from_vmentry) {
		if (unlikely(!nested_get_vmcs12_pages(vcpu)))
			return NVMX_VMENTRY_KVM_INTERNAL_ERROR;

		if (nested_vmx_check_vmentry_hw(vcpu)) {
			vmx_switch_vmcs(vcpu, &vmx->vmcs01);
			return NVMX_VMENTRY_VMFAIL;
		}

		if (nested_vmx_check_guest_state(vcpu, vmcs12, &exit_qual))
			goto vmentry_fail_vmexit;
	}

	enter_guest_mode(vcpu);
	if (vmcs12->cpu_based_vm_exec_control & CPU_BASED_USE_TSC_OFFSETING)
		vcpu->arch.tsc_offset += vmcs12->tsc_offset;

	if (prepare_vmcs02(vcpu, vmcs12, &exit_qual))
		goto vmentry_fail_vmexit_guest_mode;

	if (from_vmentry) {
		exit_reason = EXIT_REASON_MSR_LOAD_FAIL;
		exit_qual = nested_vmx_load_msr(vcpu,
						vmcs12->vm_entry_msr_load_addr,
						vmcs12->vm_entry_msr_load_count);
		if (exit_qual)
			goto vmentry_fail_vmexit_guest_mode;
	} else {
		/*
		 * The MMU is not initialized to point at the right entities yet and
		 * "get pages" would need to read data from the guest (i.e. we will
		 * need to perform gpa to hpa translation). Request a call
		 * to nested_get_vmcs12_pages before the next VM-entry.  The MSRs
		 * have already been set at vmentry time and should not be reset.
		 */
		kvm_make_request(KVM_REQ_GET_VMCS12_PAGES, vcpu);
	}

	/*
	 * If L1 had a pending IRQ/NMI until it executed
	 * VMLAUNCH/VMRESUME which wasn't delivered because it was
	 * disallowed (e.g. interrupts disabled), L0 needs to
	 * evaluate if this pending event should cause an exit from L2
	 * to L1 or delivered directly to L2 (e.g. In case L1 don't
	 * intercept EXTERNAL_INTERRUPT).
	 *
	 * Usually this would be handled by the processor noticing an
	 * IRQ/NMI window request, or checking RVI during evaluation of
	 * pending virtual interrupts.  However, this setting was done
	 * on VMCS01 and now VMCS02 is active instead. Thus, we force L0
	 * to perform pending event evaluation by requesting a KVM_REQ_EVENT.
	 */
	if (unlikely(evaluate_pending_interrupts))
		kvm_make_request(KVM_REQ_EVENT, vcpu);

	/*
	 * Do not start the preemption timer hrtimer until after we know
	 * we are successful, so that only nested_vmx_vmexit needs to cancel
	 * the timer.
	 */
	vmx->nested.preemption_timer_expired = false;
	if (nested_cpu_has_preemption_timer(vmcs12))
		vmx_start_preemption_timer(vcpu);

	/*
	 * Note no nested_vmx_succeed or nested_vmx_fail here. At this point
	 * we are no longer running L1, and VMLAUNCH/VMRESUME has not yet
	 * returned as far as L1 is concerned. It will only return (and set
	 * the success flag) when L2 exits (see nested_vmx_vmexit()).
	 */
	return NVMX_VMENTRY_SUCCESS;

	/*
	 * A failed consistency check that leads to a VMExit during L1's
	 * VMEnter to L2 is a variation of a normal VMexit, as explained in
	 * 26.7 "VM-entry failures during or after loading guest state".
	 */
vmentry_fail_vmexit_guest_mode:
	if (vmcs12->cpu_based_vm_exec_control & CPU_BASED_USE_TSC_OFFSETING)
		vcpu->arch.tsc_offset -= vmcs12->tsc_offset;
	leave_guest_mode(vcpu);

vmentry_fail_vmexit:
	vmx_switch_vmcs(vcpu, &vmx->vmcs01);

	if (!from_vmentry)
		return NVMX_VMENTRY_VMEXIT;

	load_vmcs12_host_state(vcpu, vmcs12);
	vmcs12->vm_exit_reason = exit_reason | VMX_EXIT_REASONS_FAILED_VMENTRY;
	vmcs12->exit_qualification = exit_qual;
	if (enable_shadow_vmcs || vmx->nested.hv_evmcs)
		vmx->nested.need_vmcs12_to_shadow_sync = true;
	return NVMX_VMENTRY_VMEXIT;
}

/*
 * nested_vmx_run() handles a nested entry, i.e., a VMLAUNCH or VMRESUME on L1
 * for running an L2 nested guest.
 */
static int nested_vmx_run(struct kvm_vcpu *vcpu, bool launch)
{
	struct vmcs12 *vmcs12;
	enum nvmx_vmentry_status status;
	struct vcpu_vmx *vmx = to_vmx(vcpu);
	u32 interrupt_shadow = vmx_get_interrupt_shadow(vcpu);

	if (!nested_vmx_check_permission(vcpu))
		return 1;

	if (!nested_vmx_handle_enlightened_vmptrld(vcpu, launch))
		return 1;

	if (!vmx->nested.hv_evmcs && vmx->nested.current_vmptr == -1ull)
		return nested_vmx_failInvalid(vcpu);

	vmcs12 = get_vmcs12(vcpu);

	/*
	 * Can't VMLAUNCH or VMRESUME a shadow VMCS. Despite the fact
	 * that there *is* a valid VMCS pointer, RFLAGS.CF is set
	 * rather than RFLAGS.ZF, and no error number is stored to the
	 * VM-instruction error field.
	 */
	if (vmcs12->hdr.shadow_vmcs)
		return nested_vmx_failInvalid(vcpu);

	if (vmx->nested.hv_evmcs) {
		copy_enlightened_to_vmcs12(vmx);
		/* Enlightened VMCS doesn't have launch state */
		vmcs12->launch_state = !launch;
	} else if (enable_shadow_vmcs) {
		copy_shadow_to_vmcs12(vmx);
	}

	/*
	 * The nested entry process starts with enforcing various prerequisites
	 * on vmcs12 as required by the Intel SDM, and act appropriately when
	 * they fail: As the SDM explains, some conditions should cause the
	 * instruction to fail, while others will cause the instruction to seem
	 * to succeed, but return an EXIT_REASON_INVALID_STATE.
	 * To speed up the normal (success) code path, we should avoid checking
	 * for misconfigurations which will anyway be caught by the processor
	 * when using the merged vmcs02.
	 */
	if (interrupt_shadow & KVM_X86_SHADOW_INT_MOV_SS)
		return nested_vmx_failValid(vcpu,
			VMXERR_ENTRY_EVENTS_BLOCKED_BY_MOV_SS);

	if (vmcs12->launch_state == launch)
		return nested_vmx_failValid(vcpu,
			launch ? VMXERR_VMLAUNCH_NONCLEAR_VMCS
			       : VMXERR_VMRESUME_NONLAUNCHED_VMCS);

	if (nested_vmx_check_controls(vcpu, vmcs12))
		return nested_vmx_failValid(vcpu, VMXERR_ENTRY_INVALID_CONTROL_FIELD);

	if (nested_vmx_check_host_state(vcpu, vmcs12))
		return nested_vmx_failValid(vcpu, VMXERR_ENTRY_INVALID_HOST_STATE_FIELD);

	/*
	 * We're finally done with prerequisite checking, and can start with
	 * the nested entry.
	 */
	vmx->nested.nested_run_pending = 1;
	status = nested_vmx_enter_non_root_mode(vcpu, true);
	if (unlikely(status != NVMX_VMENTRY_SUCCESS))
		goto vmentry_failed;

	/* Hide L1D cache contents from the nested guest.  */
	vmx->vcpu.arch.l1tf_flush_l1d = true;

	/*
	 * Must happen outside of nested_vmx_enter_non_root_mode() as it will
	 * also be used as part of restoring nVMX state for
	 * snapshot restore (migration).
	 *
	 * In this flow, it is assumed that vmcs12 cache was
	 * trasferred as part of captured nVMX state and should
	 * therefore not be read from guest memory (which may not
	 * exist on destination host yet).
	 */
	nested_cache_shadow_vmcs12(vcpu, vmcs12);

	/*
	 * If we're entering a halted L2 vcpu and the L2 vcpu won't be
	 * awakened by event injection or by an NMI-window VM-exit or
	 * by an interrupt-window VM-exit, halt the vcpu.
	 */
	if ((vmcs12->guest_activity_state == GUEST_ACTIVITY_HLT) &&
	    !(vmcs12->vm_entry_intr_info_field & INTR_INFO_VALID_MASK) &&
	    !(vmcs12->cpu_based_vm_exec_control & CPU_BASED_VIRTUAL_NMI_PENDING) &&
	    !((vmcs12->cpu_based_vm_exec_control & CPU_BASED_VIRTUAL_INTR_PENDING) &&
	      (vmcs12->guest_rflags & X86_EFLAGS_IF))) {
		vmx->nested.nested_run_pending = 0;
		return kvm_vcpu_halt(vcpu);
	}
	return 1;

vmentry_failed:
	vmx->nested.nested_run_pending = 0;
	if (status == NVMX_VMENTRY_KVM_INTERNAL_ERROR)
		return 0;
	if (status == NVMX_VMENTRY_VMEXIT)
		return 1;
	WARN_ON_ONCE(status != NVMX_VMENTRY_VMFAIL);
	return nested_vmx_failValid(vcpu, VMXERR_ENTRY_INVALID_CONTROL_FIELD);
}

/*
 * On a nested exit from L2 to L1, vmcs12.guest_cr0 might not be up-to-date
 * because L2 may have changed some cr0 bits directly (CRO_GUEST_HOST_MASK).
 * This function returns the new value we should put in vmcs12.guest_cr0.
 * It's not enough to just return the vmcs02 GUEST_CR0. Rather,
 *  1. Bits that neither L0 nor L1 trapped, were set directly by L2 and are now
 *     available in vmcs02 GUEST_CR0. (Note: It's enough to check that L0
 *     didn't trap the bit, because if L1 did, so would L0).
 *  2. Bits that L1 asked to trap (and therefore L0 also did) could not have
 *     been modified by L2, and L1 knows it. So just leave the old value of
 *     the bit from vmcs12.guest_cr0. Note that the bit from vmcs02 GUEST_CR0
 *     isn't relevant, because if L0 traps this bit it can set it to anything.
 *  3. Bits that L1 didn't trap, but L0 did. L1 believes the guest could have
 *     changed these bits, and therefore they need to be updated, but L0
 *     didn't necessarily allow them to be changed in GUEST_CR0 - and rather
 *     put them in vmcs02 CR0_READ_SHADOW. So take these bits from there.
 */
static inline unsigned long
vmcs12_guest_cr0(struct kvm_vcpu *vcpu, struct vmcs12 *vmcs12)
{
	return
	/*1*/	(vmcs_readl(GUEST_CR0) & vcpu->arch.cr0_guest_owned_bits) |
	/*2*/	(vmcs12->guest_cr0 & vmcs12->cr0_guest_host_mask) |
	/*3*/	(vmcs_readl(CR0_READ_SHADOW) & ~(vmcs12->cr0_guest_host_mask |
			vcpu->arch.cr0_guest_owned_bits));
}

static inline unsigned long
vmcs12_guest_cr4(struct kvm_vcpu *vcpu, struct vmcs12 *vmcs12)
{
	return
	/*1*/	(vmcs_readl(GUEST_CR4) & vcpu->arch.cr4_guest_owned_bits) |
	/*2*/	(vmcs12->guest_cr4 & vmcs12->cr4_guest_host_mask) |
	/*3*/	(vmcs_readl(CR4_READ_SHADOW) & ~(vmcs12->cr4_guest_host_mask |
			vcpu->arch.cr4_guest_owned_bits));
}

static void vmcs12_save_pending_event(struct kvm_vcpu *vcpu,
				      struct vmcs12 *vmcs12)
{
	u32 idt_vectoring;
	unsigned int nr;

	if (vcpu->arch.exception.injected) {
		nr = vcpu->arch.exception.nr;
		idt_vectoring = nr | VECTORING_INFO_VALID_MASK;

		if (kvm_exception_is_soft(nr)) {
			vmcs12->vm_exit_instruction_len =
				vcpu->arch.event_exit_inst_len;
			idt_vectoring |= INTR_TYPE_SOFT_EXCEPTION;
		} else
			idt_vectoring |= INTR_TYPE_HARD_EXCEPTION;

		if (vcpu->arch.exception.has_error_code) {
			idt_vectoring |= VECTORING_INFO_DELIVER_CODE_MASK;
			vmcs12->idt_vectoring_error_code =
				vcpu->arch.exception.error_code;
		}

		vmcs12->idt_vectoring_info_field = idt_vectoring;
	} else if (vcpu->arch.nmi_injected) {
		vmcs12->idt_vectoring_info_field =
			INTR_TYPE_NMI_INTR | INTR_INFO_VALID_MASK | NMI_VECTOR;
	} else if (vcpu->arch.interrupt.injected) {
		nr = vcpu->arch.interrupt.nr;
		idt_vectoring = nr | VECTORING_INFO_VALID_MASK;

		if (vcpu->arch.interrupt.soft) {
			idt_vectoring |= INTR_TYPE_SOFT_INTR;
			vmcs12->vm_entry_instruction_len =
				vcpu->arch.event_exit_inst_len;
		} else
			idt_vectoring |= INTR_TYPE_EXT_INTR;

		vmcs12->idt_vectoring_info_field = idt_vectoring;
	}
}


static void nested_mark_vmcs12_pages_dirty(struct kvm_vcpu *vcpu)
{
	struct vmcs12 *vmcs12 = get_vmcs12(vcpu);
	gfn_t gfn;

	/*
	 * Don't need to mark the APIC access page dirty; it is never
	 * written to by the CPU during APIC virtualization.
	 */

	if (nested_cpu_has(vmcs12, CPU_BASED_TPR_SHADOW)) {
		gfn = vmcs12->virtual_apic_page_addr >> PAGE_SHIFT;
		kvm_vcpu_mark_page_dirty(vcpu, gfn);
	}

	if (nested_cpu_has_posted_intr(vmcs12)) {
		gfn = vmcs12->posted_intr_desc_addr >> PAGE_SHIFT;
		kvm_vcpu_mark_page_dirty(vcpu, gfn);
	}
}

static void vmx_complete_nested_posted_interrupt(struct kvm_vcpu *vcpu)
{
	struct vcpu_vmx *vmx = to_vmx(vcpu);
	int max_irr;
	void *vapic_page;
	u16 status;

	if (!vmx->nested.pi_desc || !vmx->nested.pi_pending)
		return;

	vmx->nested.pi_pending = false;
	if (!pi_test_and_clear_on(vmx->nested.pi_desc))
		return;

	max_irr = find_last_bit((unsigned long *)vmx->nested.pi_desc->pir, 256);
	if (max_irr != 256) {
		vapic_page = vmx->nested.virtual_apic_map.hva;
		if (!vapic_page)
			return;

		__kvm_apic_update_irr(vmx->nested.pi_desc->pir,
			vapic_page, &max_irr);
		status = vmcs_read16(GUEST_INTR_STATUS);
		if ((u8)max_irr > ((u8)status & 0xff)) {
			status &= ~0xff;
			status |= (u8)max_irr;
			vmcs_write16(GUEST_INTR_STATUS, status);
		}
	}

	nested_mark_vmcs12_pages_dirty(vcpu);
}

static void nested_vmx_inject_exception_vmexit(struct kvm_vcpu *vcpu,
					       unsigned long exit_qual)
{
	struct vmcs12 *vmcs12 = get_vmcs12(vcpu);
	unsigned int nr = vcpu->arch.exception.nr;
	u32 intr_info = nr | INTR_INFO_VALID_MASK;

	if (vcpu->arch.exception.has_error_code) {
		vmcs12->vm_exit_intr_error_code = vcpu->arch.exception.error_code;
		intr_info |= INTR_INFO_DELIVER_CODE_MASK;
	}

	if (kvm_exception_is_soft(nr))
		intr_info |= INTR_TYPE_SOFT_EXCEPTION;
	else
		intr_info |= INTR_TYPE_HARD_EXCEPTION;

	if (!(vmcs12->idt_vectoring_info_field & VECTORING_INFO_VALID_MASK) &&
	    vmx_get_nmi_mask(vcpu))
		intr_info |= INTR_INFO_UNBLOCK_NMI;

	nested_vmx_vmexit(vcpu, EXIT_REASON_EXCEPTION_NMI, intr_info, exit_qual);
}

static int vmx_check_nested_events(struct kvm_vcpu *vcpu, bool external_intr)
{
	struct vcpu_vmx *vmx = to_vmx(vcpu);
	unsigned long exit_qual;
	bool block_nested_events =
	    vmx->nested.nested_run_pending || kvm_event_needs_reinjection(vcpu);
	struct kvm_lapic *apic = vcpu->arch.apic;

	if (lapic_in_kernel(vcpu) &&
		test_bit(KVM_APIC_INIT, &apic->pending_events)) {
		if (block_nested_events)
			return -EBUSY;
		clear_bit(KVM_APIC_INIT, &apic->pending_events);
		nested_vmx_vmexit(vcpu, EXIT_REASON_INIT_SIGNAL, 0, 0);
		return 0;
	}

	if (vcpu->arch.exception.pending &&
		nested_vmx_check_exception(vcpu, &exit_qual)) {
		if (block_nested_events)
			return -EBUSY;
		nested_vmx_inject_exception_vmexit(vcpu, exit_qual);
		return 0;
	}

	if (nested_cpu_has_preemption_timer(get_vmcs12(vcpu)) &&
	    vmx->nested.preemption_timer_expired) {
		if (block_nested_events)
			return -EBUSY;
		nested_vmx_vmexit(vcpu, EXIT_REASON_PREEMPTION_TIMER, 0, 0);
		return 0;
	}

	if (vcpu->arch.nmi_pending && nested_exit_on_nmi(vcpu)) {
		if (block_nested_events)
			return -EBUSY;
		nested_vmx_vmexit(vcpu, EXIT_REASON_EXCEPTION_NMI,
				  NMI_VECTOR | INTR_TYPE_NMI_INTR |
				  INTR_INFO_VALID_MASK, 0);
		/*
		 * The NMI-triggered VM exit counts as injection:
		 * clear this one and block further NMIs.
		 */
		vcpu->arch.nmi_pending = 0;
		vmx_set_nmi_mask(vcpu, true);
		return 0;
	}

	if ((kvm_cpu_has_interrupt(vcpu) || external_intr) &&
	    nested_exit_on_intr(vcpu)) {
		if (block_nested_events)
			return -EBUSY;
		nested_vmx_vmexit(vcpu, EXIT_REASON_EXTERNAL_INTERRUPT, 0, 0);
		return 0;
	}

	vmx_complete_nested_posted_interrupt(vcpu);
	return 0;
}

static u32 vmx_get_preemption_timer_value(struct kvm_vcpu *vcpu)
{
	ktime_t remaining =
		hrtimer_get_remaining(&to_vmx(vcpu)->nested.preemption_timer);
	u64 value;

	if (ktime_to_ns(remaining) <= 0)
		return 0;

	value = ktime_to_ns(remaining) * vcpu->arch.virtual_tsc_khz;
	do_div(value, 1000000);
	return value >> VMX_MISC_EMULATED_PREEMPTION_TIMER_RATE;
}

static bool is_vmcs12_ext_field(unsigned long field)
{
	switch (field) {
	case GUEST_ES_SELECTOR:
	case GUEST_CS_SELECTOR:
	case GUEST_SS_SELECTOR:
	case GUEST_DS_SELECTOR:
	case GUEST_FS_SELECTOR:
	case GUEST_GS_SELECTOR:
	case GUEST_LDTR_SELECTOR:
	case GUEST_TR_SELECTOR:
	case GUEST_ES_LIMIT:
	case GUEST_CS_LIMIT:
	case GUEST_SS_LIMIT:
	case GUEST_DS_LIMIT:
	case GUEST_FS_LIMIT:
	case GUEST_GS_LIMIT:
	case GUEST_LDTR_LIMIT:
	case GUEST_TR_LIMIT:
	case GUEST_GDTR_LIMIT:
	case GUEST_IDTR_LIMIT:
	case GUEST_ES_AR_BYTES:
	case GUEST_DS_AR_BYTES:
	case GUEST_FS_AR_BYTES:
	case GUEST_GS_AR_BYTES:
	case GUEST_LDTR_AR_BYTES:
	case GUEST_TR_AR_BYTES:
	case GUEST_ES_BASE:
	case GUEST_CS_BASE:
	case GUEST_SS_BASE:
	case GUEST_DS_BASE:
	case GUEST_FS_BASE:
	case GUEST_GS_BASE:
	case GUEST_LDTR_BASE:
	case GUEST_TR_BASE:
	case GUEST_GDTR_BASE:
	case GUEST_IDTR_BASE:
	case GUEST_PENDING_DBG_EXCEPTIONS:
	case GUEST_BNDCFGS:
		return true;
	default:
		break;
	}

	return false;
}

static void sync_vmcs02_to_vmcs12_rare(struct kvm_vcpu *vcpu,
				       struct vmcs12 *vmcs12)
{
	struct vcpu_vmx *vmx = to_vmx(vcpu);

	vmcs12->guest_es_selector = vmcs_read16(GUEST_ES_SELECTOR);
	vmcs12->guest_cs_selector = vmcs_read16(GUEST_CS_SELECTOR);
	vmcs12->guest_ss_selector = vmcs_read16(GUEST_SS_SELECTOR);
	vmcs12->guest_ds_selector = vmcs_read16(GUEST_DS_SELECTOR);
	vmcs12->guest_fs_selector = vmcs_read16(GUEST_FS_SELECTOR);
	vmcs12->guest_gs_selector = vmcs_read16(GUEST_GS_SELECTOR);
	vmcs12->guest_ldtr_selector = vmcs_read16(GUEST_LDTR_SELECTOR);
	vmcs12->guest_tr_selector = vmcs_read16(GUEST_TR_SELECTOR);
	vmcs12->guest_es_limit = vmcs_read32(GUEST_ES_LIMIT);
	vmcs12->guest_cs_limit = vmcs_read32(GUEST_CS_LIMIT);
	vmcs12->guest_ss_limit = vmcs_read32(GUEST_SS_LIMIT);
	vmcs12->guest_ds_limit = vmcs_read32(GUEST_DS_LIMIT);
	vmcs12->guest_fs_limit = vmcs_read32(GUEST_FS_LIMIT);
	vmcs12->guest_gs_limit = vmcs_read32(GUEST_GS_LIMIT);
	vmcs12->guest_ldtr_limit = vmcs_read32(GUEST_LDTR_LIMIT);
	vmcs12->guest_tr_limit = vmcs_read32(GUEST_TR_LIMIT);
	vmcs12->guest_gdtr_limit = vmcs_read32(GUEST_GDTR_LIMIT);
	vmcs12->guest_idtr_limit = vmcs_read32(GUEST_IDTR_LIMIT);
	vmcs12->guest_es_ar_bytes = vmcs_read32(GUEST_ES_AR_BYTES);
	vmcs12->guest_ds_ar_bytes = vmcs_read32(GUEST_DS_AR_BYTES);
	vmcs12->guest_fs_ar_bytes = vmcs_read32(GUEST_FS_AR_BYTES);
	vmcs12->guest_gs_ar_bytes = vmcs_read32(GUEST_GS_AR_BYTES);
	vmcs12->guest_ldtr_ar_bytes = vmcs_read32(GUEST_LDTR_AR_BYTES);
	vmcs12->guest_tr_ar_bytes = vmcs_read32(GUEST_TR_AR_BYTES);
	vmcs12->guest_es_base = vmcs_readl(GUEST_ES_BASE);
	vmcs12->guest_cs_base = vmcs_readl(GUEST_CS_BASE);
	vmcs12->guest_ss_base = vmcs_readl(GUEST_SS_BASE);
	vmcs12->guest_ds_base = vmcs_readl(GUEST_DS_BASE);
	vmcs12->guest_fs_base = vmcs_readl(GUEST_FS_BASE);
	vmcs12->guest_gs_base = vmcs_readl(GUEST_GS_BASE);
	vmcs12->guest_ldtr_base = vmcs_readl(GUEST_LDTR_BASE);
	vmcs12->guest_tr_base = vmcs_readl(GUEST_TR_BASE);
	vmcs12->guest_gdtr_base = vmcs_readl(GUEST_GDTR_BASE);
	vmcs12->guest_idtr_base = vmcs_readl(GUEST_IDTR_BASE);
	vmcs12->guest_pending_dbg_exceptions =
		vmcs_readl(GUEST_PENDING_DBG_EXCEPTIONS);
	if (kvm_mpx_supported())
		vmcs12->guest_bndcfgs = vmcs_read64(GUEST_BNDCFGS);

	vmx->nested.need_sync_vmcs02_to_vmcs12_rare = false;
}

static void copy_vmcs02_to_vmcs12_rare(struct kvm_vcpu *vcpu,
				       struct vmcs12 *vmcs12)
{
	struct vcpu_vmx *vmx = to_vmx(vcpu);
	int cpu;

	if (!vmx->nested.need_sync_vmcs02_to_vmcs12_rare)
		return;


	WARN_ON_ONCE(vmx->loaded_vmcs != &vmx->vmcs01);

	cpu = get_cpu();
	vmx->loaded_vmcs = &vmx->nested.vmcs02;
	vmx_vcpu_load(&vmx->vcpu, cpu);

	sync_vmcs02_to_vmcs12_rare(vcpu, vmcs12);

	vmx->loaded_vmcs = &vmx->vmcs01;
	vmx_vcpu_load(&vmx->vcpu, cpu);
	put_cpu();
}

/*
 * Update the guest state fields of vmcs12 to reflect changes that
 * occurred while L2 was running. (The "IA-32e mode guest" bit of the
 * VM-entry controls is also updated, since this is really a guest
 * state bit.)
 */
static void sync_vmcs02_to_vmcs12(struct kvm_vcpu *vcpu, struct vmcs12 *vmcs12)
{
	struct vcpu_vmx *vmx = to_vmx(vcpu);

	if (vmx->nested.hv_evmcs)
		sync_vmcs02_to_vmcs12_rare(vcpu, vmcs12);

	vmx->nested.need_sync_vmcs02_to_vmcs12_rare = !vmx->nested.hv_evmcs;

	vmcs12->guest_cr0 = vmcs12_guest_cr0(vcpu, vmcs12);
	vmcs12->guest_cr4 = vmcs12_guest_cr4(vcpu, vmcs12);

	vmcs12->guest_rsp = kvm_rsp_read(vcpu);
	vmcs12->guest_rip = kvm_rip_read(vcpu);
	vmcs12->guest_rflags = vmcs_readl(GUEST_RFLAGS);

	vmcs12->guest_cs_ar_bytes = vmcs_read32(GUEST_CS_AR_BYTES);
	vmcs12->guest_ss_ar_bytes = vmcs_read32(GUEST_SS_AR_BYTES);

	vmcs12->guest_sysenter_cs = vmcs_read32(GUEST_SYSENTER_CS);
	vmcs12->guest_sysenter_esp = vmcs_readl(GUEST_SYSENTER_ESP);
	vmcs12->guest_sysenter_eip = vmcs_readl(GUEST_SYSENTER_EIP);

	vmcs12->guest_interruptibility_info =
		vmcs_read32(GUEST_INTERRUPTIBILITY_INFO);

	if (vcpu->arch.mp_state == KVM_MP_STATE_HALTED)
		vmcs12->guest_activity_state = GUEST_ACTIVITY_HLT;
	else
		vmcs12->guest_activity_state = GUEST_ACTIVITY_ACTIVE;

	if (nested_cpu_has_preemption_timer(vmcs12) &&
	    vmcs12->vm_exit_controls & VM_EXIT_SAVE_VMX_PREEMPTION_TIMER)
			vmcs12->vmx_preemption_timer_value =
				vmx_get_preemption_timer_value(vcpu);

	/*
	 * In some cases (usually, nested EPT), L2 is allowed to change its
	 * own CR3 without exiting. If it has changed it, we must keep it.
	 * Of course, if L0 is using shadow page tables, GUEST_CR3 was defined
	 * by L0, not L1 or L2, so we mustn't unconditionally copy it to vmcs12.
	 *
	 * Additionally, restore L2's PDPTR to vmcs12.
	 */
	if (enable_ept) {
		vmcs12->guest_cr3 = vmcs_readl(GUEST_CR3);
		if (nested_cpu_has_ept(vmcs12) && is_pae_paging(vcpu)) {
			vmcs12->guest_pdptr0 = vmcs_read64(GUEST_PDPTR0);
			vmcs12->guest_pdptr1 = vmcs_read64(GUEST_PDPTR1);
			vmcs12->guest_pdptr2 = vmcs_read64(GUEST_PDPTR2);
			vmcs12->guest_pdptr3 = vmcs_read64(GUEST_PDPTR3);
		}
	}

	vmcs12->guest_linear_address = vmcs_readl(GUEST_LINEAR_ADDRESS);

	if (nested_cpu_has_vid(vmcs12))
		vmcs12->guest_intr_status = vmcs_read16(GUEST_INTR_STATUS);

	vmcs12->vm_entry_controls =
		(vmcs12->vm_entry_controls & ~VM_ENTRY_IA32E_MODE) |
		(vm_entry_controls_get(to_vmx(vcpu)) & VM_ENTRY_IA32E_MODE);

	if (vmcs12->vm_exit_controls & VM_EXIT_SAVE_DEBUG_CONTROLS)
		kvm_get_dr(vcpu, 7, (unsigned long *)&vmcs12->guest_dr7);

	if (vmcs12->vm_exit_controls & VM_EXIT_SAVE_IA32_EFER)
		vmcs12->guest_ia32_efer = vcpu->arch.efer;
}

/*
 * prepare_vmcs12 is part of what we need to do when the nested L2 guest exits
 * and we want to prepare to run its L1 parent. L1 keeps a vmcs for L2 (vmcs12),
 * and this function updates it to reflect the changes to the guest state while
 * L2 was running (and perhaps made some exits which were handled directly by L0
 * without going back to L1), and to reflect the exit reason.
 * Note that we do not have to copy here all VMCS fields, just those that
 * could have changed by the L2 guest or the exit - i.e., the guest-state and
 * exit-information fields only. Other fields are modified by L1 with VMWRITE,
 * which already writes to vmcs12 directly.
 */
static void prepare_vmcs12(struct kvm_vcpu *vcpu, struct vmcs12 *vmcs12,
			   u32 exit_reason, u32 exit_intr_info,
			   unsigned long exit_qualification)
{
	/* update exit information fields: */
	vmcs12->vm_exit_reason = exit_reason;
	vmcs12->exit_qualification = exit_qualification;
	vmcs12->vm_exit_intr_info = exit_intr_info;

	vmcs12->idt_vectoring_info_field = 0;
	vmcs12->vm_exit_instruction_len = vmcs_read32(VM_EXIT_INSTRUCTION_LEN);
	vmcs12->vmx_instruction_info = vmcs_read32(VMX_INSTRUCTION_INFO);

	if (!(vmcs12->vm_exit_reason & VMX_EXIT_REASONS_FAILED_VMENTRY)) {
		vmcs12->launch_state = 1;

		/* vm_entry_intr_info_field is cleared on exit. Emulate this
		 * instead of reading the real value. */
		vmcs12->vm_entry_intr_info_field &= ~INTR_INFO_VALID_MASK;

		/*
		 * Transfer the event that L0 or L1 may wanted to inject into
		 * L2 to IDT_VECTORING_INFO_FIELD.
		 */
		vmcs12_save_pending_event(vcpu, vmcs12);

		/*
		 * According to spec, there's no need to store the guest's
		 * MSRs if the exit is due to a VM-entry failure that occurs
		 * during or after loading the guest state. Since this exit
		 * does not fall in that category, we need to save the MSRs.
		 */
		if (nested_vmx_store_msr(vcpu,
					 vmcs12->vm_exit_msr_store_addr,
					 vmcs12->vm_exit_msr_store_count))
			nested_vmx_abort(vcpu,
					 VMX_ABORT_SAVE_GUEST_MSR_FAIL);
	}

	/*
	 * Drop what we picked up for L2 via vmx_complete_interrupts. It is
	 * preserved above and would only end up incorrectly in L1.
	 */
	vcpu->arch.nmi_injected = false;
	kvm_clear_exception_queue(vcpu);
	kvm_clear_interrupt_queue(vcpu);
}

/*
 * A part of what we need to when the nested L2 guest exits and we want to
 * run its L1 parent, is to reset L1's guest state to the host state specified
 * in vmcs12.
 * This function is to be called not only on normal nested exit, but also on
 * a nested entry failure, as explained in Intel's spec, 3B.23.7 ("VM-Entry
 * Failures During or After Loading Guest State").
 * This function should be called when the active VMCS is L1's (vmcs01).
 */
static void load_vmcs12_host_state(struct kvm_vcpu *vcpu,
				   struct vmcs12 *vmcs12)
{
	struct kvm_segment seg;
	u32 entry_failure_code;

	if (vmcs12->vm_exit_controls & VM_EXIT_LOAD_IA32_EFER)
		vcpu->arch.efer = vmcs12->host_ia32_efer;
	else if (vmcs12->vm_exit_controls & VM_EXIT_HOST_ADDR_SPACE_SIZE)
		vcpu->arch.efer |= (EFER_LMA | EFER_LME);
	else
		vcpu->arch.efer &= ~(EFER_LMA | EFER_LME);
	vmx_set_efer(vcpu, vcpu->arch.efer);

	kvm_rsp_write(vcpu, vmcs12->host_rsp);
	kvm_rip_write(vcpu, vmcs12->host_rip);
	vmx_set_rflags(vcpu, X86_EFLAGS_FIXED);
	vmx_set_interrupt_shadow(vcpu, 0);

	/*
	 * Note that calling vmx_set_cr0 is important, even if cr0 hasn't
	 * actually changed, because vmx_set_cr0 refers to efer set above.
	 *
	 * CR0_GUEST_HOST_MASK is already set in the original vmcs01
	 * (KVM doesn't change it);
	 */
	vcpu->arch.cr0_guest_owned_bits = X86_CR0_TS;
	vmx_set_cr0(vcpu, vmcs12->host_cr0);

	/* Same as above - no reason to call set_cr4_guest_host_mask().  */
	vcpu->arch.cr4_guest_owned_bits = ~vmcs_readl(CR4_GUEST_HOST_MASK);
	vmx_set_cr4(vcpu, vmcs12->host_cr4);

	nested_ept_uninit_mmu_context(vcpu);

	/*
	 * Only PDPTE load can fail as the value of cr3 was checked on entry and
	 * couldn't have changed.
	 */
	if (nested_vmx_load_cr3(vcpu, vmcs12->host_cr3, false, &entry_failure_code))
		nested_vmx_abort(vcpu, VMX_ABORT_LOAD_HOST_PDPTE_FAIL);

	if (!enable_ept)
		vcpu->arch.walk_mmu->inject_page_fault = kvm_inject_page_fault;

	/*
	 * If vmcs01 doesn't use VPID, CPU flushes TLB on every
	 * VMEntry/VMExit. Thus, no need to flush TLB.
	 *
	 * If vmcs12 doesn't use VPID, L1 expects TLB to be
	 * flushed on every VMEntry/VMExit.
	 *
	 * Otherwise, we can preserve TLB entries as long as we are
	 * able to tag L1 TLB entries differently than L2 TLB entries.
	 *
	 * If vmcs12 uses EPT, we need to execute this flush on EPTP01
	 * and therefore we request the TLB flush to happen only after VMCS EPTP
	 * has been set by KVM_REQ_LOAD_CR3.
	 */
	if (enable_vpid &&
	    (!nested_cpu_has_vpid(vmcs12) || !nested_has_guest_tlb_tag(vcpu))) {
		kvm_make_request(KVM_REQ_TLB_FLUSH, vcpu);
	}

	vmcs_write32(GUEST_SYSENTER_CS, vmcs12->host_ia32_sysenter_cs);
	vmcs_writel(GUEST_SYSENTER_ESP, vmcs12->host_ia32_sysenter_esp);
	vmcs_writel(GUEST_SYSENTER_EIP, vmcs12->host_ia32_sysenter_eip);
	vmcs_writel(GUEST_IDTR_BASE, vmcs12->host_idtr_base);
	vmcs_writel(GUEST_GDTR_BASE, vmcs12->host_gdtr_base);
	vmcs_write32(GUEST_IDTR_LIMIT, 0xFFFF);
	vmcs_write32(GUEST_GDTR_LIMIT, 0xFFFF);

	/* If not VM_EXIT_CLEAR_BNDCFGS, the L2 value propagates to L1.  */
	if (vmcs12->vm_exit_controls & VM_EXIT_CLEAR_BNDCFGS)
		vmcs_write64(GUEST_BNDCFGS, 0);

	if (vmcs12->vm_exit_controls & VM_EXIT_LOAD_IA32_PAT) {
		vmcs_write64(GUEST_IA32_PAT, vmcs12->host_ia32_pat);
		vcpu->arch.pat = vmcs12->host_ia32_pat;
	}
	if (vmcs12->vm_exit_controls & VM_EXIT_LOAD_IA32_PERF_GLOBAL_CTRL)
		SET_MSR_OR_WARN(vcpu, MSR_CORE_PERF_GLOBAL_CTRL,
				vmcs12->host_ia32_perf_global_ctrl);

	/* Set L1 segment info according to Intel SDM
	    27.5.2 Loading Host Segment and Descriptor-Table Registers */
	seg = (struct kvm_segment) {
		.base = 0,
		.limit = 0xFFFFFFFF,
		.selector = vmcs12->host_cs_selector,
		.type = 11,
		.present = 1,
		.s = 1,
		.g = 1
	};
	if (vmcs12->vm_exit_controls & VM_EXIT_HOST_ADDR_SPACE_SIZE)
		seg.l = 1;
	else
		seg.db = 1;
	vmx_set_segment(vcpu, &seg, VCPU_SREG_CS);
	seg = (struct kvm_segment) {
		.base = 0,
		.limit = 0xFFFFFFFF,
		.type = 3,
		.present = 1,
		.s = 1,
		.db = 1,
		.g = 1
	};
	seg.selector = vmcs12->host_ds_selector;
	vmx_set_segment(vcpu, &seg, VCPU_SREG_DS);
	seg.selector = vmcs12->host_es_selector;
	vmx_set_segment(vcpu, &seg, VCPU_SREG_ES);
	seg.selector = vmcs12->host_ss_selector;
	vmx_set_segment(vcpu, &seg, VCPU_SREG_SS);
	seg.selector = vmcs12->host_fs_selector;
	seg.base = vmcs12->host_fs_base;
	vmx_set_segment(vcpu, &seg, VCPU_SREG_FS);
	seg.selector = vmcs12->host_gs_selector;
	seg.base = vmcs12->host_gs_base;
	vmx_set_segment(vcpu, &seg, VCPU_SREG_GS);
	seg = (struct kvm_segment) {
		.base = vmcs12->host_tr_base,
		.limit = 0x67,
		.selector = vmcs12->host_tr_selector,
		.type = 11,
		.present = 1
	};
	vmx_set_segment(vcpu, &seg, VCPU_SREG_TR);

	kvm_set_dr(vcpu, 7, 0x400);
	vmcs_write64(GUEST_IA32_DEBUGCTL, 0);

	if (cpu_has_vmx_msr_bitmap())
		vmx_update_msr_bitmap(vcpu);

	if (nested_vmx_load_msr(vcpu, vmcs12->vm_exit_msr_load_addr,
				vmcs12->vm_exit_msr_load_count))
		nested_vmx_abort(vcpu, VMX_ABORT_LOAD_HOST_MSR_FAIL);
}

static inline u64 nested_vmx_get_vmcs01_guest_efer(struct vcpu_vmx *vmx)
{
	struct shared_msr_entry *efer_msr;
	unsigned int i;

	if (vm_entry_controls_get(vmx) & VM_ENTRY_LOAD_IA32_EFER)
		return vmcs_read64(GUEST_IA32_EFER);

	if (cpu_has_load_ia32_efer())
		return host_efer;

	for (i = 0; i < vmx->msr_autoload.guest.nr; ++i) {
		if (vmx->msr_autoload.guest.val[i].index == MSR_EFER)
			return vmx->msr_autoload.guest.val[i].value;
	}

	efer_msr = find_msr_entry(vmx, MSR_EFER);
	if (efer_msr)
		return efer_msr->data;

	return host_efer;
}

static void nested_vmx_restore_host_state(struct kvm_vcpu *vcpu)
{
	struct vmcs12 *vmcs12 = get_vmcs12(vcpu);
	struct vcpu_vmx *vmx = to_vmx(vcpu);
	struct vmx_msr_entry g, h;
	gpa_t gpa;
	u32 i, j;

	vcpu->arch.pat = vmcs_read64(GUEST_IA32_PAT);

	if (vmcs12->vm_entry_controls & VM_ENTRY_LOAD_DEBUG_CONTROLS) {
		/*
		 * L1's host DR7 is lost if KVM_GUESTDBG_USE_HW_BP is set
		 * as vmcs01.GUEST_DR7 contains a userspace defined value
		 * and vcpu->arch.dr7 is not squirreled away before the
		 * nested VMENTER (not worth adding a variable in nested_vmx).
		 */
		if (vcpu->guest_debug & KVM_GUESTDBG_USE_HW_BP)
			kvm_set_dr(vcpu, 7, DR7_FIXED_1);
		else
			WARN_ON(kvm_set_dr(vcpu, 7, vmcs_readl(GUEST_DR7)));
	}

	/*
	 * Note that calling vmx_set_{efer,cr0,cr4} is important as they
	 * handle a variety of side effects to KVM's software model.
	 */
	vmx_set_efer(vcpu, nested_vmx_get_vmcs01_guest_efer(vmx));

	vcpu->arch.cr0_guest_owned_bits = X86_CR0_TS;
	vmx_set_cr0(vcpu, vmcs_readl(CR0_READ_SHADOW));

	vcpu->arch.cr4_guest_owned_bits = ~vmcs_readl(CR4_GUEST_HOST_MASK);
	vmx_set_cr4(vcpu, vmcs_readl(CR4_READ_SHADOW));

	nested_ept_uninit_mmu_context(vcpu);
	vcpu->arch.cr3 = vmcs_readl(GUEST_CR3);
	kvm_register_mark_available(vcpu, VCPU_EXREG_CR3);

	/*
	 * Use ept_save_pdptrs(vcpu) to load the MMU's cached PDPTRs
	 * from vmcs01 (if necessary).  The PDPTRs are not loaded on
	 * VMFail, like everything else we just need to ensure our
	 * software model is up-to-date.
	 */
	if (enable_ept)
		ept_save_pdptrs(vcpu);

	kvm_mmu_reset_context(vcpu);

	if (cpu_has_vmx_msr_bitmap())
		vmx_update_msr_bitmap(vcpu);

	/*
	 * This nasty bit of open coding is a compromise between blindly
	 * loading L1's MSRs using the exit load lists (incorrect emulation
	 * of VMFail), leaving the nested VM's MSRs in the software model
	 * (incorrect behavior) and snapshotting the modified MSRs (too
	 * expensive since the lists are unbound by hardware).  For each
	 * MSR that was (prematurely) loaded from the nested VMEntry load
	 * list, reload it from the exit load list if it exists and differs
	 * from the guest value.  The intent is to stuff host state as
	 * silently as possible, not to fully process the exit load list.
	 */
	for (i = 0; i < vmcs12->vm_entry_msr_load_count; i++) {
		gpa = vmcs12->vm_entry_msr_load_addr + (i * sizeof(g));
		if (kvm_vcpu_read_guest(vcpu, gpa, &g, sizeof(g))) {
			pr_debug_ratelimited(
				"%s read MSR index failed (%u, 0x%08llx)\n",
				__func__, i, gpa);
			goto vmabort;
		}

		for (j = 0; j < vmcs12->vm_exit_msr_load_count; j++) {
			gpa = vmcs12->vm_exit_msr_load_addr + (j * sizeof(h));
			if (kvm_vcpu_read_guest(vcpu, gpa, &h, sizeof(h))) {
				pr_debug_ratelimited(
					"%s read MSR failed (%u, 0x%08llx)\n",
					__func__, j, gpa);
				goto vmabort;
			}
			if (h.index != g.index)
				continue;
			if (h.value == g.value)
				break;

			if (nested_vmx_load_msr_check(vcpu, &h)) {
				pr_debug_ratelimited(
					"%s check failed (%u, 0x%x, 0x%x)\n",
					__func__, j, h.index, h.reserved);
				goto vmabort;
			}

			if (kvm_set_msr(vcpu, h.index, h.value)) {
				pr_debug_ratelimited(
					"%s WRMSR failed (%u, 0x%x, 0x%llx)\n",
					__func__, j, h.index, h.value);
				goto vmabort;
			}
		}
	}

	return;

vmabort:
	nested_vmx_abort(vcpu, VMX_ABORT_LOAD_HOST_MSR_FAIL);
}

/*
 * Emulate an exit from nested guest (L2) to L1, i.e., prepare to run L1
 * and modify vmcs12 to make it see what it would expect to see there if
 * L2 was its real guest. Must only be called when in L2 (is_guest_mode())
 */
void nested_vmx_vmexit(struct kvm_vcpu *vcpu, u32 exit_reason,
		       u32 exit_intr_info, unsigned long exit_qualification)
{
	struct vcpu_vmx *vmx = to_vmx(vcpu);
	struct vmcs12 *vmcs12 = get_vmcs12(vcpu);

	/* trying to cancel vmlaunch/vmresume is a bug */
	WARN_ON_ONCE(vmx->nested.nested_run_pending);

	leave_guest_mode(vcpu);

	if (nested_cpu_has_preemption_timer(vmcs12))
		hrtimer_cancel(&to_vmx(vcpu)->nested.preemption_timer);

	if (vmcs12->cpu_based_vm_exec_control & CPU_BASED_USE_TSC_OFFSETING)
		vcpu->arch.tsc_offset -= vmcs12->tsc_offset;

	if (likely(!vmx->fail)) {
		sync_vmcs02_to_vmcs12(vcpu, vmcs12);

		if (exit_reason != -1)
			prepare_vmcs12(vcpu, vmcs12, exit_reason, exit_intr_info,
				       exit_qualification);

		/*
		 * Must happen outside of sync_vmcs02_to_vmcs12() as it will
		 * also be used to capture vmcs12 cache as part of
		 * capturing nVMX state for snapshot (migration).
		 *
		 * Otherwise, this flush will dirty guest memory at a
		 * point it is already assumed by user-space to be
		 * immutable.
		 */
		nested_flush_cached_shadow_vmcs12(vcpu, vmcs12);
	} else {
		/*
		 * The only expected VM-instruction error is "VM entry with
		 * invalid control field(s)." Anything else indicates a
		 * problem with L0.  And we should never get here with a
		 * VMFail of any type if early consistency checks are enabled.
		 */
		WARN_ON_ONCE(vmcs_read32(VM_INSTRUCTION_ERROR) !=
			     VMXERR_ENTRY_INVALID_CONTROL_FIELD);
		WARN_ON_ONCE(nested_early_check);
	}

	vmx_switch_vmcs(vcpu, &vmx->vmcs01);

	/* Update any VMCS fields that might have changed while L2 ran */
	vmcs_write32(VM_EXIT_MSR_LOAD_COUNT, vmx->msr_autoload.host.nr);
	vmcs_write32(VM_ENTRY_MSR_LOAD_COUNT, vmx->msr_autoload.guest.nr);
	vmcs_write64(TSC_OFFSET, vcpu->arch.tsc_offset);
	if (vmx->nested.l1_tpr_threshold != -1)
		vmcs_write32(TPR_THRESHOLD, vmx->nested.l1_tpr_threshold);

	if (kvm_has_tsc_control)
		decache_tsc_multiplier(vmx);

	if (vmx->nested.change_vmcs01_virtual_apic_mode) {
		vmx->nested.change_vmcs01_virtual_apic_mode = false;
		vmx_set_virtual_apic_mode(vcpu);
	}

	/* Unpin physical memory we referred to in vmcs02 */
	if (vmx->nested.apic_access_page) {
		kvm_release_page_clean(vmx->nested.apic_access_page);
		vmx->nested.apic_access_page = NULL;
	}
	kvm_vcpu_unmap(vcpu, &vmx->nested.virtual_apic_map, true);
	kvm_vcpu_unmap(vcpu, &vmx->nested.pi_desc_map, true);
	vmx->nested.pi_desc = NULL;

	/*
	 * We are now running in L2, mmu_notifier will force to reload the
	 * page's hpa for L2 vmcs. Need to reload it for L1 before entering L1.
	 */
	kvm_make_request(KVM_REQ_APIC_PAGE_RELOAD, vcpu);

	if ((exit_reason != -1) && (enable_shadow_vmcs || vmx->nested.hv_evmcs))
		vmx->nested.need_vmcs12_to_shadow_sync = true;

	/* in case we halted in L2 */
	vcpu->arch.mp_state = KVM_MP_STATE_RUNNABLE;

	if (likely(!vmx->fail)) {
		/*
		 * TODO: SDM says that with acknowledge interrupt on
		 * exit, bit 31 of the VM-exit interrupt information
		 * (valid interrupt) is always set to 1 on
		 * EXIT_REASON_EXTERNAL_INTERRUPT, so we shouldn't
		 * need kvm_cpu_has_interrupt().  See the commit
		 * message for details.
		 */
		if (nested_exit_intr_ack_set(vcpu) &&
		    exit_reason == EXIT_REASON_EXTERNAL_INTERRUPT &&
		    kvm_cpu_has_interrupt(vcpu)) {
			int irq = kvm_cpu_get_interrupt(vcpu);
			WARN_ON(irq < 0);
			vmcs12->vm_exit_intr_info = irq |
				INTR_INFO_VALID_MASK | INTR_TYPE_EXT_INTR;
		}

		if (exit_reason != -1)
			trace_kvm_nested_vmexit_inject(vmcs12->vm_exit_reason,
						       vmcs12->exit_qualification,
						       vmcs12->idt_vectoring_info_field,
						       vmcs12->vm_exit_intr_info,
						       vmcs12->vm_exit_intr_error_code,
						       KVM_ISA_VMX);

		load_vmcs12_host_state(vcpu, vmcs12);

		return;
	}

	/*
	 * After an early L2 VM-entry failure, we're now back
	 * in L1 which thinks it just finished a VMLAUNCH or
	 * VMRESUME instruction, so we need to set the failure
	 * flag and the VM-instruction error field of the VMCS
	 * accordingly, and skip the emulated instruction.
	 */
	(void)nested_vmx_failValid(vcpu, VMXERR_ENTRY_INVALID_CONTROL_FIELD);

	/*
	 * Restore L1's host state to KVM's software model.  We're here
	 * because a consistency check was caught by hardware, which
	 * means some amount of guest state has been propagated to KVM's
	 * model and needs to be unwound to the host's state.
	 */
	nested_vmx_restore_host_state(vcpu);

	vmx->fail = 0;
}

/*
 * Decode the memory-address operand of a vmx instruction, as recorded on an
 * exit caused by such an instruction (run by a guest hypervisor).
 * On success, returns 0. When the operand is invalid, returns 1 and throws
 * #UD or #GP.
 */
int get_vmx_mem_address(struct kvm_vcpu *vcpu, unsigned long exit_qualification,
			u32 vmx_instruction_info, bool wr, int len, gva_t *ret)
{
	gva_t off;
	bool exn;
	struct kvm_segment s;

	/*
	 * According to Vol. 3B, "Information for VM Exits Due to Instruction
	 * Execution", on an exit, vmx_instruction_info holds most of the
	 * addressing components of the operand. Only the displacement part
	 * is put in exit_qualification (see 3B, "Basic VM-Exit Information").
	 * For how an actual address is calculated from all these components,
	 * refer to Vol. 1, "Operand Addressing".
	 */
	int  scaling = vmx_instruction_info & 3;
	int  addr_size = (vmx_instruction_info >> 7) & 7;
	bool is_reg = vmx_instruction_info & (1u << 10);
	int  seg_reg = (vmx_instruction_info >> 15) & 7;
	int  index_reg = (vmx_instruction_info >> 18) & 0xf;
	bool index_is_valid = !(vmx_instruction_info & (1u << 22));
	int  base_reg       = (vmx_instruction_info >> 23) & 0xf;
	bool base_is_valid  = !(vmx_instruction_info & (1u << 27));

	if (is_reg) {
		kvm_queue_exception(vcpu, UD_VECTOR);
		return 1;
	}

	/* Addr = segment_base + offset */
	/* offset = base + [index * scale] + displacement */
	off = exit_qualification; /* holds the displacement */
	if (addr_size == 1)
		off = (gva_t)sign_extend64(off, 31);
	else if (addr_size == 0)
		off = (gva_t)sign_extend64(off, 15);
	if (base_is_valid)
		off += kvm_register_read(vcpu, base_reg);
	if (index_is_valid)
		off += kvm_register_read(vcpu, index_reg)<<scaling;
	vmx_get_segment(vcpu, &s, seg_reg);

	/*
	 * The effective address, i.e. @off, of a memory operand is truncated
	 * based on the address size of the instruction.  Note that this is
	 * the *effective address*, i.e. the address prior to accounting for
	 * the segment's base.
	 */
	if (addr_size == 1) /* 32 bit */
		off &= 0xffffffff;
	else if (addr_size == 0) /* 16 bit */
		off &= 0xffff;

	/* Checks for #GP/#SS exceptions. */
	exn = false;
	if (is_long_mode(vcpu)) {
		/*
		 * The virtual/linear address is never truncated in 64-bit
		 * mode, e.g. a 32-bit address size can yield a 64-bit virtual
		 * address when using FS/GS with a non-zero base.
		 */
		if (seg_reg == VCPU_SREG_FS || seg_reg == VCPU_SREG_GS)
			*ret = s.base + off;
		else
			*ret = off;

		/* Long mode: #GP(0)/#SS(0) if the memory address is in a
		 * non-canonical form. This is the only check on the memory
		 * destination for long mode!
		 */
		exn = is_noncanonical_address(*ret, vcpu);
	} else {
		/*
		 * When not in long mode, the virtual/linear address is
		 * unconditionally truncated to 32 bits regardless of the
		 * address size.
		 */
		*ret = (s.base + off) & 0xffffffff;

		/* Protected mode: apply checks for segment validity in the
		 * following order:
		 * - segment type check (#GP(0) may be thrown)
		 * - usability check (#GP(0)/#SS(0))
		 * - limit check (#GP(0)/#SS(0))
		 */
		if (wr)
			/* #GP(0) if the destination operand is located in a
			 * read-only data segment or any code segment.
			 */
			exn = ((s.type & 0xa) == 0 || (s.type & 8));
		else
			/* #GP(0) if the source operand is located in an
			 * execute-only code segment
			 */
			exn = ((s.type & 0xa) == 8);
		if (exn) {
			kvm_queue_exception_e(vcpu, GP_VECTOR, 0);
			return 1;
		}
		/* Protected mode: #GP(0)/#SS(0) if the segment is unusable.
		 */
		exn = (s.unusable != 0);

		/*
		 * Protected mode: #GP(0)/#SS(0) if the memory operand is
		 * outside the segment limit.  All CPUs that support VMX ignore
		 * limit checks for flat segments, i.e. segments with base==0,
		 * limit==0xffffffff and of type expand-up data or code.
		 */
		if (!(s.base == 0 && s.limit == 0xffffffff &&
		     ((s.type & 8) || !(s.type & 4))))
			exn = exn || ((u64)off + len - 1 > s.limit);
	}
	if (exn) {
		kvm_queue_exception_e(vcpu,
				      seg_reg == VCPU_SREG_SS ?
						SS_VECTOR : GP_VECTOR,
				      0);
		return 1;
	}

	return 0;
}

void nested_vmx_pmu_entry_exit_ctls_update(struct kvm_vcpu *vcpu)
{
	struct vcpu_vmx *vmx;

	if (!nested_vmx_allowed(vcpu))
		return;

	vmx = to_vmx(vcpu);
	if (kvm_x86_ops->pmu_ops->is_valid_msr(vcpu, MSR_CORE_PERF_GLOBAL_CTRL)) {
		vmx->nested.msrs.entry_ctls_high |=
				VM_ENTRY_LOAD_IA32_PERF_GLOBAL_CTRL;
		vmx->nested.msrs.exit_ctls_high |=
				VM_EXIT_LOAD_IA32_PERF_GLOBAL_CTRL;
	} else {
		vmx->nested.msrs.entry_ctls_high &=
				~VM_ENTRY_LOAD_IA32_PERF_GLOBAL_CTRL;
		vmx->nested.msrs.exit_ctls_high &=
				~VM_ENTRY_LOAD_IA32_PERF_GLOBAL_CTRL;
	}
}

static int nested_vmx_get_vmptr(struct kvm_vcpu *vcpu, gpa_t *vmpointer)
{
	gva_t gva;
	struct x86_exception e;

	if (get_vmx_mem_address(vcpu, vmcs_readl(EXIT_QUALIFICATION),
				vmcs_read32(VMX_INSTRUCTION_INFO), false,
				sizeof(*vmpointer), &gva))
		return 1;

	if (kvm_read_guest_virt(vcpu, gva, vmpointer, sizeof(*vmpointer), &e)) {
		kvm_inject_page_fault(vcpu, &e);
		return 1;
	}

	return 0;
}

/*
 * Allocate a shadow VMCS and associate it with the currently loaded
 * VMCS, unless such a shadow VMCS already exists. The newly allocated
 * VMCS is also VMCLEARed, so that it is ready for use.
 */
static struct vmcs *alloc_shadow_vmcs(struct kvm_vcpu *vcpu)
{
	struct vcpu_vmx *vmx = to_vmx(vcpu);
	struct loaded_vmcs *loaded_vmcs = vmx->loaded_vmcs;

	/*
	 * We should allocate a shadow vmcs for vmcs01 only when L1
	 * executes VMXON and free it when L1 executes VMXOFF.
	 * As it is invalid to execute VMXON twice, we shouldn't reach
	 * here when vmcs01 already have an allocated shadow vmcs.
	 */
	WARN_ON(loaded_vmcs == &vmx->vmcs01 && loaded_vmcs->shadow_vmcs);

	if (!loaded_vmcs->shadow_vmcs) {
		loaded_vmcs->shadow_vmcs = alloc_vmcs(true);
		if (loaded_vmcs->shadow_vmcs)
			vmcs_clear(loaded_vmcs->shadow_vmcs);
	}
	return loaded_vmcs->shadow_vmcs;
}

static int enter_vmx_operation(struct kvm_vcpu *vcpu)
{
	struct vcpu_vmx *vmx = to_vmx(vcpu);
	int r;

	r = alloc_loaded_vmcs(&vmx->nested.vmcs02);
	if (r < 0)
		goto out_vmcs02;

	vmx->nested.cached_vmcs12 = kzalloc(VMCS12_SIZE, GFP_KERNEL_ACCOUNT);
	if (!vmx->nested.cached_vmcs12)
		goto out_cached_vmcs12;

	vmx->nested.cached_shadow_vmcs12 = kzalloc(VMCS12_SIZE, GFP_KERNEL_ACCOUNT);
	if (!vmx->nested.cached_shadow_vmcs12)
		goto out_cached_shadow_vmcs12;

	if (enable_shadow_vmcs && !alloc_shadow_vmcs(vcpu))
		goto out_shadow_vmcs;

	hrtimer_init(&vmx->nested.preemption_timer, CLOCK_MONOTONIC,
		     HRTIMER_MODE_REL_PINNED);
	vmx->nested.preemption_timer.function = vmx_preemption_timer_fn;

	vmx->nested.vpid02 = allocate_vpid();

	vmx->nested.vmcs02_initialized = false;
	vmx->nested.vmxon = true;

	if (pt_mode == PT_MODE_HOST_GUEST) {
		vmx->pt_desc.guest.ctl = 0;
		pt_update_intercept_for_msr(vmx);
	}

	return 0;

out_shadow_vmcs:
	kfree(vmx->nested.cached_shadow_vmcs12);

out_cached_shadow_vmcs12:
	kfree(vmx->nested.cached_vmcs12);

out_cached_vmcs12:
	free_loaded_vmcs(&vmx->nested.vmcs02);

out_vmcs02:
	return -ENOMEM;
}

/*
 * Emulate the VMXON instruction.
 * Currently, we just remember that VMX is active, and do not save or even
 * inspect the argument to VMXON (the so-called "VMXON pointer") because we
 * do not currently need to store anything in that guest-allocated memory
 * region. Consequently, VMCLEAR and VMPTRLD also do not verify that the their
 * argument is different from the VMXON pointer (which the spec says they do).
 */
static int handle_vmon(struct kvm_vcpu *vcpu)
{
	int ret;
	gpa_t vmptr;
	uint32_t revision;
	struct vcpu_vmx *vmx = to_vmx(vcpu);
	const u64 VMXON_NEEDED_FEATURES = FEATURE_CONTROL_LOCKED
		| FEATURE_CONTROL_VMXON_ENABLED_OUTSIDE_SMX;

	/*
	 * The Intel VMX Instruction Reference lists a bunch of bits that are
	 * prerequisite to running VMXON, most notably cr4.VMXE must be set to
	 * 1 (see vmx_set_cr4() for when we allow the guest to set this).
	 * Otherwise, we should fail with #UD.  But most faulting conditions
	 * have already been checked by hardware, prior to the VM-exit for
	 * VMXON.  We do test guest cr4.VMXE because processor CR4 always has
	 * that bit set to 1 in non-root mode.
	 */
	if (!kvm_read_cr4_bits(vcpu, X86_CR4_VMXE)) {
		kvm_queue_exception(vcpu, UD_VECTOR);
		return 1;
	}

	/* CPL=0 must be checked manually. */
	if (vmx_get_cpl(vcpu)) {
		kvm_inject_gp(vcpu, 0);
		return 1;
	}

	if (vmx->nested.vmxon)
		return nested_vmx_failValid(vcpu,
			VMXERR_VMXON_IN_VMX_ROOT_OPERATION);

	if ((vmx->msr_ia32_feature_control & VMXON_NEEDED_FEATURES)
			!= VMXON_NEEDED_FEATURES) {
		kvm_inject_gp(vcpu, 0);
		return 1;
	}

	if (nested_vmx_get_vmptr(vcpu, &vmptr))
		return 1;

	/*
	 * SDM 3: 24.11.5
	 * The first 4 bytes of VMXON region contain the supported
	 * VMCS revision identifier
	 *
	 * Note - IA32_VMX_BASIC[48] will never be 1 for the nested case;
	 * which replaces physical address width with 32
	 */
	if (!page_address_valid(vcpu, vmptr))
		return nested_vmx_failInvalid(vcpu);

	if (kvm_read_guest(vcpu->kvm, vmptr, &revision, sizeof(revision)) ||
	    revision != VMCS12_REVISION)
		return nested_vmx_failInvalid(vcpu);

	vmx->nested.vmxon_ptr = vmptr;
	ret = enter_vmx_operation(vcpu);
	if (ret)
		return ret;

	return nested_vmx_succeed(vcpu);
}

static inline void nested_release_vmcs12(struct kvm_vcpu *vcpu)
{
	struct vcpu_vmx *vmx = to_vmx(vcpu);

	if (vmx->nested.current_vmptr == -1ull)
		return;

	copy_vmcs02_to_vmcs12_rare(vcpu, get_vmcs12(vcpu));

	if (enable_shadow_vmcs) {
		/* copy to memory all shadowed fields in case
		   they were modified */
		copy_shadow_to_vmcs12(vmx);
		vmx_disable_shadow_vmcs(vmx);
	}
	vmx->nested.posted_intr_nv = -1;

	/* Flush VMCS12 to guest memory */
	kvm_vcpu_write_guest_page(vcpu,
				  vmx->nested.current_vmptr >> PAGE_SHIFT,
				  vmx->nested.cached_vmcs12, 0, VMCS12_SIZE);

	kvm_mmu_free_roots(vcpu, &vcpu->arch.guest_mmu, KVM_MMU_ROOTS_ALL);

	vmx->nested.current_vmptr = -1ull;
}

/* Emulate the VMXOFF instruction */
static int handle_vmoff(struct kvm_vcpu *vcpu)
{
	if (!nested_vmx_check_permission(vcpu))
		return 1;

	free_nested(vcpu);

	/* Process a latched INIT during time CPU was in VMX operation */
	kvm_make_request(KVM_REQ_EVENT, vcpu);

	return nested_vmx_succeed(vcpu);
}

/* Emulate the VMCLEAR instruction */
static int handle_vmclear(struct kvm_vcpu *vcpu)
{
	struct vcpu_vmx *vmx = to_vmx(vcpu);
	u32 zero = 0;
	gpa_t vmptr;
	u64 evmcs_gpa;

	if (!nested_vmx_check_permission(vcpu))
		return 1;

	if (nested_vmx_get_vmptr(vcpu, &vmptr))
		return 1;

	if (!page_address_valid(vcpu, vmptr))
		return nested_vmx_failValid(vcpu,
			VMXERR_VMCLEAR_INVALID_ADDRESS);

	if (vmptr == vmx->nested.vmxon_ptr)
		return nested_vmx_failValid(vcpu,
			VMXERR_VMCLEAR_VMXON_POINTER);

	/*
	 * When Enlightened VMEntry is enabled on the calling CPU we treat
	 * memory area pointer by vmptr as Enlightened VMCS (as there's no good
	 * way to distinguish it from VMCS12) and we must not corrupt it by
	 * writing to the non-existent 'launch_state' field. The area doesn't
	 * have to be the currently active EVMCS on the calling CPU and there's
	 * nothing KVM has to do to transition it from 'active' to 'non-active'
	 * state. It is possible that the area will stay mapped as
	 * vmx->nested.hv_evmcs but this shouldn't be a problem.
	 */
	if (likely(!vmx->nested.enlightened_vmcs_enabled ||
		   !nested_enlightened_vmentry(vcpu, &evmcs_gpa))) {
		if (vmptr == vmx->nested.current_vmptr)
			nested_release_vmcs12(vcpu);

		kvm_vcpu_write_guest(vcpu,
				     vmptr + offsetof(struct vmcs12,
						      launch_state),
				     &zero, sizeof(zero));
	}

	return nested_vmx_succeed(vcpu);
}

static int nested_vmx_run(struct kvm_vcpu *vcpu, bool launch);

/* Emulate the VMLAUNCH instruction */
static int handle_vmlaunch(struct kvm_vcpu *vcpu)
{
	return nested_vmx_run(vcpu, true);
}

/* Emulate the VMRESUME instruction */
static int handle_vmresume(struct kvm_vcpu *vcpu)
{

	return nested_vmx_run(vcpu, false);
}

static int handle_vmread(struct kvm_vcpu *vcpu)
{
	unsigned long field;
	u64 field_value;
	unsigned long exit_qualification = vmcs_readl(EXIT_QUALIFICATION);
	u32 vmx_instruction_info = vmcs_read32(VMX_INSTRUCTION_INFO);
	int len;
	gva_t gva = 0;
	struct vmcs12 *vmcs12;
	struct x86_exception e;
	short offset;

	if (!nested_vmx_check_permission(vcpu))
		return 1;

	if (to_vmx(vcpu)->nested.current_vmptr == -1ull)
		return nested_vmx_failInvalid(vcpu);

	if (!is_guest_mode(vcpu))
		vmcs12 = get_vmcs12(vcpu);
	else {
		/*
		 * When vmcs->vmcs_link_pointer is -1ull, any VMREAD
		 * to shadowed-field sets the ALU flags for VMfailInvalid.
		 */
		if (get_vmcs12(vcpu)->vmcs_link_pointer == -1ull)
			return nested_vmx_failInvalid(vcpu);
		vmcs12 = get_shadow_vmcs12(vcpu);
	}

	/* Decode instruction info and find the field to read */
	field = kvm_register_readl(vcpu, (((vmx_instruction_info) >> 28) & 0xf));

	offset = vmcs_field_to_offset(field);
	if (offset < 0)
		return nested_vmx_failValid(vcpu,
			VMXERR_UNSUPPORTED_VMCS_COMPONENT);

	if (!is_guest_mode(vcpu) && is_vmcs12_ext_field(field))
		copy_vmcs02_to_vmcs12_rare(vcpu, vmcs12);

	/* Read the field, zero-extended to a u64 field_value */
	field_value = vmcs12_read_any(vmcs12, field, offset);

	/*
	 * Now copy part of this value to register or memory, as requested.
	 * Note that the number of bits actually copied is 32 or 64 depending
	 * on the guest's mode (32 or 64 bit), not on the given field's length.
	 */
	if (vmx_instruction_info & (1u << 10)) {
		kvm_register_writel(vcpu, (((vmx_instruction_info) >> 3) & 0xf),
			field_value);
	} else {
		len = is_64_bit_mode(vcpu) ? 8 : 4;
		if (get_vmx_mem_address(vcpu, exit_qualification,
				vmx_instruction_info, true, len, &gva))
			return 1;
		/* _system ok, nested_vmx_check_permission has verified cpl=0 */
		if (kvm_write_guest_virt_system(vcpu, gva, &field_value, len, &e))
			kvm_inject_page_fault(vcpu, &e);
	}

	return nested_vmx_succeed(vcpu);
}

static bool is_shadow_field_rw(unsigned long field)
{
	switch (field) {
#define SHADOW_FIELD_RW(x, y) case x:
#include "vmcs_shadow_fields.h"
		return true;
	default:
		break;
	}
	return false;
}

static bool is_shadow_field_ro(unsigned long field)
{
	switch (field) {
#define SHADOW_FIELD_RO(x, y) case x:
#include "vmcs_shadow_fields.h"
		return true;
	default:
		break;
	}
	return false;
}

static int handle_vmwrite(struct kvm_vcpu *vcpu)
{
	unsigned long field;
	int len;
	gva_t gva;
	struct vcpu_vmx *vmx = to_vmx(vcpu);
	unsigned long exit_qualification = vmcs_readl(EXIT_QUALIFICATION);
	u32 vmx_instruction_info = vmcs_read32(VMX_INSTRUCTION_INFO);

	/* The value to write might be 32 or 64 bits, depending on L1's long
	 * mode, and eventually we need to write that into a field of several
	 * possible lengths. The code below first zero-extends the value to 64
	 * bit (field_value), and then copies only the appropriate number of
	 * bits into the vmcs12 field.
	 */
	u64 field_value = 0;
	struct x86_exception e;
	struct vmcs12 *vmcs12;
	short offset;

	if (!nested_vmx_check_permission(vcpu))
		return 1;

	if (vmx->nested.current_vmptr == -1ull)
		return nested_vmx_failInvalid(vcpu);

	if (vmx_instruction_info & (1u << 10))
		field_value = kvm_register_readl(vcpu,
			(((vmx_instruction_info) >> 3) & 0xf));
	else {
		len = is_64_bit_mode(vcpu) ? 8 : 4;
		if (get_vmx_mem_address(vcpu, exit_qualification,
				vmx_instruction_info, false, len, &gva))
			return 1;
		if (kvm_read_guest_virt(vcpu, gva, &field_value, len, &e)) {
			kvm_inject_page_fault(vcpu, &e);
			return 1;
		}
	}


	field = kvm_register_readl(vcpu, (((vmx_instruction_info) >> 28) & 0xf));
	/*
	 * If the vCPU supports "VMWRITE to any supported field in the
	 * VMCS," then the "read-only" fields are actually read/write.
	 */
	if (vmcs_field_readonly(field) &&
	    !nested_cpu_has_vmwrite_any_field(vcpu))
		return nested_vmx_failValid(vcpu,
			VMXERR_VMWRITE_READ_ONLY_VMCS_COMPONENT);

	if (!is_guest_mode(vcpu)) {
		vmcs12 = get_vmcs12(vcpu);

		/*
		 * Ensure vmcs12 is up-to-date before any VMWRITE that dirties
		 * vmcs12, else we may crush a field or consume a stale value.
		 */
		if (!is_shadow_field_rw(field))
			copy_vmcs02_to_vmcs12_rare(vcpu, vmcs12);
	} else {
		/*
		 * When vmcs->vmcs_link_pointer is -1ull, any VMWRITE
		 * to shadowed-field sets the ALU flags for VMfailInvalid.
		 */
		if (get_vmcs12(vcpu)->vmcs_link_pointer == -1ull)
			return nested_vmx_failInvalid(vcpu);
		vmcs12 = get_shadow_vmcs12(vcpu);
	}

	offset = vmcs_field_to_offset(field);
	if (offset < 0)
		return nested_vmx_failValid(vcpu,
			VMXERR_UNSUPPORTED_VMCS_COMPONENT);

	/*
	 * Some Intel CPUs intentionally drop the reserved bits of the AR byte
	 * fields on VMWRITE.  Emulate this behavior to ensure consistent KVM
	 * behavior regardless of the underlying hardware, e.g. if an AR_BYTE
	 * field is intercepted for VMWRITE but not VMREAD (in L1), then VMREAD
	 * from L1 will return a different value than VMREAD from L2 (L1 sees
	 * the stripped down value, L2 sees the full value as stored by KVM).
	 */
	if (field >= GUEST_ES_AR_BYTES && field <= GUEST_TR_AR_BYTES)
		field_value &= 0x1f0ff;

	vmcs12_write_any(vmcs12, field, offset, field_value);

	/*
	 * Do not track vmcs12 dirty-state if in guest-mode as we actually
	 * dirty shadow vmcs12 instead of vmcs12.  Fields that can be updated
	 * by L1 without a vmexit are always updated in the vmcs02, i.e. don't
	 * "dirty" vmcs12, all others go down the prepare_vmcs02() slow path.
	 */
	if (!is_guest_mode(vcpu) && !is_shadow_field_rw(field)) {
		/*
		 * L1 can read these fields without exiting, ensure the
		 * shadow VMCS is up-to-date.
		 */
		if (enable_shadow_vmcs && is_shadow_field_ro(field)) {
			preempt_disable();
			vmcs_load(vmx->vmcs01.shadow_vmcs);

			__vmcs_writel(field, field_value);

			vmcs_clear(vmx->vmcs01.shadow_vmcs);
			vmcs_load(vmx->loaded_vmcs->vmcs);
			preempt_enable();
		}
		vmx->nested.dirty_vmcs12 = true;
	}

	return nested_vmx_succeed(vcpu);
}

static void set_current_vmptr(struct vcpu_vmx *vmx, gpa_t vmptr)
{
	vmx->nested.current_vmptr = vmptr;
	if (enable_shadow_vmcs) {
		secondary_exec_controls_setbit(vmx, SECONDARY_EXEC_SHADOW_VMCS);
		vmcs_write64(VMCS_LINK_POINTER,
			     __pa(vmx->vmcs01.shadow_vmcs));
		vmx->nested.need_vmcs12_to_shadow_sync = true;
	}
	vmx->nested.dirty_vmcs12 = true;
}

/* Emulate the VMPTRLD instruction */
static int handle_vmptrld(struct kvm_vcpu *vcpu)
{
	struct vcpu_vmx *vmx = to_vmx(vcpu);
	gpa_t vmptr;

	if (!nested_vmx_check_permission(vcpu))
		return 1;

	if (nested_vmx_get_vmptr(vcpu, &vmptr))
		return 1;

	if (!page_address_valid(vcpu, vmptr))
		return nested_vmx_failValid(vcpu,
			VMXERR_VMPTRLD_INVALID_ADDRESS);

	if (vmptr == vmx->nested.vmxon_ptr)
		return nested_vmx_failValid(vcpu,
			VMXERR_VMPTRLD_VMXON_POINTER);

	/* Forbid normal VMPTRLD if Enlightened version was used */
	if (vmx->nested.hv_evmcs)
		return 1;

	if (vmx->nested.current_vmptr != vmptr) {
		struct kvm_host_map map;
		struct vmcs12 *new_vmcs12;

		if (kvm_vcpu_map(vcpu, gpa_to_gfn(vmptr), &map)) {
			/*
			 * Reads from an unbacked page return all 1s,
			 * which means that the 32 bits located at the
			 * given physical address won't match the required
			 * VMCS12_REVISION identifier.
			 */
			return nested_vmx_failValid(vcpu,
				VMXERR_VMPTRLD_INCORRECT_VMCS_REVISION_ID);
		}

		new_vmcs12 = map.hva;

		if (new_vmcs12->hdr.revision_id != VMCS12_REVISION ||
		    (new_vmcs12->hdr.shadow_vmcs &&
		     !nested_cpu_has_vmx_shadow_vmcs(vcpu))) {
			kvm_vcpu_unmap(vcpu, &map, false);
			return nested_vmx_failValid(vcpu,
				VMXERR_VMPTRLD_INCORRECT_VMCS_REVISION_ID);
		}

		nested_release_vmcs12(vcpu);

		/*
		 * Load VMCS12 from guest memory since it is not already
		 * cached.
		 */
		memcpy(vmx->nested.cached_vmcs12, new_vmcs12, VMCS12_SIZE);
		kvm_vcpu_unmap(vcpu, &map, false);

		set_current_vmptr(vmx, vmptr);
	}

	return nested_vmx_succeed(vcpu);
}

/* Emulate the VMPTRST instruction */
static int handle_vmptrst(struct kvm_vcpu *vcpu)
{
	unsigned long exit_qual = vmcs_readl(EXIT_QUALIFICATION);
	u32 instr_info = vmcs_read32(VMX_INSTRUCTION_INFO);
	gpa_t current_vmptr = to_vmx(vcpu)->nested.current_vmptr;
	struct x86_exception e;
	gva_t gva;

	if (!nested_vmx_check_permission(vcpu))
		return 1;

	if (unlikely(to_vmx(vcpu)->nested.hv_evmcs))
		return 1;

	if (get_vmx_mem_address(vcpu, exit_qual, instr_info,
				true, sizeof(gpa_t), &gva))
		return 1;
	/* *_system ok, nested_vmx_check_permission has verified cpl=0 */
	if (kvm_write_guest_virt_system(vcpu, gva, (void *)&current_vmptr,
					sizeof(gpa_t), &e)) {
		kvm_inject_page_fault(vcpu, &e);
		return 1;
	}
	return nested_vmx_succeed(vcpu);
}

/* Emulate the INVEPT instruction */
static int handle_invept(struct kvm_vcpu *vcpu)
{
	struct vcpu_vmx *vmx = to_vmx(vcpu);
	u32 vmx_instruction_info, types;
	unsigned long type;
	gva_t gva;
	struct x86_exception e;
	struct {
		u64 eptp, gpa;
	} operand;

	if (!(vmx->nested.msrs.secondary_ctls_high &
	      SECONDARY_EXEC_ENABLE_EPT) ||
	    !(vmx->nested.msrs.ept_caps & VMX_EPT_INVEPT_BIT)) {
		kvm_queue_exception(vcpu, UD_VECTOR);
		return 1;
	}

	if (!nested_vmx_check_permission(vcpu))
		return 1;

	vmx_instruction_info = vmcs_read32(VMX_INSTRUCTION_INFO);
	type = kvm_register_readl(vcpu, (vmx_instruction_info >> 28) & 0xf);

	types = (vmx->nested.msrs.ept_caps >> VMX_EPT_EXTENT_SHIFT) & 6;

	if (type >= 32 || !(types & (1 << type)))
		return nested_vmx_failValid(vcpu,
				VMXERR_INVALID_OPERAND_TO_INVEPT_INVVPID);

	/* According to the Intel VMX instruction reference, the memory
	 * operand is read even if it isn't needed (e.g., for type==global)
	 */
	if (get_vmx_mem_address(vcpu, vmcs_readl(EXIT_QUALIFICATION),
			vmx_instruction_info, false, sizeof(operand), &gva))
		return 1;
	if (kvm_read_guest_virt(vcpu, gva, &operand, sizeof(operand), &e)) {
		kvm_inject_page_fault(vcpu, &e);
		return 1;
	}

	switch (type) {
	case VMX_EPT_EXTENT_GLOBAL:
	case VMX_EPT_EXTENT_CONTEXT:
	/*
	 * TODO: Sync the necessary shadow EPT roots here, rather than
	 * at the next emulated VM-entry.
	 */
		break;
	default:
		BUG_ON(1);
		break;
	}

	return nested_vmx_succeed(vcpu);
}

static int handle_invvpid(struct kvm_vcpu *vcpu)
{
	struct vcpu_vmx *vmx = to_vmx(vcpu);
	u32 vmx_instruction_info;
	unsigned long type, types;
	gva_t gva;
	struct x86_exception e;
	struct {
		u64 vpid;
		u64 gla;
	} operand;
	u16 vpid02;

	if (!(vmx->nested.msrs.secondary_ctls_high &
	      SECONDARY_EXEC_ENABLE_VPID) ||
			!(vmx->nested.msrs.vpid_caps & VMX_VPID_INVVPID_BIT)) {
		kvm_queue_exception(vcpu, UD_VECTOR);
		return 1;
	}

	if (!nested_vmx_check_permission(vcpu))
		return 1;

	vmx_instruction_info = vmcs_read32(VMX_INSTRUCTION_INFO);
	type = kvm_register_readl(vcpu, (vmx_instruction_info >> 28) & 0xf);

	types = (vmx->nested.msrs.vpid_caps &
			VMX_VPID_EXTENT_SUPPORTED_MASK) >> 8;

	if (type >= 32 || !(types & (1 << type)))
		return nested_vmx_failValid(vcpu,
			VMXERR_INVALID_OPERAND_TO_INVEPT_INVVPID);

	/* according to the intel vmx instruction reference, the memory
	 * operand is read even if it isn't needed (e.g., for type==global)
	 */
	if (get_vmx_mem_address(vcpu, vmcs_readl(EXIT_QUALIFICATION),
			vmx_instruction_info, false, sizeof(operand), &gva))
		return 1;
	if (kvm_read_guest_virt(vcpu, gva, &operand, sizeof(operand), &e)) {
		kvm_inject_page_fault(vcpu, &e);
		return 1;
	}
	if (operand.vpid >> 16)
		return nested_vmx_failValid(vcpu,
			VMXERR_INVALID_OPERAND_TO_INVEPT_INVVPID);

	vpid02 = nested_get_vpid02(vcpu);
	switch (type) {
	case VMX_VPID_EXTENT_INDIVIDUAL_ADDR:
		if (!operand.vpid ||
		    is_noncanonical_address(operand.gla, vcpu))
			return nested_vmx_failValid(vcpu,
				VMXERR_INVALID_OPERAND_TO_INVEPT_INVVPID);
		if (cpu_has_vmx_invvpid_individual_addr()) {
			__invvpid(VMX_VPID_EXTENT_INDIVIDUAL_ADDR,
				vpid02, operand.gla);
		} else
			__vmx_flush_tlb(vcpu, vpid02, false);
		break;
	case VMX_VPID_EXTENT_SINGLE_CONTEXT:
	case VMX_VPID_EXTENT_SINGLE_NON_GLOBAL:
		if (!operand.vpid)
			return nested_vmx_failValid(vcpu,
				VMXERR_INVALID_OPERAND_TO_INVEPT_INVVPID);
		__vmx_flush_tlb(vcpu, vpid02, false);
		break;
	case VMX_VPID_EXTENT_ALL_CONTEXT:
		__vmx_flush_tlb(vcpu, vpid02, false);
		break;
	default:
		WARN_ON_ONCE(1);
		return kvm_skip_emulated_instruction(vcpu);
	}

	return nested_vmx_succeed(vcpu);
}

static int nested_vmx_eptp_switching(struct kvm_vcpu *vcpu,
				     struct vmcs12 *vmcs12)
{
	u32 index = kvm_rcx_read(vcpu);
	u64 address;
	bool accessed_dirty;
	struct kvm_mmu *mmu = vcpu->arch.walk_mmu;

	if (!nested_cpu_has_eptp_switching(vmcs12) ||
	    !nested_cpu_has_ept(vmcs12))
		return 1;

	if (index >= VMFUNC_EPTP_ENTRIES)
		return 1;


	if (kvm_vcpu_read_guest_page(vcpu, vmcs12->eptp_list_address >> PAGE_SHIFT,
				     &address, index * 8, 8))
		return 1;

	accessed_dirty = !!(address & VMX_EPTP_AD_ENABLE_BIT);

	/*
	 * If the (L2) guest does a vmfunc to the currently
	 * active ept pointer, we don't have to do anything else
	 */
	if (vmcs12->ept_pointer != address) {
		if (!valid_ept_address(vcpu, address))
			return 1;

		kvm_mmu_unload(vcpu);
		mmu->ept_ad = accessed_dirty;
		mmu->mmu_role.base.ad_disabled = !accessed_dirty;
		vmcs12->ept_pointer = address;
		/*
		 * TODO: Check what's the correct approach in case
		 * mmu reload fails. Currently, we just let the next
		 * reload potentially fail
		 */
		kvm_mmu_reload(vcpu);
	}

	return 0;
}

static int handle_vmfunc(struct kvm_vcpu *vcpu)
{
	struct vcpu_vmx *vmx = to_vmx(vcpu);
	struct vmcs12 *vmcs12;
	u32 function = kvm_rax_read(vcpu);

	/*
	 * VMFUNC is only supported for nested guests, but we always enable the
	 * secondary control for simplicity; for non-nested mode, fake that we
	 * didn't by injecting #UD.
	 */
	if (!is_guest_mode(vcpu)) {
		kvm_queue_exception(vcpu, UD_VECTOR);
		return 1;
	}

	vmcs12 = get_vmcs12(vcpu);
	if ((vmcs12->vm_function_control & (1 << function)) == 0)
		goto fail;

	switch (function) {
	case 0:
		if (nested_vmx_eptp_switching(vcpu, vmcs12))
			goto fail;
		break;
	default:
		goto fail;
	}
	return kvm_skip_emulated_instruction(vcpu);

fail:
	nested_vmx_vmexit(vcpu, vmx->exit_reason,
			  vmcs_read32(VM_EXIT_INTR_INFO),
			  vmcs_readl(EXIT_QUALIFICATION));
	return 1;
}


static bool nested_vmx_exit_handled_io(struct kvm_vcpu *vcpu,
				       struct vmcs12 *vmcs12)
{
	unsigned long exit_qualification;
	gpa_t bitmap, last_bitmap;
	unsigned int port;
	int size;
	u8 b;

	if (!nested_cpu_has(vmcs12, CPU_BASED_USE_IO_BITMAPS))
		return nested_cpu_has(vmcs12, CPU_BASED_UNCOND_IO_EXITING);

	exit_qualification = vmcs_readl(EXIT_QUALIFICATION);

	port = exit_qualification >> 16;
	size = (exit_qualification & 7) + 1;

	last_bitmap = (gpa_t)-1;
	b = -1;

	while (size > 0) {
		if (port < 0x8000)
			bitmap = vmcs12->io_bitmap_a;
		else if (port < 0x10000)
			bitmap = vmcs12->io_bitmap_b;
		else
			return true;
		bitmap += (port & 0x7fff) / 8;

		if (last_bitmap != bitmap)
			if (kvm_vcpu_read_guest(vcpu, bitmap, &b, 1))
				return true;
		if (b & (1 << (port & 7)))
			return true;

		port++;
		size--;
		last_bitmap = bitmap;
	}

	return false;
}

/*
 * Return 1 if we should exit from L2 to L1 to handle an MSR access access,
 * rather than handle it ourselves in L0. I.e., check whether L1 expressed
 * disinterest in the current event (read or write a specific MSR) by using an
 * MSR bitmap. This may be the case even when L0 doesn't use MSR bitmaps.
 */
static bool nested_vmx_exit_handled_msr(struct kvm_vcpu *vcpu,
	struct vmcs12 *vmcs12, u32 exit_reason)
{
	u32 msr_index = kvm_rcx_read(vcpu);
	gpa_t bitmap;

	if (!nested_cpu_has(vmcs12, CPU_BASED_USE_MSR_BITMAPS))
		return true;

	/*
	 * The MSR_BITMAP page is divided into four 1024-byte bitmaps,
	 * for the four combinations of read/write and low/high MSR numbers.
	 * First we need to figure out which of the four to use:
	 */
	bitmap = vmcs12->msr_bitmap;
	if (exit_reason == EXIT_REASON_MSR_WRITE)
		bitmap += 2048;
	if (msr_index >= 0xc0000000) {
		msr_index -= 0xc0000000;
		bitmap += 1024;
	}

	/* Then read the msr_index'th bit from this bitmap: */
	if (msr_index < 1024*8) {
		unsigned char b;
		if (kvm_vcpu_read_guest(vcpu, bitmap + msr_index/8, &b, 1))
			return true;
		return 1 & (b >> (msr_index & 7));
	} else
		return true; /* let L1 handle the wrong parameter */
}

/*
 * Return 1 if we should exit from L2 to L1 to handle a CR access exit,
 * rather than handle it ourselves in L0. I.e., check if L1 wanted to
 * intercept (via guest_host_mask etc.) the current event.
 */
static bool nested_vmx_exit_handled_cr(struct kvm_vcpu *vcpu,
	struct vmcs12 *vmcs12)
{
	unsigned long exit_qualification = vmcs_readl(EXIT_QUALIFICATION);
	int cr = exit_qualification & 15;
	int reg;
	unsigned long val;

	switch ((exit_qualification >> 4) & 3) {
	case 0: /* mov to cr */
		reg = (exit_qualification >> 8) & 15;
		val = kvm_register_readl(vcpu, reg);
		switch (cr) {
		case 0:
			if (vmcs12->cr0_guest_host_mask &
			    (val ^ vmcs12->cr0_read_shadow))
				return true;
			break;
		case 3:
			if ((vmcs12->cr3_target_count >= 1 &&
					vmcs12->cr3_target_value0 == val) ||
				(vmcs12->cr3_target_count >= 2 &&
					vmcs12->cr3_target_value1 == val) ||
				(vmcs12->cr3_target_count >= 3 &&
					vmcs12->cr3_target_value2 == val) ||
				(vmcs12->cr3_target_count >= 4 &&
					vmcs12->cr3_target_value3 == val))
				return false;
			if (nested_cpu_has(vmcs12, CPU_BASED_CR3_LOAD_EXITING))
				return true;
			break;
		case 4:
			if (vmcs12->cr4_guest_host_mask &
			    (vmcs12->cr4_read_shadow ^ val))
				return true;
			break;
		case 8:
			if (nested_cpu_has(vmcs12, CPU_BASED_CR8_LOAD_EXITING))
				return true;
			break;
		}
		break;
	case 2: /* clts */
		if ((vmcs12->cr0_guest_host_mask & X86_CR0_TS) &&
		    (vmcs12->cr0_read_shadow & X86_CR0_TS))
			return true;
		break;
	case 1: /* mov from cr */
		switch (cr) {
		case 3:
			if (vmcs12->cpu_based_vm_exec_control &
			    CPU_BASED_CR3_STORE_EXITING)
				return true;
			break;
		case 8:
			if (vmcs12->cpu_based_vm_exec_control &
			    CPU_BASED_CR8_STORE_EXITING)
				return true;
			break;
		}
		break;
	case 3: /* lmsw */
		/*
		 * lmsw can change bits 1..3 of cr0, and only set bit 0 of
		 * cr0. Other attempted changes are ignored, with no exit.
		 */
		val = (exit_qualification >> LMSW_SOURCE_DATA_SHIFT) & 0x0f;
		if (vmcs12->cr0_guest_host_mask & 0xe &
		    (val ^ vmcs12->cr0_read_shadow))
			return true;
		if ((vmcs12->cr0_guest_host_mask & 0x1) &&
		    !(vmcs12->cr0_read_shadow & 0x1) &&
		    (val & 0x1))
			return true;
		break;
	}
	return false;
}

static bool nested_vmx_exit_handled_vmcs_access(struct kvm_vcpu *vcpu,
	struct vmcs12 *vmcs12, gpa_t bitmap)
{
	u32 vmx_instruction_info;
	unsigned long field;
	u8 b;

	if (!nested_cpu_has_shadow_vmcs(vmcs12))
		return true;

	/* Decode instruction info and find the field to access */
	vmx_instruction_info = vmcs_read32(VMX_INSTRUCTION_INFO);
	field = kvm_register_read(vcpu, (((vmx_instruction_info) >> 28) & 0xf));

	/* Out-of-range fields always cause a VM exit from L2 to L1 */
	if (field >> 15)
		return true;

	if (kvm_vcpu_read_guest(vcpu, bitmap + field/8, &b, 1))
		return true;

	return 1 & (b >> (field & 7));
}

/*
 * Return 1 if we should exit from L2 to L1 to handle an exit, or 0 if we
 * should handle it ourselves in L0 (and then continue L2). Only call this
 * when in is_guest_mode (L2).
 */
bool nested_vmx_exit_reflected(struct kvm_vcpu *vcpu, u32 exit_reason)
{
	u32 intr_info = vmcs_read32(VM_EXIT_INTR_INFO);
	struct vcpu_vmx *vmx = to_vmx(vcpu);
	struct vmcs12 *vmcs12 = get_vmcs12(vcpu);

	if (vmx->nested.nested_run_pending)
		return false;

	if (unlikely(vmx->fail)) {
		trace_kvm_nested_vmenter_failed(
			"hardware VM-instruction error: ",
			vmcs_read32(VM_INSTRUCTION_ERROR));
		return true;
	}

	/*
	 * The host physical addresses of some pages of guest memory
	 * are loaded into the vmcs02 (e.g. vmcs12's Virtual APIC
	 * Page). The CPU may write to these pages via their host
	 * physical address while L2 is running, bypassing any
	 * address-translation-based dirty tracking (e.g. EPT write
	 * protection).
	 *
	 * Mark them dirty on every exit from L2 to prevent them from
	 * getting out of sync with dirty tracking.
	 */
	nested_mark_vmcs12_pages_dirty(vcpu);

	trace_kvm_nested_vmexit(kvm_rip_read(vcpu), exit_reason,
				vmcs_readl(EXIT_QUALIFICATION),
				vmx->idt_vectoring_info,
				intr_info,
				vmcs_read32(VM_EXIT_INTR_ERROR_CODE),
				KVM_ISA_VMX);

	switch (exit_reason) {
	case EXIT_REASON_EXCEPTION_NMI:
		if (is_nmi(intr_info))
			return false;
		else if (is_page_fault(intr_info))
			return !vmx->vcpu.arch.apf.host_apf_reason && enable_ept;
		else if (is_debug(intr_info) &&
			 vcpu->guest_debug &
			 (KVM_GUESTDBG_SINGLESTEP | KVM_GUESTDBG_USE_HW_BP))
			return false;
		else if (is_breakpoint(intr_info) &&
			 vcpu->guest_debug & KVM_GUESTDBG_USE_SW_BP)
			return false;
		return vmcs12->exception_bitmap &
				(1u << (intr_info & INTR_INFO_VECTOR_MASK));
	case EXIT_REASON_EXTERNAL_INTERRUPT:
		return false;
	case EXIT_REASON_TRIPLE_FAULT:
		return true;
	case EXIT_REASON_PENDING_INTERRUPT:
		return nested_cpu_has(vmcs12, CPU_BASED_VIRTUAL_INTR_PENDING);
	case EXIT_REASON_NMI_WINDOW:
		return nested_cpu_has(vmcs12, CPU_BASED_VIRTUAL_NMI_PENDING);
	case EXIT_REASON_TASK_SWITCH:
		return true;
	case EXIT_REASON_CPUID:
		return true;
	case EXIT_REASON_HLT:
		return nested_cpu_has(vmcs12, CPU_BASED_HLT_EXITING);
	case EXIT_REASON_INVD:
		return true;
	case EXIT_REASON_INVLPG:
		return nested_cpu_has(vmcs12, CPU_BASED_INVLPG_EXITING);
	case EXIT_REASON_RDPMC:
		return nested_cpu_has(vmcs12, CPU_BASED_RDPMC_EXITING);
	case EXIT_REASON_RDRAND:
		return nested_cpu_has2(vmcs12, SECONDARY_EXEC_RDRAND_EXITING);
	case EXIT_REASON_RDSEED:
		return nested_cpu_has2(vmcs12, SECONDARY_EXEC_RDSEED_EXITING);
	case EXIT_REASON_RDTSC: case EXIT_REASON_RDTSCP:
		return nested_cpu_has(vmcs12, CPU_BASED_RDTSC_EXITING);
	case EXIT_REASON_VMREAD:
		return nested_vmx_exit_handled_vmcs_access(vcpu, vmcs12,
			vmcs12->vmread_bitmap);
	case EXIT_REASON_VMWRITE:
		return nested_vmx_exit_handled_vmcs_access(vcpu, vmcs12,
			vmcs12->vmwrite_bitmap);
	case EXIT_REASON_VMCALL: case EXIT_REASON_VMCLEAR:
	case EXIT_REASON_VMLAUNCH: case EXIT_REASON_VMPTRLD:
	case EXIT_REASON_VMPTRST: case EXIT_REASON_VMRESUME:
	case EXIT_REASON_VMOFF: case EXIT_REASON_VMON:
	case EXIT_REASON_INVEPT: case EXIT_REASON_INVVPID:
		/*
		 * VMX instructions trap unconditionally. This allows L1 to
		 * emulate them for its L2 guest, i.e., allows 3-level nesting!
		 */
		return true;
	case EXIT_REASON_CR_ACCESS:
		return nested_vmx_exit_handled_cr(vcpu, vmcs12);
	case EXIT_REASON_DR_ACCESS:
		return nested_cpu_has(vmcs12, CPU_BASED_MOV_DR_EXITING);
	case EXIT_REASON_IO_INSTRUCTION:
		return nested_vmx_exit_handled_io(vcpu, vmcs12);
	case EXIT_REASON_GDTR_IDTR: case EXIT_REASON_LDTR_TR:
		return nested_cpu_has2(vmcs12, SECONDARY_EXEC_DESC);
	case EXIT_REASON_MSR_READ:
	case EXIT_REASON_MSR_WRITE:
		return nested_vmx_exit_handled_msr(vcpu, vmcs12, exit_reason);
	case EXIT_REASON_INVALID_STATE:
		return true;
	case EXIT_REASON_MWAIT_INSTRUCTION:
		return nested_cpu_has(vmcs12, CPU_BASED_MWAIT_EXITING);
	case EXIT_REASON_MONITOR_TRAP_FLAG:
		return nested_cpu_has(vmcs12, CPU_BASED_MONITOR_TRAP_FLAG);
	case EXIT_REASON_MONITOR_INSTRUCTION:
		return nested_cpu_has(vmcs12, CPU_BASED_MONITOR_EXITING);
	case EXIT_REASON_PAUSE_INSTRUCTION:
		return nested_cpu_has(vmcs12, CPU_BASED_PAUSE_EXITING) ||
			nested_cpu_has2(vmcs12,
				SECONDARY_EXEC_PAUSE_LOOP_EXITING);
	case EXIT_REASON_MCE_DURING_VMENTRY:
		return false;
	case EXIT_REASON_TPR_BELOW_THRESHOLD:
		return nested_cpu_has(vmcs12, CPU_BASED_TPR_SHADOW);
	case EXIT_REASON_APIC_ACCESS:
	case EXIT_REASON_APIC_WRITE:
	case EXIT_REASON_EOI_INDUCED:
		/*
		 * The controls for "virtualize APIC accesses," "APIC-
		 * register virtualization," and "virtual-interrupt
		 * delivery" only come from vmcs12.
		 */
		return true;
	case EXIT_REASON_EPT_VIOLATION:
		/*
		 * L0 always deals with the EPT violation. If nested EPT is
		 * used, and the nested mmu code discovers that the address is
		 * missing in the guest EPT table (EPT12), the EPT violation
		 * will be injected with nested_ept_inject_page_fault()
		 */
		return false;
	case EXIT_REASON_EPT_MISCONFIG:
		/*
		 * L2 never uses directly L1's EPT, but rather L0's own EPT
		 * table (shadow on EPT) or a merged EPT table that L0 built
		 * (EPT on EPT). So any problems with the structure of the
		 * table is L0's fault.
		 */
		return false;
	case EXIT_REASON_INVPCID:
		return
			nested_cpu_has2(vmcs12, SECONDARY_EXEC_ENABLE_INVPCID) &&
			nested_cpu_has(vmcs12, CPU_BASED_INVLPG_EXITING);
	case EXIT_REASON_WBINVD:
		return nested_cpu_has2(vmcs12, SECONDARY_EXEC_WBINVD_EXITING);
	case EXIT_REASON_XSETBV:
		return true;
	case EXIT_REASON_XSAVES: case EXIT_REASON_XRSTORS:
		/*
		 * This should never happen, since it is not possible to
		 * set XSS to a non-zero value---neither in L1 nor in L2.
		 * If if it were, XSS would have to be checked against
		 * the XSS exit bitmap in vmcs12.
		 */
		return nested_cpu_has2(vmcs12, SECONDARY_EXEC_XSAVES);
	case EXIT_REASON_PREEMPTION_TIMER:
		return false;
	case EXIT_REASON_PML_FULL:
		/* We emulate PML support to L1. */
		return false;
	case EXIT_REASON_VMFUNC:
		/* VM functions are emulated through L2->L0 vmexits. */
		return false;
	case EXIT_REASON_ENCLS:
		/* SGX is never exposed to L1 */
		return false;
	case EXIT_REASON_UMWAIT:
	case EXIT_REASON_TPAUSE:
		return nested_cpu_has2(vmcs12,
			SECONDARY_EXEC_ENABLE_USR_WAIT_PAUSE);
	default:
		return true;
	}
}


static int vmx_get_nested_state(struct kvm_vcpu *vcpu,
				struct kvm_nested_state __user *user_kvm_nested_state,
				u32 user_data_size)
{
	struct vcpu_vmx *vmx;
	struct vmcs12 *vmcs12;
	struct kvm_nested_state kvm_state = {
		.flags = 0,
		.format = KVM_STATE_NESTED_FORMAT_VMX,
		.size = sizeof(kvm_state),
		.hdr.vmx.vmxon_pa = -1ull,
		.hdr.vmx.vmcs12_pa = -1ull,
	};
	struct kvm_vmx_nested_state_data __user *user_vmx_nested_state =
		&user_kvm_nested_state->data.vmx[0];

	if (!vcpu)
		return kvm_state.size + sizeof(*user_vmx_nested_state);

	vmx = to_vmx(vcpu);
	vmcs12 = get_vmcs12(vcpu);

	if (nested_vmx_allowed(vcpu) &&
	    (vmx->nested.vmxon || vmx->nested.smm.vmxon)) {
		kvm_state.hdr.vmx.vmxon_pa = vmx->nested.vmxon_ptr;
		kvm_state.hdr.vmx.vmcs12_pa = vmx->nested.current_vmptr;

		if (vmx_has_valid_vmcs12(vcpu)) {
			kvm_state.size += sizeof(user_vmx_nested_state->vmcs12);

			if (vmx->nested.hv_evmcs)
				kvm_state.flags |= KVM_STATE_NESTED_EVMCS;

			if (is_guest_mode(vcpu) &&
			    nested_cpu_has_shadow_vmcs(vmcs12) &&
			    vmcs12->vmcs_link_pointer != -1ull)
				kvm_state.size += sizeof(user_vmx_nested_state->shadow_vmcs12);
		}

		if (vmx->nested.smm.vmxon)
			kvm_state.hdr.vmx.smm.flags |= KVM_STATE_NESTED_SMM_VMXON;

		if (vmx->nested.smm.guest_mode)
			kvm_state.hdr.vmx.smm.flags |= KVM_STATE_NESTED_SMM_GUEST_MODE;

		if (is_guest_mode(vcpu)) {
			kvm_state.flags |= KVM_STATE_NESTED_GUEST_MODE;

			if (vmx->nested.nested_run_pending)
				kvm_state.flags |= KVM_STATE_NESTED_RUN_PENDING;
		}
	}

	if (user_data_size < kvm_state.size)
		goto out;

	if (copy_to_user(user_kvm_nested_state, &kvm_state, sizeof(kvm_state)))
		return -EFAULT;

	if (!vmx_has_valid_vmcs12(vcpu))
		goto out;

	/*
	 * When running L2, the authoritative vmcs12 state is in the
	 * vmcs02. When running L1, the authoritative vmcs12 state is
	 * in the shadow or enlightened vmcs linked to vmcs01, unless
	 * need_vmcs12_to_shadow_sync is set, in which case, the authoritative
	 * vmcs12 state is in the vmcs12 already.
	 */
	if (is_guest_mode(vcpu)) {
		sync_vmcs02_to_vmcs12(vcpu, vmcs12);
		sync_vmcs02_to_vmcs12_rare(vcpu, vmcs12);
	} else if (!vmx->nested.need_vmcs12_to_shadow_sync) {
		if (vmx->nested.hv_evmcs)
			copy_enlightened_to_vmcs12(vmx);
		else if (enable_shadow_vmcs)
			copy_shadow_to_vmcs12(vmx);
	}

	BUILD_BUG_ON(sizeof(user_vmx_nested_state->vmcs12) < VMCS12_SIZE);
	BUILD_BUG_ON(sizeof(user_vmx_nested_state->shadow_vmcs12) < VMCS12_SIZE);

	/*
	 * Copy over the full allocated size of vmcs12 rather than just the size
	 * of the struct.
	 */
	if (copy_to_user(user_vmx_nested_state->vmcs12, vmcs12, VMCS12_SIZE))
		return -EFAULT;

	if (nested_cpu_has_shadow_vmcs(vmcs12) &&
	    vmcs12->vmcs_link_pointer != -1ull) {
		if (copy_to_user(user_vmx_nested_state->shadow_vmcs12,
				 get_shadow_vmcs12(vcpu), VMCS12_SIZE))
			return -EFAULT;
	}

out:
	return kvm_state.size;
}

/*
 * Forcibly leave nested mode in order to be able to reset the VCPU later on.
 */
void vmx_leave_nested(struct kvm_vcpu *vcpu)
{
	if (is_guest_mode(vcpu)) {
		to_vmx(vcpu)->nested.nested_run_pending = 0;
		nested_vmx_vmexit(vcpu, -1, 0, 0);
	}
	free_nested(vcpu);
}

static int vmx_set_nested_state(struct kvm_vcpu *vcpu,
				struct kvm_nested_state __user *user_kvm_nested_state,
				struct kvm_nested_state *kvm_state)
{
	struct vcpu_vmx *vmx = to_vmx(vcpu);
	struct vmcs12 *vmcs12;
	u32 exit_qual;
	struct kvm_vmx_nested_state_data __user *user_vmx_nested_state =
		&user_kvm_nested_state->data.vmx[0];
	int ret;

	if (kvm_state->format != KVM_STATE_NESTED_FORMAT_VMX)
		return -EINVAL;

	if (kvm_state->hdr.vmx.vmxon_pa == -1ull) {
		if (kvm_state->hdr.vmx.smm.flags)
			return -EINVAL;

		if (kvm_state->hdr.vmx.vmcs12_pa != -1ull)
			return -EINVAL;

		/*
		 * KVM_STATE_NESTED_EVMCS used to signal that KVM should
		 * enable eVMCS capability on vCPU. However, since then
		 * code was changed such that flag signals vmcs12 should
		 * be copied into eVMCS in guest memory.
		 *
		 * To preserve backwards compatability, allow user
		 * to set this flag even when there is no VMXON region.
		 */
		if (kvm_state->flags & ~KVM_STATE_NESTED_EVMCS)
			return -EINVAL;
	} else {
		if (!nested_vmx_allowed(vcpu))
			return -EINVAL;

		if (!page_address_valid(vcpu, kvm_state->hdr.vmx.vmxon_pa))
			return -EINVAL;
	}

	if ((kvm_state->hdr.vmx.smm.flags & KVM_STATE_NESTED_SMM_GUEST_MODE) &&
	    (kvm_state->flags & KVM_STATE_NESTED_GUEST_MODE))
		return -EINVAL;

	if (kvm_state->hdr.vmx.smm.flags &
	    ~(KVM_STATE_NESTED_SMM_GUEST_MODE | KVM_STATE_NESTED_SMM_VMXON))
		return -EINVAL;

	/*
	 * SMM temporarily disables VMX, so we cannot be in guest mode,
	 * nor can VMLAUNCH/VMRESUME be pending.  Outside SMM, SMM flags
	 * must be zero.
	 */
	if (is_smm(vcpu) ?
		(kvm_state->flags &
		 (KVM_STATE_NESTED_GUEST_MODE | KVM_STATE_NESTED_RUN_PENDING))
		: kvm_state->hdr.vmx.smm.flags)
		return -EINVAL;

	if ((kvm_state->hdr.vmx.smm.flags & KVM_STATE_NESTED_SMM_GUEST_MODE) &&
	    !(kvm_state->hdr.vmx.smm.flags & KVM_STATE_NESTED_SMM_VMXON))
		return -EINVAL;

	if ((kvm_state->flags & KVM_STATE_NESTED_EVMCS) &&
		(!nested_vmx_allowed(vcpu) || !vmx->nested.enlightened_vmcs_enabled))
			return -EINVAL;

	vmx_leave_nested(vcpu);

	if (kvm_state->hdr.vmx.vmxon_pa == -1ull)
		return 0;

	vmx->nested.vmxon_ptr = kvm_state->hdr.vmx.vmxon_pa;
	ret = enter_vmx_operation(vcpu);
	if (ret)
		return ret;

	/* Empty 'VMXON' state is permitted */
	if (kvm_state->size < sizeof(*kvm_state) + sizeof(*vmcs12))
		return 0;

	if (kvm_state->hdr.vmx.vmcs12_pa != -1ull) {
		if (kvm_state->hdr.vmx.vmcs12_pa == kvm_state->hdr.vmx.vmxon_pa ||
		    !page_address_valid(vcpu, kvm_state->hdr.vmx.vmcs12_pa))
			return -EINVAL;

		set_current_vmptr(vmx, kvm_state->hdr.vmx.vmcs12_pa);
	} else if (kvm_state->flags & KVM_STATE_NESTED_EVMCS) {
		/*
		 * Sync eVMCS upon entry as we may not have
		 * HV_X64_MSR_VP_ASSIST_PAGE set up yet.
		 */
		vmx->nested.need_vmcs12_to_shadow_sync = true;
	} else {
		return -EINVAL;
	}

	if (kvm_state->hdr.vmx.smm.flags & KVM_STATE_NESTED_SMM_VMXON) {
		vmx->nested.smm.vmxon = true;
		vmx->nested.vmxon = false;

		if (kvm_state->hdr.vmx.smm.flags & KVM_STATE_NESTED_SMM_GUEST_MODE)
			vmx->nested.smm.guest_mode = true;
	}

	vmcs12 = get_vmcs12(vcpu);
	if (copy_from_user(vmcs12, user_vmx_nested_state->vmcs12, sizeof(*vmcs12)))
		return -EFAULT;

	if (vmcs12->hdr.revision_id != VMCS12_REVISION)
		return -EINVAL;

	if (!(kvm_state->flags & KVM_STATE_NESTED_GUEST_MODE))
		return 0;

	vmx->nested.nested_run_pending =
		!!(kvm_state->flags & KVM_STATE_NESTED_RUN_PENDING);

	ret = -EINVAL;
	if (nested_cpu_has_shadow_vmcs(vmcs12) &&
	    vmcs12->vmcs_link_pointer != -1ull) {
		struct vmcs12 *shadow_vmcs12 = get_shadow_vmcs12(vcpu);

		if (kvm_state->size <
		    sizeof(*kvm_state) +
		    sizeof(user_vmx_nested_state->vmcs12) + sizeof(*shadow_vmcs12))
			goto error_guest_mode;

		if (copy_from_user(shadow_vmcs12,
				   user_vmx_nested_state->shadow_vmcs12,
				   sizeof(*shadow_vmcs12))) {
			ret = -EFAULT;
			goto error_guest_mode;
		}

		if (shadow_vmcs12->hdr.revision_id != VMCS12_REVISION ||
		    !shadow_vmcs12->hdr.shadow_vmcs)
			goto error_guest_mode;
	}

	if (nested_vmx_check_controls(vcpu, vmcs12) ||
	    nested_vmx_check_host_state(vcpu, vmcs12) ||
	    nested_vmx_check_guest_state(vcpu, vmcs12, &exit_qual))
		goto error_guest_mode;

	vmx->nested.dirty_vmcs12 = true;
	ret = nested_vmx_enter_non_root_mode(vcpu, false);
	if (ret)
		goto error_guest_mode;

	return 0;

error_guest_mode:
	vmx->nested.nested_run_pending = 0;
	return ret;
}

void nested_vmx_set_vmcs_shadowing_bitmap(void)
{
	if (enable_shadow_vmcs) {
		vmcs_write64(VMREAD_BITMAP, __pa(vmx_vmread_bitmap));
		vmcs_write64(VMWRITE_BITMAP, __pa(vmx_vmwrite_bitmap));
	}
}

/*
 * nested_vmx_setup_ctls_msrs() sets up variables containing the values to be
 * returned for the various VMX controls MSRs when nested VMX is enabled.
 * The same values should also be used to verify that vmcs12 control fields are
 * valid during nested entry from L1 to L2.
 * Each of these control msrs has a low and high 32-bit half: A low bit is on
 * if the corresponding bit in the (32-bit) control field *must* be on, and a
 * bit in the high half is on if the corresponding bit in the control field
 * may be on. See also vmx_control_verify().
 */
void nested_vmx_setup_ctls_msrs(struct nested_vmx_msrs *msrs, u32 ept_caps,
				bool apicv)
{
	/*
	 * Note that as a general rule, the high half of the MSRs (bits in
	 * the control fields which may be 1) should be initialized by the
	 * intersection of the underlying hardware's MSR (i.e., features which
	 * can be supported) and the list of features we want to expose -
	 * because they are known to be properly supported in our code.
	 * Also, usually, the low half of the MSRs (bits which must be 1) can
	 * be set to 0, meaning that L1 may turn off any of these bits. The
	 * reason is that if one of these bits is necessary, it will appear
	 * in vmcs01 and prepare_vmcs02, when it bitwise-or's the control
	 * fields of vmcs01 and vmcs02, will turn these bits off - and
	 * nested_vmx_exit_reflected() will not pass related exits to L1.
	 * These rules have exceptions below.
	 */

	/* pin-based controls */
	rdmsr(MSR_IA32_VMX_PINBASED_CTLS,
		msrs->pinbased_ctls_low,
		msrs->pinbased_ctls_high);
	msrs->pinbased_ctls_low |=
		PIN_BASED_ALWAYSON_WITHOUT_TRUE_MSR;
	msrs->pinbased_ctls_high &=
		PIN_BASED_EXT_INTR_MASK |
		PIN_BASED_NMI_EXITING |
		PIN_BASED_VIRTUAL_NMIS |
		(apicv ? PIN_BASED_POSTED_INTR : 0);
	msrs->pinbased_ctls_high |=
		PIN_BASED_ALWAYSON_WITHOUT_TRUE_MSR |
		PIN_BASED_VMX_PREEMPTION_TIMER;

	/* exit controls */
	rdmsr(MSR_IA32_VMX_EXIT_CTLS,
		msrs->exit_ctls_low,
		msrs->exit_ctls_high);
	msrs->exit_ctls_low =
		VM_EXIT_ALWAYSON_WITHOUT_TRUE_MSR;

	msrs->exit_ctls_high &=
#ifdef CONFIG_X86_64
		VM_EXIT_HOST_ADDR_SPACE_SIZE |
#endif
		VM_EXIT_LOAD_IA32_PAT | VM_EXIT_SAVE_IA32_PAT;
	msrs->exit_ctls_high |=
		VM_EXIT_ALWAYSON_WITHOUT_TRUE_MSR |
		VM_EXIT_LOAD_IA32_EFER | VM_EXIT_SAVE_IA32_EFER |
		VM_EXIT_SAVE_VMX_PREEMPTION_TIMER | VM_EXIT_ACK_INTR_ON_EXIT;

	/* We support free control of debug control saving. */
	msrs->exit_ctls_low &= ~VM_EXIT_SAVE_DEBUG_CONTROLS;

	/* entry controls */
	rdmsr(MSR_IA32_VMX_ENTRY_CTLS,
		msrs->entry_ctls_low,
		msrs->entry_ctls_high);
	msrs->entry_ctls_low =
		VM_ENTRY_ALWAYSON_WITHOUT_TRUE_MSR;
	msrs->entry_ctls_high &=
#ifdef CONFIG_X86_64
		VM_ENTRY_IA32E_MODE |
#endif
		VM_ENTRY_LOAD_IA32_PAT;
	msrs->entry_ctls_high |=
		(VM_ENTRY_ALWAYSON_WITHOUT_TRUE_MSR | VM_ENTRY_LOAD_IA32_EFER);

	/* We support free control of debug control loading. */
	msrs->entry_ctls_low &= ~VM_ENTRY_LOAD_DEBUG_CONTROLS;

	/* cpu-based controls */
	rdmsr(MSR_IA32_VMX_PROCBASED_CTLS,
		msrs->procbased_ctls_low,
		msrs->procbased_ctls_high);
	msrs->procbased_ctls_low =
		CPU_BASED_ALWAYSON_WITHOUT_TRUE_MSR;
	msrs->procbased_ctls_high &=
		CPU_BASED_VIRTUAL_INTR_PENDING |
		CPU_BASED_VIRTUAL_NMI_PENDING | CPU_BASED_USE_TSC_OFFSETING |
		CPU_BASED_HLT_EXITING | CPU_BASED_INVLPG_EXITING |
		CPU_BASED_MWAIT_EXITING | CPU_BASED_CR3_LOAD_EXITING |
		CPU_BASED_CR3_STORE_EXITING |
#ifdef CONFIG_X86_64
		CPU_BASED_CR8_LOAD_EXITING | CPU_BASED_CR8_STORE_EXITING |
#endif
		CPU_BASED_MOV_DR_EXITING | CPU_BASED_UNCOND_IO_EXITING |
		CPU_BASED_USE_IO_BITMAPS | CPU_BASED_MONITOR_TRAP_FLAG |
		CPU_BASED_MONITOR_EXITING | CPU_BASED_RDPMC_EXITING |
		CPU_BASED_RDTSC_EXITING | CPU_BASED_PAUSE_EXITING |
		CPU_BASED_TPR_SHADOW | CPU_BASED_ACTIVATE_SECONDARY_CONTROLS;
	/*
	 * We can allow some features even when not supported by the
	 * hardware. For example, L1 can specify an MSR bitmap - and we
	 * can use it to avoid exits to L1 - even when L0 runs L2
	 * without MSR bitmaps.
	 */
	msrs->procbased_ctls_high |=
		CPU_BASED_ALWAYSON_WITHOUT_TRUE_MSR |
		CPU_BASED_USE_MSR_BITMAPS;

	/* We support free control of CR3 access interception. */
	msrs->procbased_ctls_low &=
		~(CPU_BASED_CR3_LOAD_EXITING | CPU_BASED_CR3_STORE_EXITING);

	/*
	 * secondary cpu-based controls.  Do not include those that
	 * depend on CPUID bits, they are added later by vmx_cpuid_update.
	 */
	if (msrs->procbased_ctls_high & CPU_BASED_ACTIVATE_SECONDARY_CONTROLS)
		rdmsr(MSR_IA32_VMX_PROCBASED_CTLS2,
		      msrs->secondary_ctls_low,
		      msrs->secondary_ctls_high);

	msrs->secondary_ctls_low = 0;
	msrs->secondary_ctls_high &=
		SECONDARY_EXEC_DESC |
		SECONDARY_EXEC_RDTSCP |
		SECONDARY_EXEC_VIRTUALIZE_X2APIC_MODE |
		SECONDARY_EXEC_WBINVD_EXITING |
		SECONDARY_EXEC_APIC_REGISTER_VIRT |
		SECONDARY_EXEC_VIRTUAL_INTR_DELIVERY |
		SECONDARY_EXEC_RDRAND_EXITING |
		SECONDARY_EXEC_ENABLE_INVPCID |
		SECONDARY_EXEC_RDSEED_EXITING |
		SECONDARY_EXEC_XSAVES;

	/*
	 * We can emulate "VMCS shadowing," even if the hardware
	 * doesn't support it.
	 */
	msrs->secondary_ctls_high |=
		SECONDARY_EXEC_SHADOW_VMCS;

	if (enable_ept) {
		/* nested EPT: emulate EPT also to L1 */
		msrs->secondary_ctls_high |=
			SECONDARY_EXEC_ENABLE_EPT;
		msrs->ept_caps = VMX_EPT_PAGE_WALK_4_BIT |
			 VMX_EPTP_WB_BIT | VMX_EPT_INVEPT_BIT;
		if (cpu_has_vmx_ept_execute_only())
			msrs->ept_caps |=
				VMX_EPT_EXECUTE_ONLY_BIT;
		msrs->ept_caps &= ept_caps;
		msrs->ept_caps |= VMX_EPT_EXTENT_GLOBAL_BIT |
			VMX_EPT_EXTENT_CONTEXT_BIT | VMX_EPT_2MB_PAGE_BIT |
			VMX_EPT_1GB_PAGE_BIT;
		if (enable_ept_ad_bits) {
			msrs->secondary_ctls_high |=
				SECONDARY_EXEC_ENABLE_PML;
			msrs->ept_caps |= VMX_EPT_AD_BIT;
		}
	}

	if (cpu_has_vmx_vmfunc()) {
		msrs->secondary_ctls_high |=
			SECONDARY_EXEC_ENABLE_VMFUNC;
		/*
		 * Advertise EPTP switching unconditionally
		 * since we emulate it
		 */
		if (enable_ept)
			msrs->vmfunc_controls =
				VMX_VMFUNC_EPTP_SWITCHING;
	}

	/*
	 * Old versions of KVM use the single-context version without
	 * checking for support, so declare that it is supported even
	 * though it is treated as global context.  The alternative is
	 * not failing the single-context invvpid, and it is worse.
	 */
	if (enable_vpid) {
		msrs->secondary_ctls_high |=
			SECONDARY_EXEC_ENABLE_VPID;
		msrs->vpid_caps = VMX_VPID_INVVPID_BIT |
			VMX_VPID_EXTENT_SUPPORTED_MASK;
	}

	if (enable_unrestricted_guest)
		msrs->secondary_ctls_high |=
			SECONDARY_EXEC_UNRESTRICTED_GUEST;

	if (flexpriority_enabled)
		msrs->secondary_ctls_high |=
			SECONDARY_EXEC_VIRTUALIZE_APIC_ACCESSES;

	/* miscellaneous data */
	rdmsr(MSR_IA32_VMX_MISC,
		msrs->misc_low,
		msrs->misc_high);
	msrs->misc_low &= VMX_MISC_SAVE_EFER_LMA;
	msrs->misc_low |=
		MSR_IA32_VMX_MISC_VMWRITE_SHADOW_RO_FIELDS |
		VMX_MISC_EMULATED_PREEMPTION_TIMER_RATE |
		VMX_MISC_ACTIVITY_HLT;
	msrs->misc_high = 0;

	/*
	 * This MSR reports some information about VMX support. We
	 * should return information about the VMX we emulate for the
	 * guest, and the VMCS structure we give it - not about the
	 * VMX support of the underlying hardware.
	 */
	msrs->basic =
		VMCS12_REVISION |
		VMX_BASIC_TRUE_CTLS |
		((u64)VMCS12_SIZE << VMX_BASIC_VMCS_SIZE_SHIFT) |
		(VMX_BASIC_MEM_TYPE_WB << VMX_BASIC_MEM_TYPE_SHIFT);

	if (cpu_has_vmx_basic_inout())
		msrs->basic |= VMX_BASIC_INOUT;

	/*
	 * These MSRs specify bits which the guest must keep fixed on
	 * while L1 is in VMXON mode (in L1's root mode, or running an L2).
	 * We picked the standard core2 setting.
	 */
#define VMXON_CR0_ALWAYSON     (X86_CR0_PE | X86_CR0_PG | X86_CR0_NE)
#define VMXON_CR4_ALWAYSON     X86_CR4_VMXE
	msrs->cr0_fixed0 = VMXON_CR0_ALWAYSON;
	msrs->cr4_fixed0 = VMXON_CR4_ALWAYSON;

	/* These MSRs specify bits which the guest must keep fixed off. */
	rdmsrl(MSR_IA32_VMX_CR0_FIXED1, msrs->cr0_fixed1);
	rdmsrl(MSR_IA32_VMX_CR4_FIXED1, msrs->cr4_fixed1);

	/* highest index: VMX_PREEMPTION_TIMER_VALUE */
	msrs->vmcs_enum = VMCS12_MAX_FIELD_INDEX << 1;
}

void nested_vmx_hardware_unsetup(void)
{
	int i;

	if (enable_shadow_vmcs) {
		for (i = 0; i < VMX_BITMAP_NR; i++)
			free_page((unsigned long)vmx_bitmap[i]);
	}
}

__init int nested_vmx_hardware_setup(int (*exit_handlers[])(struct kvm_vcpu *))
{
	int i;

	if (!cpu_has_vmx_shadow_vmcs())
		enable_shadow_vmcs = 0;
	if (enable_shadow_vmcs) {
		for (i = 0; i < VMX_BITMAP_NR; i++) {
			/*
			 * The vmx_bitmap is not tied to a VM and so should
			 * not be charged to a memcg.
			 */
			vmx_bitmap[i] = (unsigned long *)
				__get_free_page(GFP_KERNEL);
			if (!vmx_bitmap[i]) {
				nested_vmx_hardware_unsetup();
				return -ENOMEM;
			}
		}

		init_vmcs_shadow_fields();
	}

	exit_handlers[EXIT_REASON_VMCLEAR]	= handle_vmclear;
	exit_handlers[EXIT_REASON_VMLAUNCH]	= handle_vmlaunch;
	exit_handlers[EXIT_REASON_VMPTRLD]	= handle_vmptrld;
	exit_handlers[EXIT_REASON_VMPTRST]	= handle_vmptrst;
	exit_handlers[EXIT_REASON_VMREAD]	= handle_vmread;
	exit_handlers[EXIT_REASON_VMRESUME]	= handle_vmresume;
	exit_handlers[EXIT_REASON_VMWRITE]	= handle_vmwrite;
	exit_handlers[EXIT_REASON_VMOFF]	= handle_vmoff;
	exit_handlers[EXIT_REASON_VMON]		= handle_vmon;
	exit_handlers[EXIT_REASON_INVEPT]	= handle_invept;
	exit_handlers[EXIT_REASON_INVVPID]	= handle_invvpid;
	exit_handlers[EXIT_REASON_VMFUNC]	= handle_vmfunc;

	kvm_x86_ops->check_nested_events = vmx_check_nested_events;
	kvm_x86_ops->get_nested_state = vmx_get_nested_state;
	kvm_x86_ops->set_nested_state = vmx_set_nested_state;
	kvm_x86_ops->get_vmcs12_pages = nested_get_vmcs12_pages;
	kvm_x86_ops->nested_enable_evmcs = nested_enable_evmcs;
	kvm_x86_ops->nested_get_evmcs_version = nested_get_evmcs_version;

	return 0;
}<|MERGE_RESOLUTION|>--- conflicted
+++ resolved
@@ -1000,17 +1000,6 @@
 
 	for (i = 0; i < count; i++) {
 		if (unlikely(i >= max_msr_list_size))
-<<<<<<< HEAD
-			return -EINVAL;
-
-		if (kvm_vcpu_read_guest(vcpu,
-					gpa + i * sizeof(e),
-					&e, 2 * sizeof(u32))) {
-			pr_debug_ratelimited(
-				"%s cannot read MSR entry (%u, 0x%08llx)\n",
-				__func__, i, gpa + i * sizeof(e));
-=======
->>>>>>> 348b80b2
 			return -EINVAL;
 
 		if (!read_and_check_msr_entry(vcpu, gpa, i, &e))
@@ -2799,14 +2788,11 @@
 	    CC(!kvm_pat_valid(vmcs12->host_ia32_pat)))
 		return -EINVAL;
 
-<<<<<<< HEAD
-=======
 	if ((vmcs12->vm_exit_controls & VM_EXIT_LOAD_IA32_PERF_GLOBAL_CTRL) &&
 	    CC(!kvm_valid_perf_global_ctrl(vcpu_to_pmu(vcpu),
 					   vmcs12->host_ia32_perf_global_ctrl)))
 		return -EINVAL;
 
->>>>>>> 348b80b2
 #ifdef CONFIG_X86_64
 	ia32e = !!(vcpu->arch.efer & EFER_LMA);
 #else
