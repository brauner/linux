--- conflicted
+++ resolved
@@ -203,24 +203,6 @@
 	  is used, it can be set to 0, since needed loop devices can be
 	  dynamically allocated with the /dev/loop-control interface.
 
-<<<<<<< HEAD
-config BLK_DEV_CRYPTOLOOP
-	tristate "Cryptoloop Support (DEPRECATED)"
-	select CRYPTO
-	select CRYPTO_CBC
-	depends on BLK_DEV_LOOP
-	help
-	  Say Y here if you want to be able to use the ciphers that are 
-	  provided by the CryptoAPI as loop transformation. This might be
-	  used as hard disk encryption.
-
-	  WARNING: This device is not safe for journaled file systems like
-	  ext3 or Reiserfs. Please use the Device Mapper crypto module
-	  instead, which can be configured to be on-disk compatible with the
-	  cryptoloop device.  cryptoloop support will be removed in Linux 5.16.
-
-=======
->>>>>>> df0cc57e
 source "drivers/block/drbd/Kconfig"
 
 config BLK_DEV_NBD
@@ -301,10 +283,6 @@
 	depends on !UML
 	depends on SCSI
 	select CDROM
-<<<<<<< HEAD
-	select SCSI_COMMON
-=======
->>>>>>> df0cc57e
 	help
 	  Note: This driver is deprecated and will be removed from the
 	  kernel in the near future!
