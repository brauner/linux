// SPDX-License-Identifier: GPL-2.0-or-later
/*
 * amd-pstate.c - AMD Processor P-state Frequency Driver
 *
 * Copyright (C) 2021 Advanced Micro Devices, Inc. All Rights Reserved.
 *
 * Author: Huang Rui <ray.huang@amd.com>
 *
 * AMD P-State introduces a new CPU performance scaling design for AMD
 * processors using the ACPI Collaborative Performance and Power Control (CPPC)
 * feature which works with the AMD SMU firmware providing a finer grained
 * frequency control range. It is to replace the legacy ACPI P-States control,
 * allows a flexible, low-latency interface for the Linux kernel to directly
 * communicate the performance hints to hardware.
 *
 * AMD P-State is supported on recent AMD Zen base CPU series include some of
 * Zen2 and Zen3 processors. _CPC needs to be present in the ACPI tables of AMD
 * P-State supported system. And there are two types of hardware implementations
 * for AMD P-State: 1) Full MSR Solution and 2) Shared Memory Solution.
 * X86_FEATURE_CPPC CPU feature flag is used to distinguish the different types.
 */

#define pr_fmt(fmt) KBUILD_MODNAME ": " fmt

#include <linux/kernel.h>
#include <linux/module.h>
#include <linux/init.h>
#include <linux/smp.h>
#include <linux/sched.h>
#include <linux/cpufreq.h>
#include <linux/compiler.h>
#include <linux/dmi.h>
#include <linux/slab.h>
#include <linux/acpi.h>
#include <linux/io.h>
#include <linux/delay.h>
#include <linux/uaccess.h>
#include <linux/static_call.h>
#include <linux/amd-pstate.h>

#include <acpi/processor.h>
#include <acpi/cppc_acpi.h>

#include <asm/msr.h>
#include <asm/processor.h>
#include <asm/cpufeature.h>
#include <asm/cpu_device_id.h>
#include "amd-pstate-trace.h"

#define AMD_PSTATE_TRANSITION_LATENCY	20000
#define AMD_PSTATE_TRANSITION_DELAY	1000

/*
 * TODO: We need more time to fine tune processors with shared memory solution
 * with community together.
 *
 * There are some performance drops on the CPU benchmarks which reports from
 * Suse. We are co-working with them to fine tune the shared memory solution. So
 * we disable it by default to go acpi-cpufreq on these processors and add a
 * module parameter to be able to enable it manually for debugging.
 */
static bool shared_mem = false;
module_param(shared_mem, bool, 0444);
MODULE_PARM_DESC(shared_mem,
		 "enable amd-pstate on processors with shared memory solution (false = disabled (default), true = enabled)");

static struct cpufreq_driver amd_pstate_driver;

<<<<<<< HEAD
/**
 * struct  amd_aperf_mperf
 * @aperf: actual performance frequency clock count
 * @mperf: maximum performance frequency clock count
 * @tsc:   time stamp counter
 */
struct amd_aperf_mperf {
	u64 aperf;
	u64 mperf;
	u64 tsc;
};

/**
 * struct amd_cpudata - private CPU data for AMD P-State
 * @cpu: CPU number
 * @req: constraint request to apply
 * @cppc_req_cached: cached performance request hints
 * @highest_perf: the maximum performance an individual processor may reach,
 *		  assuming ideal conditions
 * @nominal_perf: the maximum sustained performance level of the processor,
 *		  assuming ideal operating conditions
 * @lowest_nonlinear_perf: the lowest performance level at which nonlinear power
 *			   savings are achieved
 * @lowest_perf: the absolute lowest performance level of the processor
 * @max_freq: the frequency that mapped to highest_perf
 * @min_freq: the frequency that mapped to lowest_perf
 * @nominal_freq: the frequency that mapped to nominal_perf
 * @lowest_nonlinear_freq: the frequency that mapped to lowest_nonlinear_perf
 * @cur: Difference of Aperf/Mperf/tsc count between last and current sample
 * @prev: Last Aperf/Mperf/tsc count value read from register
 * @freq: current cpu frequency value
 * @boost_supported: check whether the Processor or SBIOS supports boost mode
 *
 * The amd_cpudata is key private data for each CPU thread in AMD P-State, and
 * represents all the attributes and goals that AMD P-State requests at runtime.
 */
struct amd_cpudata {
	int	cpu;

	struct	freq_qos_request req[2];
	u64	cppc_req_cached;

	u32	highest_perf;
	u32	nominal_perf;
	u32	lowest_nonlinear_perf;
	u32	lowest_perf;

	u32	max_freq;
	u32	min_freq;
	u32	nominal_freq;
	u32	lowest_nonlinear_freq;

	struct amd_aperf_mperf cur;
	struct amd_aperf_mperf prev;

	u64 	freq;
	bool	boost_supported;
};

=======
>>>>>>> 83e14a57
static inline int pstate_enable(bool enable)
{
	return wrmsrl_safe(MSR_AMD_CPPC_ENABLE, enable);
}

static int cppc_enable(bool enable)
{
	int cpu, ret = 0;

	for_each_present_cpu(cpu) {
		ret = cppc_set_enable(cpu, enable);
		if (ret)
			return ret;
	}

	return ret;
}

DEFINE_STATIC_CALL(amd_pstate_enable, pstate_enable);

static inline int amd_pstate_enable(bool enable)
{
	return static_call(amd_pstate_enable)(enable);
}

static int pstate_init_perf(struct amd_cpudata *cpudata)
{
	u64 cap1;
	u32 highest_perf;

	int ret = rdmsrl_safe_on_cpu(cpudata->cpu, MSR_AMD_CPPC_CAP1,
				     &cap1);
	if (ret)
		return ret;

	/*
	 * TODO: Introduce AMD specific power feature.
	 *
	 * CPPC entry doesn't indicate the highest performance in some ASICs.
	 */
	highest_perf = amd_get_highest_perf();
	if (highest_perf > AMD_CPPC_HIGHEST_PERF(cap1))
		highest_perf = AMD_CPPC_HIGHEST_PERF(cap1);

	WRITE_ONCE(cpudata->highest_perf, highest_perf);

	WRITE_ONCE(cpudata->nominal_perf, AMD_CPPC_NOMINAL_PERF(cap1));
	WRITE_ONCE(cpudata->lowest_nonlinear_perf, AMD_CPPC_LOWNONLIN_PERF(cap1));
	WRITE_ONCE(cpudata->lowest_perf, AMD_CPPC_LOWEST_PERF(cap1));

	return 0;
}

static int cppc_init_perf(struct amd_cpudata *cpudata)
{
	struct cppc_perf_caps cppc_perf;
	u32 highest_perf;

	int ret = cppc_get_perf_caps(cpudata->cpu, &cppc_perf);
	if (ret)
		return ret;

	highest_perf = amd_get_highest_perf();
	if (highest_perf > cppc_perf.highest_perf)
		highest_perf = cppc_perf.highest_perf;

	WRITE_ONCE(cpudata->highest_perf, highest_perf);

	WRITE_ONCE(cpudata->nominal_perf, cppc_perf.nominal_perf);
	WRITE_ONCE(cpudata->lowest_nonlinear_perf,
		   cppc_perf.lowest_nonlinear_perf);
	WRITE_ONCE(cpudata->lowest_perf, cppc_perf.lowest_perf);

	return 0;
}

DEFINE_STATIC_CALL(amd_pstate_init_perf, pstate_init_perf);

static inline int amd_pstate_init_perf(struct amd_cpudata *cpudata)
{
	return static_call(amd_pstate_init_perf)(cpudata);
}

static void pstate_update_perf(struct amd_cpudata *cpudata, u32 min_perf,
			       u32 des_perf, u32 max_perf, bool fast_switch)
{
	if (fast_switch)
		wrmsrl(MSR_AMD_CPPC_REQ, READ_ONCE(cpudata->cppc_req_cached));
	else
		wrmsrl_on_cpu(cpudata->cpu, MSR_AMD_CPPC_REQ,
			      READ_ONCE(cpudata->cppc_req_cached));
}

static void cppc_update_perf(struct amd_cpudata *cpudata,
			     u32 min_perf, u32 des_perf,
			     u32 max_perf, bool fast_switch)
{
	struct cppc_perf_ctrls perf_ctrls;

	perf_ctrls.max_perf = max_perf;
	perf_ctrls.min_perf = min_perf;
	perf_ctrls.desired_perf = des_perf;

	cppc_set_perf(cpudata->cpu, &perf_ctrls);
}

DEFINE_STATIC_CALL(amd_pstate_update_perf, pstate_update_perf);

static inline void amd_pstate_update_perf(struct amd_cpudata *cpudata,
					  u32 min_perf, u32 des_perf,
					  u32 max_perf, bool fast_switch)
{
	static_call(amd_pstate_update_perf)(cpudata, min_perf, des_perf,
					    max_perf, fast_switch);
}

static inline bool amd_pstate_sample(struct amd_cpudata *cpudata)
{
	u64 aperf, mperf, tsc;
	unsigned long flags;

	local_irq_save(flags);
	rdmsrl(MSR_IA32_APERF, aperf);
	rdmsrl(MSR_IA32_MPERF, mperf);
	tsc = rdtsc();

	if (cpudata->prev.mperf == mperf || cpudata->prev.tsc == tsc) {
		local_irq_restore(flags);
		return false;
	}

	local_irq_restore(flags);

	cpudata->cur.aperf = aperf;
	cpudata->cur.mperf = mperf;
	cpudata->cur.tsc =  tsc;
	cpudata->cur.aperf -= cpudata->prev.aperf;
	cpudata->cur.mperf -= cpudata->prev.mperf;
	cpudata->cur.tsc -= cpudata->prev.tsc;

	cpudata->prev.aperf = aperf;
	cpudata->prev.mperf = mperf;
	cpudata->prev.tsc = tsc;

	cpudata->freq = div64_u64((cpudata->cur.aperf * cpu_khz), cpudata->cur.mperf);

	return true;
}

static void amd_pstate_update(struct amd_cpudata *cpudata, u32 min_perf,
			      u32 des_perf, u32 max_perf, bool fast_switch)
{
	u64 prev = READ_ONCE(cpudata->cppc_req_cached);
	u64 value = prev;

	des_perf = clamp_t(unsigned long, des_perf, min_perf, max_perf);
	value &= ~AMD_CPPC_MIN_PERF(~0L);
	value |= AMD_CPPC_MIN_PERF(min_perf);

	value &= ~AMD_CPPC_DES_PERF(~0L);
	value |= AMD_CPPC_DES_PERF(des_perf);

	value &= ~AMD_CPPC_MAX_PERF(~0L);
	value |= AMD_CPPC_MAX_PERF(max_perf);

	if (trace_amd_pstate_perf_enabled() && amd_pstate_sample(cpudata)) {
		trace_amd_pstate_perf(min_perf, des_perf, max_perf, cpudata->freq,
			cpudata->cur.mperf, cpudata->cur.aperf, cpudata->cur.tsc,
				cpudata->cpu, (value != prev), fast_switch);
	}

	if (value == prev)
		return;

	WRITE_ONCE(cpudata->cppc_req_cached, value);

	amd_pstate_update_perf(cpudata, min_perf, des_perf,
			       max_perf, fast_switch);
}

static int amd_pstate_verify(struct cpufreq_policy_data *policy)
{
	cpufreq_verify_within_cpu_limits(policy);

	return 0;
}

static int amd_pstate_target(struct cpufreq_policy *policy,
			     unsigned int target_freq,
			     unsigned int relation)
{
	struct cpufreq_freqs freqs;
	struct amd_cpudata *cpudata = policy->driver_data;
	unsigned long max_perf, min_perf, des_perf, cap_perf;

	if (!cpudata->max_freq)
		return -ENODEV;

	cap_perf = READ_ONCE(cpudata->highest_perf);
	min_perf = READ_ONCE(cpudata->lowest_perf);
	max_perf = cap_perf;

	freqs.old = policy->cur;
	freqs.new = target_freq;

	des_perf = DIV_ROUND_CLOSEST(target_freq * cap_perf,
				     cpudata->max_freq);

	cpufreq_freq_transition_begin(policy, &freqs);
	amd_pstate_update(cpudata, min_perf, des_perf,
			  max_perf, false);
	cpufreq_freq_transition_end(policy, &freqs, false);

	return 0;
}

static void amd_pstate_adjust_perf(unsigned int cpu,
				   unsigned long _min_perf,
				   unsigned long target_perf,
				   unsigned long capacity)
{
	unsigned long max_perf, min_perf, des_perf,
		      cap_perf, lowest_nonlinear_perf;
	struct cpufreq_policy *policy = cpufreq_cpu_get(cpu);
	struct amd_cpudata *cpudata = policy->driver_data;

	cap_perf = READ_ONCE(cpudata->highest_perf);
	lowest_nonlinear_perf = READ_ONCE(cpudata->lowest_nonlinear_perf);

	des_perf = cap_perf;
	if (target_perf < capacity)
		des_perf = DIV_ROUND_UP(cap_perf * target_perf, capacity);

	min_perf = READ_ONCE(cpudata->highest_perf);
	if (_min_perf < capacity)
		min_perf = DIV_ROUND_UP(cap_perf * _min_perf, capacity);

	if (min_perf < lowest_nonlinear_perf)
		min_perf = lowest_nonlinear_perf;

	max_perf = cap_perf;
	if (max_perf < min_perf)
		max_perf = min_perf;

	amd_pstate_update(cpudata, min_perf, des_perf, max_perf, true);
}

static int amd_get_min_freq(struct amd_cpudata *cpudata)
{
	struct cppc_perf_caps cppc_perf;

	int ret = cppc_get_perf_caps(cpudata->cpu, &cppc_perf);
	if (ret)
		return ret;

	/* Switch to khz */
	return cppc_perf.lowest_freq * 1000;
}

static int amd_get_max_freq(struct amd_cpudata *cpudata)
{
	struct cppc_perf_caps cppc_perf;
	u32 max_perf, max_freq, nominal_freq, nominal_perf;
	u64 boost_ratio;

	int ret = cppc_get_perf_caps(cpudata->cpu, &cppc_perf);
	if (ret)
		return ret;

	nominal_freq = cppc_perf.nominal_freq;
	nominal_perf = READ_ONCE(cpudata->nominal_perf);
	max_perf = READ_ONCE(cpudata->highest_perf);

	boost_ratio = div_u64(max_perf << SCHED_CAPACITY_SHIFT,
			      nominal_perf);

	max_freq = nominal_freq * boost_ratio >> SCHED_CAPACITY_SHIFT;

	/* Switch to khz */
	return max_freq * 1000;
}

static int amd_get_nominal_freq(struct amd_cpudata *cpudata)
{
	struct cppc_perf_caps cppc_perf;

	int ret = cppc_get_perf_caps(cpudata->cpu, &cppc_perf);
	if (ret)
		return ret;

	/* Switch to khz */
	return cppc_perf.nominal_freq * 1000;
}

static int amd_get_lowest_nonlinear_freq(struct amd_cpudata *cpudata)
{
	struct cppc_perf_caps cppc_perf;
	u32 lowest_nonlinear_freq, lowest_nonlinear_perf,
	    nominal_freq, nominal_perf;
	u64 lowest_nonlinear_ratio;

	int ret = cppc_get_perf_caps(cpudata->cpu, &cppc_perf);
	if (ret)
		return ret;

	nominal_freq = cppc_perf.nominal_freq;
	nominal_perf = READ_ONCE(cpudata->nominal_perf);

	lowest_nonlinear_perf = cppc_perf.lowest_nonlinear_perf;

	lowest_nonlinear_ratio = div_u64(lowest_nonlinear_perf << SCHED_CAPACITY_SHIFT,
					 nominal_perf);

	lowest_nonlinear_freq = nominal_freq * lowest_nonlinear_ratio >> SCHED_CAPACITY_SHIFT;

	/* Switch to khz */
	return lowest_nonlinear_freq * 1000;
}

static int amd_pstate_set_boost(struct cpufreq_policy *policy, int state)
{
	struct amd_cpudata *cpudata = policy->driver_data;
	int ret;

	if (!cpudata->boost_supported) {
		pr_err("Boost mode is not supported by this processor or SBIOS\n");
		return -EINVAL;
	}

	if (state)
		policy->cpuinfo.max_freq = cpudata->max_freq;
	else
		policy->cpuinfo.max_freq = cpudata->nominal_freq;

	policy->max = policy->cpuinfo.max_freq;

	ret = freq_qos_update_request(&cpudata->req[1],
				      policy->cpuinfo.max_freq);
	if (ret < 0)
		return ret;

	return 0;
}

static void amd_pstate_boost_init(struct amd_cpudata *cpudata)
{
	u32 highest_perf, nominal_perf;

	highest_perf = READ_ONCE(cpudata->highest_perf);
	nominal_perf = READ_ONCE(cpudata->nominal_perf);

	if (highest_perf <= nominal_perf)
		return;

	cpudata->boost_supported = true;
	amd_pstate_driver.boost_enabled = true;
}

static int amd_pstate_cpu_init(struct cpufreq_policy *policy)
{
	int min_freq, max_freq, nominal_freq, lowest_nonlinear_freq, ret;
	struct device *dev;
	struct amd_cpudata *cpudata;

	dev = get_cpu_device(policy->cpu);
	if (!dev)
		return -ENODEV;

	cpudata = kzalloc(sizeof(*cpudata), GFP_KERNEL);
	if (!cpudata)
		return -ENOMEM;

	cpudata->cpu = policy->cpu;

	ret = amd_pstate_init_perf(cpudata);
	if (ret)
		goto free_cpudata1;

	min_freq = amd_get_min_freq(cpudata);
	max_freq = amd_get_max_freq(cpudata);
	nominal_freq = amd_get_nominal_freq(cpudata);
	lowest_nonlinear_freq = amd_get_lowest_nonlinear_freq(cpudata);

	if (min_freq < 0 || max_freq < 0 || min_freq > max_freq) {
		dev_err(dev, "min_freq(%d) or max_freq(%d) value is incorrect\n",
			min_freq, max_freq);
		ret = -EINVAL;
		goto free_cpudata1;
	}

	policy->cpuinfo.transition_latency = AMD_PSTATE_TRANSITION_LATENCY;
	policy->transition_delay_us = AMD_PSTATE_TRANSITION_DELAY;

	policy->min = min_freq;
	policy->max = max_freq;

	policy->cpuinfo.min_freq = min_freq;
	policy->cpuinfo.max_freq = max_freq;

	/* It will be updated by governor */
	policy->cur = policy->cpuinfo.min_freq;

	if (boot_cpu_has(X86_FEATURE_CPPC))
		policy->fast_switch_possible = true;

	ret = freq_qos_add_request(&policy->constraints, &cpudata->req[0],
				   FREQ_QOS_MIN, policy->cpuinfo.min_freq);
	if (ret < 0) {
		dev_err(dev, "Failed to add min-freq constraint (%d)\n", ret);
		goto free_cpudata1;
	}

	ret = freq_qos_add_request(&policy->constraints, &cpudata->req[1],
				   FREQ_QOS_MAX, policy->cpuinfo.max_freq);
	if (ret < 0) {
		dev_err(dev, "Failed to add max-freq constraint (%d)\n", ret);
		goto free_cpudata2;
	}

	/* Initial processor data capability frequencies */
	cpudata->max_freq = max_freq;
	cpudata->min_freq = min_freq;
	cpudata->nominal_freq = nominal_freq;
	cpudata->lowest_nonlinear_freq = lowest_nonlinear_freq;

	policy->driver_data = cpudata;

	amd_pstate_boost_init(cpudata);

	return 0;

free_cpudata2:
	freq_qos_remove_request(&cpudata->req[0]);
free_cpudata1:
	kfree(cpudata);
	return ret;
}

static int amd_pstate_cpu_exit(struct cpufreq_policy *policy)
{
	struct amd_cpudata *cpudata = policy->driver_data;

	freq_qos_remove_request(&cpudata->req[1]);
	freq_qos_remove_request(&cpudata->req[0]);
	kfree(cpudata);

	return 0;
}

static int amd_pstate_cpu_resume(struct cpufreq_policy *policy)
{
	int ret;

	ret = amd_pstate_enable(true);
	if (ret)
		pr_err("failed to enable amd-pstate during resume, return %d\n", ret);

	return ret;
}

static int amd_pstate_cpu_suspend(struct cpufreq_policy *policy)
{
	int ret;

	ret = amd_pstate_enable(false);
	if (ret)
		pr_err("failed to disable amd-pstate during suspend, return %d\n", ret);

	return ret;
}

/* Sysfs attributes */

/*
 * This frequency is to indicate the maximum hardware frequency.
 * If boost is not active but supported, the frequency will be larger than the
 * one in cpuinfo.
 */
static ssize_t show_amd_pstate_max_freq(struct cpufreq_policy *policy,
					char *buf)
{
	int max_freq;
	struct amd_cpudata *cpudata = policy->driver_data;

	max_freq = amd_get_max_freq(cpudata);
	if (max_freq < 0)
		return max_freq;

	return sprintf(&buf[0], "%u\n", max_freq);
}

static ssize_t show_amd_pstate_lowest_nonlinear_freq(struct cpufreq_policy *policy,
						     char *buf)
{
	int freq;
	struct amd_cpudata *cpudata = policy->driver_data;

	freq = amd_get_lowest_nonlinear_freq(cpudata);
	if (freq < 0)
		return freq;

	return sprintf(&buf[0], "%u\n", freq);
}

/*
 * In some of ASICs, the highest_perf is not the one in the _CPC table, so we
 * need to expose it to sysfs.
 */
static ssize_t show_amd_pstate_highest_perf(struct cpufreq_policy *policy,
					    char *buf)
{
	u32 perf;
	struct amd_cpudata *cpudata = policy->driver_data;

	perf = READ_ONCE(cpudata->highest_perf);

	return sprintf(&buf[0], "%u\n", perf);
}

cpufreq_freq_attr_ro(amd_pstate_max_freq);
cpufreq_freq_attr_ro(amd_pstate_lowest_nonlinear_freq);

cpufreq_freq_attr_ro(amd_pstate_highest_perf);

static struct freq_attr *amd_pstate_attr[] = {
	&amd_pstate_max_freq,
	&amd_pstate_lowest_nonlinear_freq,
	&amd_pstate_highest_perf,
	NULL,
};

static struct cpufreq_driver amd_pstate_driver = {
	.flags		= CPUFREQ_CONST_LOOPS | CPUFREQ_NEED_UPDATE_LIMITS,
	.verify		= amd_pstate_verify,
	.target		= amd_pstate_target,
	.init		= amd_pstate_cpu_init,
	.exit		= amd_pstate_cpu_exit,
	.suspend	= amd_pstate_cpu_suspend,
	.resume		= amd_pstate_cpu_resume,
	.set_boost	= amd_pstate_set_boost,
	.name		= "amd-pstate",
	.attr		= amd_pstate_attr,
};

static int __init amd_pstate_init(void)
{
	int ret;

	if (boot_cpu_data.x86_vendor != X86_VENDOR_AMD)
		return -ENODEV;

	if (!acpi_cpc_valid()) {
		pr_warn_once("the _CPC object is not present in SBIOS or ACPI disabled\n");
		return -ENODEV;
	}

	/* don't keep reloading if cpufreq_driver exists */
	if (cpufreq_get_current_driver())
		return -EEXIST;

	/* capability check */
	if (boot_cpu_has(X86_FEATURE_CPPC)) {
		pr_debug("AMD CPPC MSR based functionality is supported\n");
		amd_pstate_driver.adjust_perf = amd_pstate_adjust_perf;
	} else if (shared_mem) {
		static_call_update(amd_pstate_enable, cppc_enable);
		static_call_update(amd_pstate_init_perf, cppc_init_perf);
		static_call_update(amd_pstate_update_perf, cppc_update_perf);
	} else {
		pr_info("This processor supports shared memory solution, you can enable it with amd_pstate.shared_mem=1\n");
		return -ENODEV;
	}

	/* enable amd pstate feature */
	ret = amd_pstate_enable(true);
	if (ret) {
		pr_err("failed to enable amd-pstate with return %d\n", ret);
		return ret;
	}

	ret = cpufreq_register_driver(&amd_pstate_driver);
	if (ret)
		pr_err("failed to register amd_pstate_driver with return %d\n",
		       ret);

	return ret;
}

static void __exit amd_pstate_exit(void)
{
	cpufreq_unregister_driver(&amd_pstate_driver);

	amd_pstate_enable(false);
}

module_init(amd_pstate_init);
module_exit(amd_pstate_exit);

MODULE_AUTHOR("Huang Rui <ray.huang@amd.com>");
MODULE_DESCRIPTION("AMD Processor P-state Frequency Driver");
MODULE_LICENSE("GPL");<|MERGE_RESOLUTION|>--- conflicted
+++ resolved
@@ -66,68 +66,6 @@
 
 static struct cpufreq_driver amd_pstate_driver;
 
-<<<<<<< HEAD
-/**
- * struct  amd_aperf_mperf
- * @aperf: actual performance frequency clock count
- * @mperf: maximum performance frequency clock count
- * @tsc:   time stamp counter
- */
-struct amd_aperf_mperf {
-	u64 aperf;
-	u64 mperf;
-	u64 tsc;
-};
-
-/**
- * struct amd_cpudata - private CPU data for AMD P-State
- * @cpu: CPU number
- * @req: constraint request to apply
- * @cppc_req_cached: cached performance request hints
- * @highest_perf: the maximum performance an individual processor may reach,
- *		  assuming ideal conditions
- * @nominal_perf: the maximum sustained performance level of the processor,
- *		  assuming ideal operating conditions
- * @lowest_nonlinear_perf: the lowest performance level at which nonlinear power
- *			   savings are achieved
- * @lowest_perf: the absolute lowest performance level of the processor
- * @max_freq: the frequency that mapped to highest_perf
- * @min_freq: the frequency that mapped to lowest_perf
- * @nominal_freq: the frequency that mapped to nominal_perf
- * @lowest_nonlinear_freq: the frequency that mapped to lowest_nonlinear_perf
- * @cur: Difference of Aperf/Mperf/tsc count between last and current sample
- * @prev: Last Aperf/Mperf/tsc count value read from register
- * @freq: current cpu frequency value
- * @boost_supported: check whether the Processor or SBIOS supports boost mode
- *
- * The amd_cpudata is key private data for each CPU thread in AMD P-State, and
- * represents all the attributes and goals that AMD P-State requests at runtime.
- */
-struct amd_cpudata {
-	int	cpu;
-
-	struct	freq_qos_request req[2];
-	u64	cppc_req_cached;
-
-	u32	highest_perf;
-	u32	nominal_perf;
-	u32	lowest_nonlinear_perf;
-	u32	lowest_perf;
-
-	u32	max_freq;
-	u32	min_freq;
-	u32	nominal_freq;
-	u32	lowest_nonlinear_freq;
-
-	struct amd_aperf_mperf cur;
-	struct amd_aperf_mperf prev;
-
-	u64 	freq;
-	bool	boost_supported;
-};
-
-=======
->>>>>>> 83e14a57
 static inline int pstate_enable(bool enable)
 {
 	return wrmsrl_safe(MSR_AMD_CPPC_ENABLE, enable);
