--- conflicted
+++ resolved
@@ -52,10 +52,7 @@
 	int			num_instances;
 	uint32_t                    srbm_soft_reset;
 	bool			has_page_queue;
-<<<<<<< HEAD
-=======
 	struct ras_common_if	*ras_if;
->>>>>>> 0ecfebd2
 };
 
 /*
