--- conflicted
+++ resolved
@@ -502,15 +502,10 @@
 
 static void destruct(struct dc *dc)
 {
-<<<<<<< HEAD
-	dc_release_state(dc->current_state);
-	dc->current_state = NULL;
-=======
 	if (dc->current_state) {
 		dc_release_state(dc->current_state);
 		dc->current_state = NULL;
 	}
->>>>>>> ff42df49
 
 	destroy_links(dc);
 
