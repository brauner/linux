--- conflicted
+++ resolved
@@ -3387,17 +3387,12 @@
 	drm_dp_queue_down_tx(mgr, txmsg);
 
 	ret = drm_dp_mst_wait_tx_reply(mstb, txmsg);
-<<<<<<< HEAD
 	if (ret > 0) {
 		if (txmsg->reply.reply_type == DP_SIDEBAND_REPLY_NAK)
 			ret = -EIO;
 		else
 			ret = size;
 	}
-=======
-	if (ret > 0 && txmsg->reply.reply_type == DP_SIDEBAND_REPLY_NAK)
-		ret = -EIO;
->>>>>>> 53281c92
 
 	kfree(txmsg);
 fail_put:
@@ -3711,11 +3706,7 @@
 		return false;
 	}
 
-<<<<<<< HEAD
 	replylen = msg->curchunk_len + msg->curchunk_hdrlen - len;
-=======
-	replylen -= len;
->>>>>>> 53281c92
 	curreply = len;
 	while (replylen > 0) {
 		len = min3(replylen, mgr->max_dpcd_transaction_bytes, 16);
@@ -4648,30 +4639,13 @@
 	mutex_unlock(&mgr->qlock);
 }
 
-static inline void drm_dp_destroy_connector(struct drm_dp_mst_port *port)
-{
-	if (!port->connector)
-		return;
-
-	if (port->mgr->cbs->destroy_connector) {
-		port->mgr->cbs->destroy_connector(port->mgr, port->connector);
-	} else {
-		drm_connector_unregister(port->connector);
-		drm_connector_put(port->connector);
-	}
-}
-
 static inline void
 drm_dp_delayed_destroy_port(struct drm_dp_mst_port *port)
 {
-<<<<<<< HEAD
 	if (port->connector) {
 		drm_connector_unregister(port->connector);
 		drm_connector_put(port->connector);
 	}
-=======
-	drm_dp_destroy_connector(port);
->>>>>>> 53281c92
 
 	drm_dp_port_set_pdt(port, DP_PEER_DEVICE_NONE, port->mcs);
 	drm_dp_mst_put_port_malloc(port);
