/*
 * Copyright © 2008-2015 Intel Corporation
 *
 * Permission is hereby granted, free of charge, to any person obtaining a
 * copy of this software and associated documentation files (the "Software"),
 * to deal in the Software without restriction, including without limitation
 * the rights to use, copy, modify, merge, publish, distribute, sublicense,
 * and/or sell copies of the Software, and to permit persons to whom the
 * Software is furnished to do so, subject to the following conditions:
 *
 * The above copyright notice and this permission notice (including the next
 * paragraph) shall be included in all copies or substantial portions of the
 * Software.
 *
 * THE SOFTWARE IS PROVIDED "AS IS", WITHOUT WARRANTY OF ANY KIND, EXPRESS OR
 * IMPLIED, INCLUDING BUT NOT LIMITED TO THE WARRANTIES OF MERCHANTABILITY,
 * FITNESS FOR A PARTICULAR PURPOSE AND NONINFRINGEMENT.  IN NO EVENT SHALL
 * THE AUTHORS OR COPYRIGHT HOLDERS BE LIABLE FOR ANY CLAIM, DAMAGES OR OTHER
 * LIABILITY, WHETHER IN AN ACTION OF CONTRACT, TORT OR OTHERWISE, ARISING
 * FROM, OUT OF OR IN CONNECTION WITH THE SOFTWARE OR THE USE OR OTHER DEALINGS
 * IN THE SOFTWARE.
 *
 * Authors:
 *    Eric Anholt <eric@anholt.net>
 *
 */

#include <drm/drm_vma_manager.h>
#include <drm/drm_pci.h>
#include <drm/i915_drm.h>
#include <linux/dma-fence-array.h>
#include <linux/kthread.h>
#include <linux/reservation.h>
#include <linux/shmem_fs.h>
#include <linux/slab.h>
#include <linux/stop_machine.h>
#include <linux/swap.h>
#include <linux/pci.h>
#include <linux/dma-buf.h>
#include <linux/mman.h>

#include "i915_drv.h"
#include "i915_gem_clflush.h"
#include "i915_gemfs.h"
#include "i915_globals.h"
#include "i915_reset.h"
#include "i915_trace.h"
#include "i915_vgpu.h"

#include "intel_drv.h"
#include "intel_frontbuffer.h"
#include "intel_mocs.h"
#include "intel_workarounds.h"

static void i915_gem_flush_free_objects(struct drm_i915_private *i915);

static bool cpu_write_needs_clflush(struct drm_i915_gem_object *obj)
{
	if (obj->cache_dirty)
		return false;

	if (!(obj->cache_coherent & I915_BO_CACHE_COHERENT_FOR_WRITE))
		return true;

	return obj->pin_global; /* currently in use by HW, keep flushed */
}

static int
insert_mappable_node(struct i915_ggtt *ggtt,
                     struct drm_mm_node *node, u32 size)
{
	memset(node, 0, sizeof(*node));
	return drm_mm_insert_node_in_range(&ggtt->vm.mm, node,
					   size, 0, I915_COLOR_UNEVICTABLE,
					   0, ggtt->mappable_end,
					   DRM_MM_INSERT_LOW);
}

static void
remove_mappable_node(struct drm_mm_node *node)
{
	drm_mm_remove_node(node);
}

/* some bookkeeping */
static void i915_gem_info_add_obj(struct drm_i915_private *dev_priv,
				  u64 size)
{
	spin_lock(&dev_priv->mm.object_stat_lock);
	dev_priv->mm.object_count++;
	dev_priv->mm.object_memory += size;
	spin_unlock(&dev_priv->mm.object_stat_lock);
}

static void i915_gem_info_remove_obj(struct drm_i915_private *dev_priv,
				     u64 size)
{
	spin_lock(&dev_priv->mm.object_stat_lock);
	dev_priv->mm.object_count--;
	dev_priv->mm.object_memory -= size;
	spin_unlock(&dev_priv->mm.object_stat_lock);
}

static void __i915_gem_park(struct drm_i915_private *i915)
{
	intel_wakeref_t wakeref;

	GEM_TRACE("\n");

	lockdep_assert_held(&i915->drm.struct_mutex);
	GEM_BUG_ON(i915->gt.active_requests);
	GEM_BUG_ON(!list_empty(&i915->gt.active_rings));

	if (!i915->gt.awake)
		return;

	/*
	 * Be paranoid and flush a concurrent interrupt to make sure
	 * we don't reactivate any irq tasklets after parking.
	 *
	 * FIXME: Note that even though we have waited for execlists to be idle,
	 * there may still be an in-flight interrupt even though the CSB
	 * is now empty. synchronize_irq() makes sure that a residual interrupt
	 * is completed before we continue, but it doesn't prevent the HW from
	 * raising a spurious interrupt later. To complete the shield we should
	 * coordinate disabling the CS irq with flushing the interrupts.
	 */
	synchronize_irq(i915->drm.irq);

	intel_engines_park(i915);
	i915_timelines_park(i915);

	i915_pmu_gt_parked(i915);
	i915_vma_parked(i915);

	wakeref = fetch_and_zero(&i915->gt.awake);
	GEM_BUG_ON(!wakeref);

	if (INTEL_GEN(i915) >= 6)
		gen6_rps_idle(i915);

	intel_display_power_put(i915, POWER_DOMAIN_GT_IRQ, wakeref);

	i915_globals_park();
}

void i915_gem_park(struct drm_i915_private *i915)
{
	GEM_TRACE("\n");

	lockdep_assert_held(&i915->drm.struct_mutex);
	GEM_BUG_ON(i915->gt.active_requests);

	if (!i915->gt.awake)
		return;

	/* Defer the actual call to __i915_gem_park() to prevent ping-pongs */
	mod_delayed_work(i915->wq, &i915->gt.idle_work, msecs_to_jiffies(100));
}

void i915_gem_unpark(struct drm_i915_private *i915)
{
	GEM_TRACE("\n");

	lockdep_assert_held(&i915->drm.struct_mutex);
	GEM_BUG_ON(!i915->gt.active_requests);
	assert_rpm_wakelock_held(i915);

	if (i915->gt.awake)
		return;

	/*
	 * It seems that the DMC likes to transition between the DC states a lot
	 * when there are no connected displays (no active power domains) during
	 * command submission.
	 *
	 * This activity has negative impact on the performance of the chip with
	 * huge latencies observed in the interrupt handler and elsewhere.
	 *
	 * Work around it by grabbing a GT IRQ power domain whilst there is any
	 * GT activity, preventing any DC state transitions.
	 */
	i915->gt.awake = intel_display_power_get(i915, POWER_DOMAIN_GT_IRQ);
	GEM_BUG_ON(!i915->gt.awake);

	i915_globals_unpark();

	intel_enable_gt_powersave(i915);
	i915_update_gfx_val(i915);
	if (INTEL_GEN(i915) >= 6)
		gen6_rps_busy(i915);
	i915_pmu_gt_unparked(i915);

	intel_engines_unpark(i915);

	i915_queue_hangcheck(i915);

	queue_delayed_work(i915->wq,
			   &i915->gt.retire_work,
			   round_jiffies_up_relative(HZ));
}

int
i915_gem_get_aperture_ioctl(struct drm_device *dev, void *data,
			    struct drm_file *file)
{
	struct i915_ggtt *ggtt = &to_i915(dev)->ggtt;
	struct drm_i915_gem_get_aperture *args = data;
	struct i915_vma *vma;
	u64 pinned;

	mutex_lock(&ggtt->vm.mutex);

	pinned = ggtt->vm.reserved;
	list_for_each_entry(vma, &ggtt->vm.bound_list, vm_link)
		if (i915_vma_is_pinned(vma))
			pinned += vma->node.size;

	mutex_unlock(&ggtt->vm.mutex);

	args->aper_size = ggtt->vm.total;
	args->aper_available_size = args->aper_size - pinned;

	return 0;
}

static int i915_gem_object_get_pages_phys(struct drm_i915_gem_object *obj)
{
	struct address_space *mapping = obj->base.filp->f_mapping;
	drm_dma_handle_t *phys;
	struct sg_table *st;
	struct scatterlist *sg;
	char *vaddr;
	int i;
	int err;

	if (WARN_ON(i915_gem_object_needs_bit17_swizzle(obj)))
		return -EINVAL;

	/* Always aligning to the object size, allows a single allocation
	 * to handle all possible callers, and given typical object sizes,
	 * the alignment of the buddy allocation will naturally match.
	 */
	phys = drm_pci_alloc(obj->base.dev,
			     roundup_pow_of_two(obj->base.size),
			     roundup_pow_of_two(obj->base.size));
	if (!phys)
		return -ENOMEM;

	vaddr = phys->vaddr;
	for (i = 0; i < obj->base.size / PAGE_SIZE; i++) {
		struct page *page;
		char *src;

		page = shmem_read_mapping_page(mapping, i);
		if (IS_ERR(page)) {
			err = PTR_ERR(page);
			goto err_phys;
		}

		src = kmap_atomic(page);
		memcpy(vaddr, src, PAGE_SIZE);
		drm_clflush_virt_range(vaddr, PAGE_SIZE);
		kunmap_atomic(src);

		put_page(page);
		vaddr += PAGE_SIZE;
	}

	i915_gem_chipset_flush(to_i915(obj->base.dev));

	st = kmalloc(sizeof(*st), GFP_KERNEL);
	if (!st) {
		err = -ENOMEM;
		goto err_phys;
	}

	if (sg_alloc_table(st, 1, GFP_KERNEL)) {
		kfree(st);
		err = -ENOMEM;
		goto err_phys;
	}

	sg = st->sgl;
	sg->offset = 0;
	sg->length = obj->base.size;

	sg_dma_address(sg) = phys->busaddr;
	sg_dma_len(sg) = obj->base.size;

	obj->phys_handle = phys;

	__i915_gem_object_set_pages(obj, st, sg->length);

	return 0;

err_phys:
	drm_pci_free(obj->base.dev, phys);

	return err;
}

static void __start_cpu_write(struct drm_i915_gem_object *obj)
{
	obj->read_domains = I915_GEM_DOMAIN_CPU;
	obj->write_domain = I915_GEM_DOMAIN_CPU;
	if (cpu_write_needs_clflush(obj))
		obj->cache_dirty = true;
}

static void
__i915_gem_object_release_shmem(struct drm_i915_gem_object *obj,
				struct sg_table *pages,
				bool needs_clflush)
{
	GEM_BUG_ON(obj->mm.madv == __I915_MADV_PURGED);

	if (obj->mm.madv == I915_MADV_DONTNEED)
		obj->mm.dirty = false;

	if (needs_clflush &&
	    (obj->read_domains & I915_GEM_DOMAIN_CPU) == 0 &&
	    !(obj->cache_coherent & I915_BO_CACHE_COHERENT_FOR_READ))
		drm_clflush_sg(pages);

	__start_cpu_write(obj);
}

static void
i915_gem_object_put_pages_phys(struct drm_i915_gem_object *obj,
			       struct sg_table *pages)
{
	__i915_gem_object_release_shmem(obj, pages, false);

	if (obj->mm.dirty) {
		struct address_space *mapping = obj->base.filp->f_mapping;
		char *vaddr = obj->phys_handle->vaddr;
		int i;

		for (i = 0; i < obj->base.size / PAGE_SIZE; i++) {
			struct page *page;
			char *dst;

			page = shmem_read_mapping_page(mapping, i);
			if (IS_ERR(page))
				continue;

			dst = kmap_atomic(page);
			drm_clflush_virt_range(vaddr, PAGE_SIZE);
			memcpy(dst, vaddr, PAGE_SIZE);
			kunmap_atomic(dst);

			set_page_dirty(page);
			if (obj->mm.madv == I915_MADV_WILLNEED)
				mark_page_accessed(page);
			put_page(page);
			vaddr += PAGE_SIZE;
		}
		obj->mm.dirty = false;
	}

	sg_free_table(pages);
	kfree(pages);

	drm_pci_free(obj->base.dev, obj->phys_handle);
}

static void
i915_gem_object_release_phys(struct drm_i915_gem_object *obj)
{
	i915_gem_object_unpin_pages(obj);
}

static const struct drm_i915_gem_object_ops i915_gem_phys_ops = {
	.get_pages = i915_gem_object_get_pages_phys,
	.put_pages = i915_gem_object_put_pages_phys,
	.release = i915_gem_object_release_phys,
};

static const struct drm_i915_gem_object_ops i915_gem_object_ops;

int i915_gem_object_unbind(struct drm_i915_gem_object *obj)
{
	struct i915_vma *vma;
	LIST_HEAD(still_in_list);
	int ret;

	lockdep_assert_held(&obj->base.dev->struct_mutex);

	/* Closed vma are removed from the obj->vma_list - but they may
	 * still have an active binding on the object. To remove those we
	 * must wait for all rendering to complete to the object (as unbinding
	 * must anyway), and retire the requests.
	 */
	ret = i915_gem_object_set_to_cpu_domain(obj, false);
	if (ret)
		return ret;

	spin_lock(&obj->vma.lock);
	while (!ret && (vma = list_first_entry_or_null(&obj->vma.list,
						       struct i915_vma,
						       obj_link))) {
		list_move_tail(&vma->obj_link, &still_in_list);
		spin_unlock(&obj->vma.lock);

		ret = i915_vma_unbind(vma);

		spin_lock(&obj->vma.lock);
	}
	list_splice(&still_in_list, &obj->vma.list);
	spin_unlock(&obj->vma.lock);

	return ret;
}

static long
i915_gem_object_wait_fence(struct dma_fence *fence,
			   unsigned int flags,
			   long timeout)
{
	struct i915_request *rq;

	BUILD_BUG_ON(I915_WAIT_INTERRUPTIBLE != 0x1);

	if (test_bit(DMA_FENCE_FLAG_SIGNALED_BIT, &fence->flags))
		return timeout;

	if (!dma_fence_is_i915(fence))
		return dma_fence_wait_timeout(fence,
					      flags & I915_WAIT_INTERRUPTIBLE,
					      timeout);

	rq = to_request(fence);
	if (i915_request_completed(rq))
		goto out;

	timeout = i915_request_wait(rq, flags, timeout);

out:
	if (flags & I915_WAIT_LOCKED && i915_request_completed(rq))
		i915_request_retire_upto(rq);

	return timeout;
}

static long
i915_gem_object_wait_reservation(struct reservation_object *resv,
				 unsigned int flags,
				 long timeout)
{
	unsigned int seq = __read_seqcount_begin(&resv->seq);
	struct dma_fence *excl;
	bool prune_fences = false;

	if (flags & I915_WAIT_ALL) {
		struct dma_fence **shared;
		unsigned int count, i;
		int ret;

		ret = reservation_object_get_fences_rcu(resv,
							&excl, &count, &shared);
		if (ret)
			return ret;

		for (i = 0; i < count; i++) {
			timeout = i915_gem_object_wait_fence(shared[i],
							     flags, timeout);
			if (timeout < 0)
				break;

			dma_fence_put(shared[i]);
		}

		for (; i < count; i++)
			dma_fence_put(shared[i]);
		kfree(shared);

		/*
		 * If both shared fences and an exclusive fence exist,
		 * then by construction the shared fences must be later
		 * than the exclusive fence. If we successfully wait for
		 * all the shared fences, we know that the exclusive fence
		 * must all be signaled. If all the shared fences are
		 * signaled, we can prune the array and recover the
		 * floating references on the fences/requests.
		 */
		prune_fences = count && timeout >= 0;
	} else {
		excl = reservation_object_get_excl_rcu(resv);
	}

	if (excl && timeout >= 0)
		timeout = i915_gem_object_wait_fence(excl, flags, timeout);

	dma_fence_put(excl);

	/*
	 * Opportunistically prune the fences iff we know they have *all* been
	 * signaled and that the reservation object has not been changed (i.e.
	 * no new fences have been added).
	 */
	if (prune_fences && !__read_seqcount_retry(&resv->seq, seq)) {
		if (reservation_object_trylock(resv)) {
			if (!__read_seqcount_retry(&resv->seq, seq))
				reservation_object_add_excl_fence(resv, NULL);
			reservation_object_unlock(resv);
		}
	}

	return timeout;
}

static void __fence_set_priority(struct dma_fence *fence,
				 const struct i915_sched_attr *attr)
{
	struct i915_request *rq;
	struct intel_engine_cs *engine;

	if (dma_fence_is_signaled(fence) || !dma_fence_is_i915(fence))
		return;

	rq = to_request(fence);
	engine = rq->engine;

	local_bh_disable();
	rcu_read_lock(); /* RCU serialisation for set-wedged protection */
	if (engine->schedule)
		engine->schedule(rq, attr);
	rcu_read_unlock();
	local_bh_enable(); /* kick the tasklets if queues were reprioritised */
}

static void fence_set_priority(struct dma_fence *fence,
			       const struct i915_sched_attr *attr)
{
	/* Recurse once into a fence-array */
	if (dma_fence_is_array(fence)) {
		struct dma_fence_array *array = to_dma_fence_array(fence);
		int i;

		for (i = 0; i < array->num_fences; i++)
			__fence_set_priority(array->fences[i], attr);
	} else {
		__fence_set_priority(fence, attr);
	}
}

int
i915_gem_object_wait_priority(struct drm_i915_gem_object *obj,
			      unsigned int flags,
			      const struct i915_sched_attr *attr)
{
	struct dma_fence *excl;

	if (flags & I915_WAIT_ALL) {
		struct dma_fence **shared;
		unsigned int count, i;
		int ret;

		ret = reservation_object_get_fences_rcu(obj->resv,
							&excl, &count, &shared);
		if (ret)
			return ret;

		for (i = 0; i < count; i++) {
			fence_set_priority(shared[i], attr);
			dma_fence_put(shared[i]);
		}

		kfree(shared);
	} else {
		excl = reservation_object_get_excl_rcu(obj->resv);
	}

	if (excl) {
		fence_set_priority(excl, attr);
		dma_fence_put(excl);
	}
	return 0;
}

/**
 * Waits for rendering to the object to be completed
 * @obj: i915 gem object
 * @flags: how to wait (under a lock, for all rendering or just for writes etc)
 * @timeout: how long to wait
 */
int
i915_gem_object_wait(struct drm_i915_gem_object *obj,
		     unsigned int flags,
		     long timeout)
{
	might_sleep();
	GEM_BUG_ON(timeout < 0);

	timeout = i915_gem_object_wait_reservation(obj->resv, flags, timeout);
	return timeout < 0 ? timeout : 0;
}

static int
i915_gem_phys_pwrite(struct drm_i915_gem_object *obj,
		     struct drm_i915_gem_pwrite *args,
		     struct drm_file *file)
{
	void *vaddr = obj->phys_handle->vaddr + args->offset;
	char __user *user_data = u64_to_user_ptr(args->data_ptr);

	/* We manually control the domain here and pretend that it
	 * remains coherent i.e. in the GTT domain, like shmem_pwrite.
	 */
	intel_fb_obj_invalidate(obj, ORIGIN_CPU);
	if (copy_from_user(vaddr, user_data, args->size))
		return -EFAULT;

	drm_clflush_virt_range(vaddr, args->size);
	i915_gem_chipset_flush(to_i915(obj->base.dev));

	intel_fb_obj_flush(obj, ORIGIN_CPU);
	return 0;
}

static int
i915_gem_create(struct drm_file *file,
		struct drm_i915_private *dev_priv,
		u64 *size_p,
		u32 *handle_p)
{
	struct drm_i915_gem_object *obj;
	u32 handle;
	u64 size;
	int ret;

	size = round_up(*size_p, PAGE_SIZE);
	if (size == 0)
		return -EINVAL;

	/* Allocate the new object */
	obj = i915_gem_object_create(dev_priv, size);
	if (IS_ERR(obj))
		return PTR_ERR(obj);

	ret = drm_gem_handle_create(file, &obj->base, &handle);
	/* drop reference from allocate - handle holds it now */
	i915_gem_object_put(obj);
	if (ret)
		return ret;

	*handle_p = handle;
	*size_p = obj->base.size;
	return 0;
}

int
i915_gem_dumb_create(struct drm_file *file,
		     struct drm_device *dev,
		     struct drm_mode_create_dumb *args)
{
	/* have to work out size/pitch and return them */
	args->pitch = ALIGN(args->width * DIV_ROUND_UP(args->bpp, 8), 64);
	args->size = args->pitch * args->height;
	return i915_gem_create(file, to_i915(dev),
			       &args->size, &args->handle);
}

static bool gpu_write_needs_clflush(struct drm_i915_gem_object *obj)
{
	return !(obj->cache_level == I915_CACHE_NONE ||
		 obj->cache_level == I915_CACHE_WT);
}

/**
 * Creates a new mm object and returns a handle to it.
 * @dev: drm device pointer
 * @data: ioctl data blob
 * @file: drm file pointer
 */
int
i915_gem_create_ioctl(struct drm_device *dev, void *data,
		      struct drm_file *file)
{
	struct drm_i915_private *dev_priv = to_i915(dev);
	struct drm_i915_gem_create *args = data;

	i915_gem_flush_free_objects(dev_priv);

	return i915_gem_create(file, dev_priv,
			       &args->size, &args->handle);
}

static inline enum fb_op_origin
fb_write_origin(struct drm_i915_gem_object *obj, unsigned int domain)
{
	return (domain == I915_GEM_DOMAIN_GTT ?
		obj->frontbuffer_ggtt_origin : ORIGIN_CPU);
}

void i915_gem_flush_ggtt_writes(struct drm_i915_private *dev_priv)
{
	intel_wakeref_t wakeref;

	/*
	 * No actual flushing is required for the GTT write domain for reads
	 * from the GTT domain. Writes to it "immediately" go to main memory
	 * as far as we know, so there's no chipset flush. It also doesn't
	 * land in the GPU render cache.
	 *
	 * However, we do have to enforce the order so that all writes through
	 * the GTT land before any writes to the device, such as updates to
	 * the GATT itself.
	 *
	 * We also have to wait a bit for the writes to land from the GTT.
	 * An uncached read (i.e. mmio) seems to be ideal for the round-trip
	 * timing. This issue has only been observed when switching quickly
	 * between GTT writes and CPU reads from inside the kernel on recent hw,
	 * and it appears to only affect discrete GTT blocks (i.e. on LLC
	 * system agents we cannot reproduce this behaviour, until Cannonlake
	 * that was!).
	 */

	wmb();

	if (INTEL_INFO(dev_priv)->has_coherent_ggtt)
		return;

	i915_gem_chipset_flush(dev_priv);

	with_intel_runtime_pm(dev_priv, wakeref) {
		spin_lock_irq(&dev_priv->uncore.lock);

		POSTING_READ_FW(RING_HEAD(RENDER_RING_BASE));

		spin_unlock_irq(&dev_priv->uncore.lock);
	}
}

static void
flush_write_domain(struct drm_i915_gem_object *obj, unsigned int flush_domains)
{
	struct drm_i915_private *dev_priv = to_i915(obj->base.dev);
	struct i915_vma *vma;

	if (!(obj->write_domain & flush_domains))
		return;

	switch (obj->write_domain) {
	case I915_GEM_DOMAIN_GTT:
		i915_gem_flush_ggtt_writes(dev_priv);

		intel_fb_obj_flush(obj,
				   fb_write_origin(obj, I915_GEM_DOMAIN_GTT));

		for_each_ggtt_vma(vma, obj) {
			if (vma->iomap)
				continue;

			i915_vma_unset_ggtt_write(vma);
		}
		break;

	case I915_GEM_DOMAIN_WC:
		wmb();
		break;

	case I915_GEM_DOMAIN_CPU:
		i915_gem_clflush_object(obj, I915_CLFLUSH_SYNC);
		break;

	case I915_GEM_DOMAIN_RENDER:
		if (gpu_write_needs_clflush(obj))
			obj->cache_dirty = true;
		break;
	}

	obj->write_domain = 0;
}

/*
 * Pins the specified object's pages and synchronizes the object with
 * GPU accesses. Sets needs_clflush to non-zero if the caller should
 * flush the object from the CPU cache.
 */
int i915_gem_obj_prepare_shmem_read(struct drm_i915_gem_object *obj,
				    unsigned int *needs_clflush)
{
	int ret;

	lockdep_assert_held(&obj->base.dev->struct_mutex);

	*needs_clflush = 0;
	if (!i915_gem_object_has_struct_page(obj))
		return -ENODEV;

	ret = i915_gem_object_wait(obj,
				   I915_WAIT_INTERRUPTIBLE |
				   I915_WAIT_LOCKED,
				   MAX_SCHEDULE_TIMEOUT);
	if (ret)
		return ret;

	ret = i915_gem_object_pin_pages(obj);
	if (ret)
		return ret;

	if (obj->cache_coherent & I915_BO_CACHE_COHERENT_FOR_READ ||
	    !static_cpu_has(X86_FEATURE_CLFLUSH)) {
		ret = i915_gem_object_set_to_cpu_domain(obj, false);
		if (ret)
			goto err_unpin;
		else
			goto out;
	}

	flush_write_domain(obj, ~I915_GEM_DOMAIN_CPU);

	/* If we're not in the cpu read domain, set ourself into the gtt
	 * read domain and manually flush cachelines (if required). This
	 * optimizes for the case when the gpu will dirty the data
	 * anyway again before the next pread happens.
	 */
	if (!obj->cache_dirty &&
	    !(obj->read_domains & I915_GEM_DOMAIN_CPU))
		*needs_clflush = CLFLUSH_BEFORE;

out:
	/* return with the pages pinned */
	return 0;

err_unpin:
	i915_gem_object_unpin_pages(obj);
	return ret;
}

int i915_gem_obj_prepare_shmem_write(struct drm_i915_gem_object *obj,
				     unsigned int *needs_clflush)
{
	int ret;

	lockdep_assert_held(&obj->base.dev->struct_mutex);

	*needs_clflush = 0;
	if (!i915_gem_object_has_struct_page(obj))
		return -ENODEV;

	ret = i915_gem_object_wait(obj,
				   I915_WAIT_INTERRUPTIBLE |
				   I915_WAIT_LOCKED |
				   I915_WAIT_ALL,
				   MAX_SCHEDULE_TIMEOUT);
	if (ret)
		return ret;

	ret = i915_gem_object_pin_pages(obj);
	if (ret)
		return ret;

	if (obj->cache_coherent & I915_BO_CACHE_COHERENT_FOR_WRITE ||
	    !static_cpu_has(X86_FEATURE_CLFLUSH)) {
		ret = i915_gem_object_set_to_cpu_domain(obj, true);
		if (ret)
			goto err_unpin;
		else
			goto out;
	}

	flush_write_domain(obj, ~I915_GEM_DOMAIN_CPU);

	/* If we're not in the cpu write domain, set ourself into the
	 * gtt write domain and manually flush cachelines (as required).
	 * This optimizes for the case when the gpu will use the data
	 * right away and we therefore have to clflush anyway.
	 */
	if (!obj->cache_dirty) {
		*needs_clflush |= CLFLUSH_AFTER;

		/*
		 * Same trick applies to invalidate partially written
		 * cachelines read before writing.
		 */
		if (!(obj->read_domains & I915_GEM_DOMAIN_CPU))
			*needs_clflush |= CLFLUSH_BEFORE;
	}

out:
	intel_fb_obj_invalidate(obj, ORIGIN_CPU);
	obj->mm.dirty = true;
	/* return with the pages pinned */
	return 0;

err_unpin:
	i915_gem_object_unpin_pages(obj);
	return ret;
}

static int
shmem_pread(struct page *page, int offset, int len, char __user *user_data,
	    bool needs_clflush)
{
	char *vaddr;
	int ret;

	vaddr = kmap(page);

	if (needs_clflush)
		drm_clflush_virt_range(vaddr + offset, len);

	ret = __copy_to_user(user_data, vaddr + offset, len);

	kunmap(page);

	return ret ? -EFAULT : 0;
}

static int
i915_gem_shmem_pread(struct drm_i915_gem_object *obj,
		     struct drm_i915_gem_pread *args)
{
	char __user *user_data;
	u64 remain;
	unsigned int needs_clflush;
	unsigned int idx, offset;
	int ret;

	ret = mutex_lock_interruptible(&obj->base.dev->struct_mutex);
	if (ret)
		return ret;

	ret = i915_gem_obj_prepare_shmem_read(obj, &needs_clflush);
	mutex_unlock(&obj->base.dev->struct_mutex);
	if (ret)
		return ret;

	remain = args->size;
	user_data = u64_to_user_ptr(args->data_ptr);
	offset = offset_in_page(args->offset);
	for (idx = args->offset >> PAGE_SHIFT; remain; idx++) {
		struct page *page = i915_gem_object_get_page(obj, idx);
		unsigned int length = min_t(u64, remain, PAGE_SIZE - offset);

		ret = shmem_pread(page, offset, length, user_data,
				  needs_clflush);
		if (ret)
			break;

		remain -= length;
		user_data += length;
		offset = 0;
	}

	i915_gem_obj_finish_shmem_access(obj);
	return ret;
}

static inline bool
gtt_user_read(struct io_mapping *mapping,
	      loff_t base, int offset,
	      char __user *user_data, int length)
{
	void __iomem *vaddr;
	unsigned long unwritten;

	/* We can use the cpu mem copy function because this is X86. */
	vaddr = io_mapping_map_atomic_wc(mapping, base);
	unwritten = __copy_to_user_inatomic(user_data,
					    (void __force *)vaddr + offset,
					    length);
	io_mapping_unmap_atomic(vaddr);
	if (unwritten) {
		vaddr = io_mapping_map_wc(mapping, base, PAGE_SIZE);
		unwritten = copy_to_user(user_data,
					 (void __force *)vaddr + offset,
					 length);
		io_mapping_unmap(vaddr);
	}
	return unwritten;
}

static int
i915_gem_gtt_pread(struct drm_i915_gem_object *obj,
		   const struct drm_i915_gem_pread *args)
{
	struct drm_i915_private *i915 = to_i915(obj->base.dev);
	struct i915_ggtt *ggtt = &i915->ggtt;
	intel_wakeref_t wakeref;
	struct drm_mm_node node;
	struct i915_vma *vma;
	void __user *user_data;
	u64 remain, offset;
	int ret;

	ret = mutex_lock_interruptible(&i915->drm.struct_mutex);
	if (ret)
		return ret;

	wakeref = intel_runtime_pm_get(i915);
	vma = i915_gem_object_ggtt_pin(obj, NULL, 0, 0,
				       PIN_MAPPABLE |
				       PIN_NONFAULT |
				       PIN_NONBLOCK);
	if (!IS_ERR(vma)) {
		node.start = i915_ggtt_offset(vma);
		node.allocated = false;
		ret = i915_vma_put_fence(vma);
		if (ret) {
			i915_vma_unpin(vma);
			vma = ERR_PTR(ret);
		}
	}
	if (IS_ERR(vma)) {
		ret = insert_mappable_node(ggtt, &node, PAGE_SIZE);
		if (ret)
			goto out_unlock;
		GEM_BUG_ON(!node.allocated);
	}

	ret = i915_gem_object_set_to_gtt_domain(obj, false);
	if (ret)
		goto out_unpin;

	mutex_unlock(&i915->drm.struct_mutex);

	user_data = u64_to_user_ptr(args->data_ptr);
	remain = args->size;
	offset = args->offset;

	while (remain > 0) {
		/* Operation in this page
		 *
		 * page_base = page offset within aperture
		 * page_offset = offset within page
		 * page_length = bytes to copy for this page
		 */
		u32 page_base = node.start;
		unsigned page_offset = offset_in_page(offset);
		unsigned page_length = PAGE_SIZE - page_offset;
		page_length = remain < page_length ? remain : page_length;
		if (node.allocated) {
			wmb();
			ggtt->vm.insert_page(&ggtt->vm,
					     i915_gem_object_get_dma_address(obj, offset >> PAGE_SHIFT),
					     node.start, I915_CACHE_NONE, 0);
			wmb();
		} else {
			page_base += offset & PAGE_MASK;
		}

		if (gtt_user_read(&ggtt->iomap, page_base, page_offset,
				  user_data, page_length)) {
			ret = -EFAULT;
			break;
		}

		remain -= page_length;
		user_data += page_length;
		offset += page_length;
	}

	mutex_lock(&i915->drm.struct_mutex);
out_unpin:
	if (node.allocated) {
		wmb();
		ggtt->vm.clear_range(&ggtt->vm, node.start, node.size);
		remove_mappable_node(&node);
	} else {
		i915_vma_unpin(vma);
	}
out_unlock:
	intel_runtime_pm_put(i915, wakeref);
	mutex_unlock(&i915->drm.struct_mutex);

	return ret;
}

/**
 * Reads data from the object referenced by handle.
 * @dev: drm device pointer
 * @data: ioctl data blob
 * @file: drm file pointer
 *
 * On error, the contents of *data are undefined.
 */
int
i915_gem_pread_ioctl(struct drm_device *dev, void *data,
		     struct drm_file *file)
{
	struct drm_i915_gem_pread *args = data;
	struct drm_i915_gem_object *obj;
	int ret;

	if (args->size == 0)
		return 0;

	if (!access_ok(u64_to_user_ptr(args->data_ptr),
		       args->size))
		return -EFAULT;

	obj = i915_gem_object_lookup(file, args->handle);
	if (!obj)
		return -ENOENT;

	/* Bounds check source.  */
	if (range_overflows_t(u64, args->offset, args->size, obj->base.size)) {
		ret = -EINVAL;
		goto out;
	}

	trace_i915_gem_object_pread(obj, args->offset, args->size);

	ret = i915_gem_object_wait(obj,
				   I915_WAIT_INTERRUPTIBLE,
				   MAX_SCHEDULE_TIMEOUT);
	if (ret)
		goto out;

	ret = i915_gem_object_pin_pages(obj);
	if (ret)
		goto out;

	ret = i915_gem_shmem_pread(obj, args);
	if (ret == -EFAULT || ret == -ENODEV)
		ret = i915_gem_gtt_pread(obj, args);

	i915_gem_object_unpin_pages(obj);
out:
	i915_gem_object_put(obj);
	return ret;
}

/* This is the fast write path which cannot handle
 * page faults in the source data
 */

static inline bool
ggtt_write(struct io_mapping *mapping,
	   loff_t base, int offset,
	   char __user *user_data, int length)
{
	void __iomem *vaddr;
	unsigned long unwritten;

	/* We can use the cpu mem copy function because this is X86. */
	vaddr = io_mapping_map_atomic_wc(mapping, base);
	unwritten = __copy_from_user_inatomic_nocache((void __force *)vaddr + offset,
						      user_data, length);
	io_mapping_unmap_atomic(vaddr);
	if (unwritten) {
		vaddr = io_mapping_map_wc(mapping, base, PAGE_SIZE);
		unwritten = copy_from_user((void __force *)vaddr + offset,
					   user_data, length);
		io_mapping_unmap(vaddr);
	}

	return unwritten;
}

/**
 * This is the fast pwrite path, where we copy the data directly from the
 * user into the GTT, uncached.
 * @obj: i915 GEM object
 * @args: pwrite arguments structure
 */
static int
i915_gem_gtt_pwrite_fast(struct drm_i915_gem_object *obj,
			 const struct drm_i915_gem_pwrite *args)
{
	struct drm_i915_private *i915 = to_i915(obj->base.dev);
	struct i915_ggtt *ggtt = &i915->ggtt;
	intel_wakeref_t wakeref;
	struct drm_mm_node node;
	struct i915_vma *vma;
	u64 remain, offset;
	void __user *user_data;
	int ret;

	ret = mutex_lock_interruptible(&i915->drm.struct_mutex);
	if (ret)
		return ret;

	if (i915_gem_object_has_struct_page(obj)) {
		/*
		 * Avoid waking the device up if we can fallback, as
		 * waking/resuming is very slow (worst-case 10-100 ms
		 * depending on PCI sleeps and our own resume time).
		 * This easily dwarfs any performance advantage from
		 * using the cache bypass of indirect GGTT access.
		 */
		wakeref = intel_runtime_pm_get_if_in_use(i915);
		if (!wakeref) {
			ret = -EFAULT;
			goto out_unlock;
		}
	} else {
		/* No backing pages, no fallback, we must force GGTT access */
		wakeref = intel_runtime_pm_get(i915);
	}

	vma = i915_gem_object_ggtt_pin(obj, NULL, 0, 0,
				       PIN_MAPPABLE |
				       PIN_NONFAULT |
				       PIN_NONBLOCK);
	if (!IS_ERR(vma)) {
		node.start = i915_ggtt_offset(vma);
		node.allocated = false;
		ret = i915_vma_put_fence(vma);
		if (ret) {
			i915_vma_unpin(vma);
			vma = ERR_PTR(ret);
		}
	}
	if (IS_ERR(vma)) {
		ret = insert_mappable_node(ggtt, &node, PAGE_SIZE);
		if (ret)
			goto out_rpm;
		GEM_BUG_ON(!node.allocated);
	}

	ret = i915_gem_object_set_to_gtt_domain(obj, true);
	if (ret)
		goto out_unpin;

	mutex_unlock(&i915->drm.struct_mutex);

	intel_fb_obj_invalidate(obj, ORIGIN_CPU);

	user_data = u64_to_user_ptr(args->data_ptr);
	offset = args->offset;
	remain = args->size;
	while (remain) {
		/* Operation in this page
		 *
		 * page_base = page offset within aperture
		 * page_offset = offset within page
		 * page_length = bytes to copy for this page
		 */
		u32 page_base = node.start;
		unsigned int page_offset = offset_in_page(offset);
		unsigned int page_length = PAGE_SIZE - page_offset;
		page_length = remain < page_length ? remain : page_length;
		if (node.allocated) {
			wmb(); /* flush the write before we modify the GGTT */
			ggtt->vm.insert_page(&ggtt->vm,
					     i915_gem_object_get_dma_address(obj, offset >> PAGE_SHIFT),
					     node.start, I915_CACHE_NONE, 0);
			wmb(); /* flush modifications to the GGTT (insert_page) */
		} else {
			page_base += offset & PAGE_MASK;
		}
		/* If we get a fault while copying data, then (presumably) our
		 * source page isn't available.  Return the error and we'll
		 * retry in the slow path.
		 * If the object is non-shmem backed, we retry again with the
		 * path that handles page fault.
		 */
		if (ggtt_write(&ggtt->iomap, page_base, page_offset,
			       user_data, page_length)) {
			ret = -EFAULT;
			break;
		}

		remain -= page_length;
		user_data += page_length;
		offset += page_length;
	}
	intel_fb_obj_flush(obj, ORIGIN_CPU);

	mutex_lock(&i915->drm.struct_mutex);
out_unpin:
	if (node.allocated) {
		wmb();
		ggtt->vm.clear_range(&ggtt->vm, node.start, node.size);
		remove_mappable_node(&node);
	} else {
		i915_vma_unpin(vma);
	}
out_rpm:
	intel_runtime_pm_put(i915, wakeref);
out_unlock:
	mutex_unlock(&i915->drm.struct_mutex);
	return ret;
}

/* Per-page copy function for the shmem pwrite fastpath.
 * Flushes invalid cachelines before writing to the target if
 * needs_clflush_before is set and flushes out any written cachelines after
 * writing if needs_clflush is set.
 */
static int
shmem_pwrite(struct page *page, int offset, int len, char __user *user_data,
	     bool needs_clflush_before,
	     bool needs_clflush_after)
{
	char *vaddr;
	int ret;

	vaddr = kmap(page);

	if (needs_clflush_before)
		drm_clflush_virt_range(vaddr + offset, len);

	ret = __copy_from_user(vaddr + offset, user_data, len);
	if (!ret && needs_clflush_after)
		drm_clflush_virt_range(vaddr + offset, len);

	kunmap(page);

	return ret ? -EFAULT : 0;
}

static int
i915_gem_shmem_pwrite(struct drm_i915_gem_object *obj,
		      const struct drm_i915_gem_pwrite *args)
{
	struct drm_i915_private *i915 = to_i915(obj->base.dev);
	void __user *user_data;
	u64 remain;
	unsigned int partial_cacheline_write;
	unsigned int needs_clflush;
	unsigned int offset, idx;
	int ret;

	ret = mutex_lock_interruptible(&i915->drm.struct_mutex);
	if (ret)
		return ret;

	ret = i915_gem_obj_prepare_shmem_write(obj, &needs_clflush);
	mutex_unlock(&i915->drm.struct_mutex);
	if (ret)
		return ret;

	/* If we don't overwrite a cacheline completely we need to be
	 * careful to have up-to-date data by first clflushing. Don't
	 * overcomplicate things and flush the entire patch.
	 */
	partial_cacheline_write = 0;
	if (needs_clflush & CLFLUSH_BEFORE)
		partial_cacheline_write = boot_cpu_data.x86_clflush_size - 1;

	user_data = u64_to_user_ptr(args->data_ptr);
	remain = args->size;
	offset = offset_in_page(args->offset);
	for (idx = args->offset >> PAGE_SHIFT; remain; idx++) {
		struct page *page = i915_gem_object_get_page(obj, idx);
		unsigned int length = min_t(u64, remain, PAGE_SIZE - offset);

		ret = shmem_pwrite(page, offset, length, user_data,
				   (offset | length) & partial_cacheline_write,
				   needs_clflush & CLFLUSH_AFTER);
		if (ret)
			break;

		remain -= length;
		user_data += length;
		offset = 0;
	}

	intel_fb_obj_flush(obj, ORIGIN_CPU);
	i915_gem_obj_finish_shmem_access(obj);
	return ret;
}

/**
 * Writes data to the object referenced by handle.
 * @dev: drm device
 * @data: ioctl data blob
 * @file: drm file
 *
 * On error, the contents of the buffer that were to be modified are undefined.
 */
int
i915_gem_pwrite_ioctl(struct drm_device *dev, void *data,
		      struct drm_file *file)
{
	struct drm_i915_gem_pwrite *args = data;
	struct drm_i915_gem_object *obj;
	int ret;

	if (args->size == 0)
		return 0;

	if (!access_ok(u64_to_user_ptr(args->data_ptr), args->size))
		return -EFAULT;

	obj = i915_gem_object_lookup(file, args->handle);
	if (!obj)
		return -ENOENT;

	/* Bounds check destination. */
	if (range_overflows_t(u64, args->offset, args->size, obj->base.size)) {
		ret = -EINVAL;
		goto err;
	}

	/* Writes not allowed into this read-only object */
	if (i915_gem_object_is_readonly(obj)) {
		ret = -EINVAL;
		goto err;
	}

	trace_i915_gem_object_pwrite(obj, args->offset, args->size);

	ret = -ENODEV;
	if (obj->ops->pwrite)
		ret = obj->ops->pwrite(obj, args);
	if (ret != -ENODEV)
		goto err;

	ret = i915_gem_object_wait(obj,
				   I915_WAIT_INTERRUPTIBLE |
				   I915_WAIT_ALL,
				   MAX_SCHEDULE_TIMEOUT);
	if (ret)
		goto err;

	ret = i915_gem_object_pin_pages(obj);
	if (ret)
		goto err;

	ret = -EFAULT;
	/* We can only do the GTT pwrite on untiled buffers, as otherwise
	 * it would end up going through the fenced access, and we'll get
	 * different detiling behavior between reading and writing.
	 * pread/pwrite currently are reading and writing from the CPU
	 * perspective, requiring manual detiling by the client.
	 */
	if (!i915_gem_object_has_struct_page(obj) ||
	    cpu_write_needs_clflush(obj))
		/* Note that the gtt paths might fail with non-page-backed user
		 * pointers (e.g. gtt mappings when moving data between
		 * textures). Fallback to the shmem path in that case.
		 */
		ret = i915_gem_gtt_pwrite_fast(obj, args);

	if (ret == -EFAULT || ret == -ENOSPC) {
		if (obj->phys_handle)
			ret = i915_gem_phys_pwrite(obj, args, file);
		else
			ret = i915_gem_shmem_pwrite(obj, args);
	}

	i915_gem_object_unpin_pages(obj);
err:
	i915_gem_object_put(obj);
	return ret;
}

static void i915_gem_object_bump_inactive_ggtt(struct drm_i915_gem_object *obj)
{
	struct drm_i915_private *i915 = to_i915(obj->base.dev);
	struct list_head *list;
	struct i915_vma *vma;

	GEM_BUG_ON(!i915_gem_object_has_pinned_pages(obj));

	mutex_lock(&i915->ggtt.vm.mutex);
	for_each_ggtt_vma(vma, obj) {
		if (!drm_mm_node_allocated(&vma->node))
			continue;

		list_move_tail(&vma->vm_link, &vma->vm->bound_list);
	}
	mutex_unlock(&i915->ggtt.vm.mutex);

	spin_lock(&i915->mm.obj_lock);
	list = obj->bind_count ? &i915->mm.bound_list : &i915->mm.unbound_list;
	list_move_tail(&obj->mm.link, list);
	spin_unlock(&i915->mm.obj_lock);
}

/**
 * Called when user space prepares to use an object with the CPU, either
 * through the mmap ioctl's mapping or a GTT mapping.
 * @dev: drm device
 * @data: ioctl data blob
 * @file: drm file
 */
int
i915_gem_set_domain_ioctl(struct drm_device *dev, void *data,
			  struct drm_file *file)
{
	struct drm_i915_gem_set_domain *args = data;
	struct drm_i915_gem_object *obj;
	u32 read_domains = args->read_domains;
	u32 write_domain = args->write_domain;
	int err;

	/* Only handle setting domains to types used by the CPU. */
	if ((write_domain | read_domains) & I915_GEM_GPU_DOMAINS)
		return -EINVAL;

	/*
	 * Having something in the write domain implies it's in the read
	 * domain, and only that read domain.  Enforce that in the request.
	 */
	if (write_domain && read_domains != write_domain)
		return -EINVAL;

	if (!read_domains)
		return 0;

	obj = i915_gem_object_lookup(file, args->handle);
	if (!obj)
		return -ENOENT;

	/*
	 * Already in the desired write domain? Nothing for us to do!
	 *
	 * We apply a little bit of cunning here to catch a broader set of
	 * no-ops. If obj->write_domain is set, we must be in the same
	 * obj->read_domains, and only that domain. Therefore, if that
	 * obj->write_domain matches the request read_domains, we are
	 * already in the same read/write domain and can skip the operation,
	 * without having to further check the requested write_domain.
	 */
	if (READ_ONCE(obj->write_domain) == read_domains) {
		err = 0;
		goto out;
	}

	/*
	 * Try to flush the object off the GPU without holding the lock.
	 * We will repeat the flush holding the lock in the normal manner
	 * to catch cases where we are gazumped.
	 */
	err = i915_gem_object_wait(obj,
				   I915_WAIT_INTERRUPTIBLE |
				   I915_WAIT_PRIORITY |
				   (write_domain ? I915_WAIT_ALL : 0),
				   MAX_SCHEDULE_TIMEOUT);
	if (err)
		goto out;

	/*
	 * Proxy objects do not control access to the backing storage, ergo
	 * they cannot be used as a means to manipulate the cache domain
	 * tracking for that backing storage. The proxy object is always
	 * considered to be outside of any cache domain.
	 */
	if (i915_gem_object_is_proxy(obj)) {
		err = -ENXIO;
		goto out;
	}

	/*
	 * Flush and acquire obj->pages so that we are coherent through
	 * direct access in memory with previous cached writes through
	 * shmemfs and that our cache domain tracking remains valid.
	 * For example, if the obj->filp was moved to swap without us
	 * being notified and releasing the pages, we would mistakenly
	 * continue to assume that the obj remained out of the CPU cached
	 * domain.
	 */
	err = i915_gem_object_pin_pages(obj);
	if (err)
		goto out;

	err = i915_mutex_lock_interruptible(dev);
	if (err)
		goto out_unpin;

	if (read_domains & I915_GEM_DOMAIN_WC)
		err = i915_gem_object_set_to_wc_domain(obj, write_domain);
	else if (read_domains & I915_GEM_DOMAIN_GTT)
		err = i915_gem_object_set_to_gtt_domain(obj, write_domain);
	else
		err = i915_gem_object_set_to_cpu_domain(obj, write_domain);

	/* And bump the LRU for this access */
	i915_gem_object_bump_inactive_ggtt(obj);

	mutex_unlock(&dev->struct_mutex);

	if (write_domain != 0)
		intel_fb_obj_invalidate(obj,
					fb_write_origin(obj, write_domain));

out_unpin:
	i915_gem_object_unpin_pages(obj);
out:
	i915_gem_object_put(obj);
	return err;
}

/**
 * Called when user space has done writes to this buffer
 * @dev: drm device
 * @data: ioctl data blob
 * @file: drm file
 */
int
i915_gem_sw_finish_ioctl(struct drm_device *dev, void *data,
			 struct drm_file *file)
{
	struct drm_i915_gem_sw_finish *args = data;
	struct drm_i915_gem_object *obj;

	obj = i915_gem_object_lookup(file, args->handle);
	if (!obj)
		return -ENOENT;

	/*
	 * Proxy objects are barred from CPU access, so there is no
	 * need to ban sw_finish as it is a nop.
	 */

	/* Pinned buffers may be scanout, so flush the cache */
	i915_gem_object_flush_if_display(obj);
	i915_gem_object_put(obj);

	return 0;
}

static inline bool
__vma_matches(struct vm_area_struct *vma, struct file *filp,
	      unsigned long addr, unsigned long size)
{
	if (vma->vm_file != filp)
		return false;

	return vma->vm_start == addr &&
	       (vma->vm_end - vma->vm_start) == PAGE_ALIGN(size);
}

/**
 * i915_gem_mmap_ioctl - Maps the contents of an object, returning the address
 *			 it is mapped to.
 * @dev: drm device
 * @data: ioctl data blob
 * @file: drm file
 *
 * While the mapping holds a reference on the contents of the object, it doesn't
 * imply a ref on the object itself.
 *
 * IMPORTANT:
 *
 * DRM driver writers who look a this function as an example for how to do GEM
 * mmap support, please don't implement mmap support like here. The modern way
 * to implement DRM mmap support is with an mmap offset ioctl (like
 * i915_gem_mmap_gtt) and then using the mmap syscall on the DRM fd directly.
 * That way debug tooling like valgrind will understand what's going on, hiding
 * the mmap call in a driver private ioctl will break that. The i915 driver only
 * does cpu mmaps this way because we didn't know better.
 */
int
i915_gem_mmap_ioctl(struct drm_device *dev, void *data,
		    struct drm_file *file)
{
	struct drm_i915_gem_mmap *args = data;
	struct drm_i915_gem_object *obj;
	unsigned long addr;

	if (args->flags & ~(I915_MMAP_WC))
		return -EINVAL;

	if (args->flags & I915_MMAP_WC && !boot_cpu_has(X86_FEATURE_PAT))
		return -ENODEV;

	obj = i915_gem_object_lookup(file, args->handle);
	if (!obj)
		return -ENOENT;

	/* prime objects have no backing filp to GEM mmap
	 * pages from.
	 */
	if (!obj->base.filp) {
		addr = -ENXIO;
		goto err;
	}

	if (range_overflows(args->offset, args->size, (u64)obj->base.size)) {
		addr = -EINVAL;
		goto err;
	}

	addr = vm_mmap(obj->base.filp, 0, args->size,
		       PROT_READ | PROT_WRITE, MAP_SHARED,
		       args->offset);
	if (IS_ERR_VALUE(addr))
		goto err;

	if (args->flags & I915_MMAP_WC) {
		struct mm_struct *mm = current->mm;
		struct vm_area_struct *vma;

		if (down_write_killable(&mm->mmap_sem)) {
			addr = -EINTR;
			goto err;
		}
		vma = find_vma(mm, addr);
		if (vma && __vma_matches(vma, obj->base.filp, addr, args->size))
			vma->vm_page_prot =
				pgprot_writecombine(vm_get_page_prot(vma->vm_flags));
		else
			addr = -ENOMEM;
		up_write(&mm->mmap_sem);
		if (IS_ERR_VALUE(addr))
			goto err;

		/* This may race, but that's ok, it only gets set */
		WRITE_ONCE(obj->frontbuffer_ggtt_origin, ORIGIN_CPU);
	}
	i915_gem_object_put(obj);

	args->addr_ptr = (u64)addr;
	return 0;

err:
	i915_gem_object_put(obj);
	return addr;
}

static unsigned int tile_row_pages(const struct drm_i915_gem_object *obj)
{
	return i915_gem_object_get_tile_row_size(obj) >> PAGE_SHIFT;
}

/**
 * i915_gem_mmap_gtt_version - report the current feature set for GTT mmaps
 *
 * A history of the GTT mmap interface:
 *
 * 0 - Everything had to fit into the GTT. Both parties of a memcpy had to
 *     aligned and suitable for fencing, and still fit into the available
 *     mappable space left by the pinned display objects. A classic problem
 *     we called the page-fault-of-doom where we would ping-pong between
 *     two objects that could not fit inside the GTT and so the memcpy
 *     would page one object in at the expense of the other between every
 *     single byte.
 *
 * 1 - Objects can be any size, and have any compatible fencing (X Y, or none
 *     as set via i915_gem_set_tiling() [DRM_I915_GEM_SET_TILING]). If the
 *     object is too large for the available space (or simply too large
 *     for the mappable aperture!), a view is created instead and faulted
 *     into userspace. (This view is aligned and sized appropriately for
 *     fenced access.)
 *
 * 2 - Recognise WC as a separate cache domain so that we can flush the
 *     delayed writes via GTT before performing direct access via WC.
 *
 * 3 - Remove implicit set-domain(GTT) and synchronisation on initial
 *     pagefault; swapin remains transparent.
 *
 * Restrictions:
 *
 *  * snoopable objects cannot be accessed via the GTT. It can cause machine
 *    hangs on some architectures, corruption on others. An attempt to service
 *    a GTT page fault from a snoopable object will generate a SIGBUS.
 *
 *  * the object must be able to fit into RAM (physical memory, though no
 *    limited to the mappable aperture).
 *
 *
 * Caveats:
 *
 *  * a new GTT page fault will synchronize rendering from the GPU and flush
 *    all data to system memory. Subsequent access will not be synchronized.
 *
 *  * all mappings are revoked on runtime device suspend.
 *
 *  * there are only 8, 16 or 32 fence registers to share between all users
 *    (older machines require fence register for display and blitter access
 *    as well). Contention of the fence registers will cause the previous users
 *    to be unmapped and any new access will generate new page faults.
 *
 *  * running out of memory while servicing a fault may generate a SIGBUS,
 *    rather than the expected SIGSEGV.
 */
int i915_gem_mmap_gtt_version(void)
{
	return 3;
}

static inline struct i915_ggtt_view
compute_partial_view(const struct drm_i915_gem_object *obj,
		     pgoff_t page_offset,
		     unsigned int chunk)
{
	struct i915_ggtt_view view;

	if (i915_gem_object_is_tiled(obj))
		chunk = roundup(chunk, tile_row_pages(obj));

	view.type = I915_GGTT_VIEW_PARTIAL;
	view.partial.offset = rounddown(page_offset, chunk);
	view.partial.size =
		min_t(unsigned int, chunk,
		      (obj->base.size >> PAGE_SHIFT) - view.partial.offset);

	/* If the partial covers the entire object, just create a normal VMA. */
	if (chunk >= obj->base.size >> PAGE_SHIFT)
		view.type = I915_GGTT_VIEW_NORMAL;

	return view;
}

/**
 * i915_gem_fault - fault a page into the GTT
 * @vmf: fault info
 *
 * The fault handler is set up by drm_gem_mmap() when a object is GTT mapped
 * from userspace.  The fault handler takes care of binding the object to
 * the GTT (if needed), allocating and programming a fence register (again,
 * only if needed based on whether the old reg is still valid or the object
 * is tiled) and inserting a new PTE into the faulting process.
 *
 * Note that the faulting process may involve evicting existing objects
 * from the GTT and/or fence registers to make room.  So performance may
 * suffer if the GTT working set is large or there are few fence registers
 * left.
 *
 * The current feature set supported by i915_gem_fault() and thus GTT mmaps
 * is exposed via I915_PARAM_MMAP_GTT_VERSION (see i915_gem_mmap_gtt_version).
 */
vm_fault_t i915_gem_fault(struct vm_fault *vmf)
{
#define MIN_CHUNK_PAGES (SZ_1M >> PAGE_SHIFT)
	struct vm_area_struct *area = vmf->vma;
	struct drm_i915_gem_object *obj = to_intel_bo(area->vm_private_data);
	struct drm_device *dev = obj->base.dev;
	struct drm_i915_private *dev_priv = to_i915(dev);
	struct i915_ggtt *ggtt = &dev_priv->ggtt;
	bool write = area->vm_flags & VM_WRITE;
	intel_wakeref_t wakeref;
	struct i915_vma *vma;
	pgoff_t page_offset;
	int srcu;
	int ret;

	/* Sanity check that we allow writing into this object */
	if (i915_gem_object_is_readonly(obj) && write)
		return VM_FAULT_SIGBUS;

	/* We don't use vmf->pgoff since that has the fake offset */
	page_offset = (vmf->address - area->vm_start) >> PAGE_SHIFT;

	trace_i915_gem_object_fault(obj, page_offset, true, write);

<<<<<<< HEAD
	/* Try to flush the object off the GPU first without holding the lock.
	 * Upon acquiring the lock, we will perform our sanity checks and then
	 * repeat the flush holding the lock in the normal manner to catch cases
	 * where we are gazumped.
	 */
	ret = i915_gem_object_wait(obj,
				   I915_WAIT_INTERRUPTIBLE,
				   MAX_SCHEDULE_TIMEOUT);
	if (ret)
		goto err;

=======
>>>>>>> a01b2c6f
	ret = i915_gem_object_pin_pages(obj);
	if (ret)
		goto err;

	wakeref = intel_runtime_pm_get(dev_priv);

	srcu = i915_reset_trylock(dev_priv);
	if (srcu < 0) {
		ret = srcu;
		goto err_rpm;
	}

	ret = i915_mutex_lock_interruptible(dev);
	if (ret)
		goto err_reset;

	/* Access to snoopable pages through the GTT is incoherent. */
	if (obj->cache_level != I915_CACHE_NONE && !HAS_LLC(dev_priv)) {
		ret = -EFAULT;
		goto err_unlock;
	}

	/* Now pin it into the GTT as needed */
	vma = i915_gem_object_ggtt_pin(obj, NULL, 0, 0,
				       PIN_MAPPABLE |
				       PIN_NONBLOCK |
				       PIN_NONFAULT);
	if (IS_ERR(vma)) {
		/* Use a partial view if it is bigger than available space */
		struct i915_ggtt_view view =
			compute_partial_view(obj, page_offset, MIN_CHUNK_PAGES);
		unsigned int flags;

		flags = PIN_MAPPABLE;
		if (view.type == I915_GGTT_VIEW_NORMAL)
			flags |= PIN_NONBLOCK; /* avoid warnings for pinned */

		/*
		 * Userspace is now writing through an untracked VMA, abandon
		 * all hope that the hardware is able to track future writes.
		 */
		obj->frontbuffer_ggtt_origin = ORIGIN_CPU;

		vma = i915_gem_object_ggtt_pin(obj, &view, 0, 0, flags);
		if (IS_ERR(vma) && !view.type) {
			flags = PIN_MAPPABLE;
			view.type = I915_GGTT_VIEW_PARTIAL;
			vma = i915_gem_object_ggtt_pin(obj, &view, 0, 0, flags);
		}
	}
	if (IS_ERR(vma)) {
		ret = PTR_ERR(vma);
		goto err_unlock;
	}

	ret = i915_vma_pin_fence(vma);
	if (ret)
		goto err_unpin;

	/* Finally, remap it using the new GTT offset */
	ret = remap_io_mapping(area,
			       area->vm_start + (vma->ggtt_view.partial.offset << PAGE_SHIFT),
			       (ggtt->gmadr.start + vma->node.start) >> PAGE_SHIFT,
			       min_t(u64, vma->size, area->vm_end - area->vm_start),
			       &ggtt->iomap);
	if (ret)
		goto err_fence;

	/* Mark as being mmapped into userspace for later revocation */
	assert_rpm_wakelock_held(dev_priv);
	if (!i915_vma_set_userfault(vma) && !obj->userfault_count++)
		list_add(&obj->userfault_link, &dev_priv->mm.userfault_list);
	GEM_BUG_ON(!obj->userfault_count);

	i915_vma_set_ggtt_write(vma);

err_fence:
	i915_vma_unpin_fence(vma);
err_unpin:
	__i915_vma_unpin(vma);
err_unlock:
	mutex_unlock(&dev->struct_mutex);
err_reset:
	i915_reset_unlock(dev_priv, srcu);
err_rpm:
	intel_runtime_pm_put(dev_priv, wakeref);
	i915_gem_object_unpin_pages(obj);
err:
	switch (ret) {
	case -EIO:
		/*
		 * We eat errors when the gpu is terminally wedged to avoid
		 * userspace unduly crashing (gl has no provisions for mmaps to
		 * fail). But any other -EIO isn't ours (e.g. swap in failure)
		 * and so needs to be reported.
		 */
		if (!i915_terminally_wedged(dev_priv))
			return VM_FAULT_SIGBUS;
		/* else: fall through */
	case -EAGAIN:
		/*
		 * EAGAIN means the gpu is hung and we'll wait for the error
		 * handler to reset everything when re-faulting in
		 * i915_mutex_lock_interruptible.
		 */
	case 0:
	case -ERESTARTSYS:
	case -EINTR:
	case -EBUSY:
		/*
		 * EBUSY is ok: this just means that another thread
		 * already did the job.
		 */
		return VM_FAULT_NOPAGE;
	case -ENOMEM:
		return VM_FAULT_OOM;
	case -ENOSPC:
	case -EFAULT:
		return VM_FAULT_SIGBUS;
	default:
		WARN_ONCE(ret, "unhandled error in i915_gem_fault: %i\n", ret);
		return VM_FAULT_SIGBUS;
	}
}

static void __i915_gem_object_release_mmap(struct drm_i915_gem_object *obj)
{
	struct i915_vma *vma;

	GEM_BUG_ON(!obj->userfault_count);

	obj->userfault_count = 0;
	list_del(&obj->userfault_link);
	drm_vma_node_unmap(&obj->base.vma_node,
			   obj->base.dev->anon_inode->i_mapping);

	for_each_ggtt_vma(vma, obj)
		i915_vma_unset_userfault(vma);
}

/**
 * i915_gem_release_mmap - remove physical page mappings
 * @obj: obj in question
 *
 * Preserve the reservation of the mmapping with the DRM core code, but
 * relinquish ownership of the pages back to the system.
 *
 * It is vital that we remove the page mapping if we have mapped a tiled
 * object through the GTT and then lose the fence register due to
 * resource pressure. Similarly if the object has been moved out of the
 * aperture, than pages mapped into userspace must be revoked. Removing the
 * mapping will then trigger a page fault on the next user access, allowing
 * fixup by i915_gem_fault().
 */
void
i915_gem_release_mmap(struct drm_i915_gem_object *obj)
{
	struct drm_i915_private *i915 = to_i915(obj->base.dev);
	intel_wakeref_t wakeref;

	/* Serialisation between user GTT access and our code depends upon
	 * revoking the CPU's PTE whilst the mutex is held. The next user
	 * pagefault then has to wait until we release the mutex.
	 *
	 * Note that RPM complicates somewhat by adding an additional
	 * requirement that operations to the GGTT be made holding the RPM
	 * wakeref.
	 */
	lockdep_assert_held(&i915->drm.struct_mutex);
	wakeref = intel_runtime_pm_get(i915);

	if (!obj->userfault_count)
		goto out;

	__i915_gem_object_release_mmap(obj);

	/* Ensure that the CPU's PTE are revoked and there are not outstanding
	 * memory transactions from userspace before we return. The TLB
	 * flushing implied above by changing the PTE above *should* be
	 * sufficient, an extra barrier here just provides us with a bit
	 * of paranoid documentation about our requirement to serialise
	 * memory writes before touching registers / GSM.
	 */
	wmb();

out:
	intel_runtime_pm_put(i915, wakeref);
}

void i915_gem_runtime_suspend(struct drm_i915_private *dev_priv)
{
	struct drm_i915_gem_object *obj, *on;
	int i;

	/*
	 * Only called during RPM suspend. All users of the userfault_list
	 * must be holding an RPM wakeref to ensure that this can not
	 * run concurrently with themselves (and use the struct_mutex for
	 * protection between themselves).
	 */

	list_for_each_entry_safe(obj, on,
				 &dev_priv->mm.userfault_list, userfault_link)
		__i915_gem_object_release_mmap(obj);

	/* The fence will be lost when the device powers down. If any were
	 * in use by hardware (i.e. they are pinned), we should not be powering
	 * down! All other fences will be reacquired by the user upon waking.
	 */
	for (i = 0; i < dev_priv->num_fence_regs; i++) {
		struct drm_i915_fence_reg *reg = &dev_priv->fence_regs[i];

		/* Ideally we want to assert that the fence register is not
		 * live at this point (i.e. that no piece of code will be
		 * trying to write through fence + GTT, as that both violates
		 * our tracking of activity and associated locking/barriers,
		 * but also is illegal given that the hw is powered down).
		 *
		 * Previously we used reg->pin_count as a "liveness" indicator.
		 * That is not sufficient, and we need a more fine-grained
		 * tool if we want to have a sanity check here.
		 */

		if (!reg->vma)
			continue;

		GEM_BUG_ON(i915_vma_has_userfault(reg->vma));
		reg->dirty = true;
	}
}

static int i915_gem_object_create_mmap_offset(struct drm_i915_gem_object *obj)
{
	struct drm_i915_private *dev_priv = to_i915(obj->base.dev);
	int err;

	err = drm_gem_create_mmap_offset(&obj->base);
	if (likely(!err))
		return 0;

	/* Attempt to reap some mmap space from dead objects */
	do {
		err = i915_gem_wait_for_idle(dev_priv,
					     I915_WAIT_INTERRUPTIBLE,
					     MAX_SCHEDULE_TIMEOUT);
		if (err)
			break;

		i915_gem_drain_freed_objects(dev_priv);
		err = drm_gem_create_mmap_offset(&obj->base);
		if (!err)
			break;

	} while (flush_delayed_work(&dev_priv->gt.retire_work));

	return err;
}

static void i915_gem_object_free_mmap_offset(struct drm_i915_gem_object *obj)
{
	drm_gem_free_mmap_offset(&obj->base);
}

int
i915_gem_mmap_gtt(struct drm_file *file,
		  struct drm_device *dev,
		  u32 handle,
		  u64 *offset)
{
	struct drm_i915_gem_object *obj;
	int ret;

	obj = i915_gem_object_lookup(file, handle);
	if (!obj)
		return -ENOENT;

	ret = i915_gem_object_create_mmap_offset(obj);
	if (ret == 0)
		*offset = drm_vma_node_offset_addr(&obj->base.vma_node);

	i915_gem_object_put(obj);
	return ret;
}

/**
 * i915_gem_mmap_gtt_ioctl - prepare an object for GTT mmap'ing
 * @dev: DRM device
 * @data: GTT mapping ioctl data
 * @file: GEM object info
 *
 * Simply returns the fake offset to userspace so it can mmap it.
 * The mmap call will end up in drm_gem_mmap(), which will set things
 * up so we can get faults in the handler above.
 *
 * The fault handler will take care of binding the object into the GTT
 * (since it may have been evicted to make room for something), allocating
 * a fence register, and mapping the appropriate aperture address into
 * userspace.
 */
int
i915_gem_mmap_gtt_ioctl(struct drm_device *dev, void *data,
			struct drm_file *file)
{
	struct drm_i915_gem_mmap_gtt *args = data;

	return i915_gem_mmap_gtt(file, dev, args->handle, &args->offset);
}

/* Immediately discard the backing storage */
static void
i915_gem_object_truncate(struct drm_i915_gem_object *obj)
{
	i915_gem_object_free_mmap_offset(obj);

	if (obj->base.filp == NULL)
		return;

	/* Our goal here is to return as much of the memory as
	 * is possible back to the system as we are called from OOM.
	 * To do this we must instruct the shmfs to drop all of its
	 * backing pages, *now*.
	 */
	shmem_truncate_range(file_inode(obj->base.filp), 0, (loff_t)-1);
	obj->mm.madv = __I915_MADV_PURGED;
	obj->mm.pages = ERR_PTR(-EFAULT);
}

/* Try to discard unwanted pages */
void __i915_gem_object_invalidate(struct drm_i915_gem_object *obj)
{
	struct address_space *mapping;

	lockdep_assert_held(&obj->mm.lock);
	GEM_BUG_ON(i915_gem_object_has_pages(obj));

	switch (obj->mm.madv) {
	case I915_MADV_DONTNEED:
		i915_gem_object_truncate(obj);
	case __I915_MADV_PURGED:
		return;
	}

	if (obj->base.filp == NULL)
		return;

	mapping = obj->base.filp->f_mapping,
	invalidate_mapping_pages(mapping, 0, (loff_t)-1);
}

/*
 * Move pages to appropriate lru and release the pagevec, decrementing the
 * ref count of those pages.
 */
static void check_release_pagevec(struct pagevec *pvec)
{
	check_move_unevictable_pages(pvec);
	__pagevec_release(pvec);
	cond_resched();
}

static void
i915_gem_object_put_pages_gtt(struct drm_i915_gem_object *obj,
			      struct sg_table *pages)
{
	struct sgt_iter sgt_iter;
	struct pagevec pvec;
	struct page *page;

	__i915_gem_object_release_shmem(obj, pages, true);

	i915_gem_gtt_finish_pages(obj, pages);

	if (i915_gem_object_needs_bit17_swizzle(obj))
		i915_gem_object_save_bit_17_swizzle(obj, pages);

	mapping_clear_unevictable(file_inode(obj->base.filp)->i_mapping);

	pagevec_init(&pvec);
	for_each_sgt_page(page, sgt_iter, pages) {
		if (obj->mm.dirty)
			set_page_dirty(page);

		if (obj->mm.madv == I915_MADV_WILLNEED)
			mark_page_accessed(page);

		if (!pagevec_add(&pvec, page))
			check_release_pagevec(&pvec);
	}
	if (pagevec_count(&pvec))
		check_release_pagevec(&pvec);
	obj->mm.dirty = false;

	sg_free_table(pages);
	kfree(pages);
}

static void __i915_gem_object_reset_page_iter(struct drm_i915_gem_object *obj)
{
	struct radix_tree_iter iter;
	void __rcu **slot;

	rcu_read_lock();
	radix_tree_for_each_slot(slot, &obj->mm.get_page.radix, &iter, 0)
		radix_tree_delete(&obj->mm.get_page.radix, iter.index);
	rcu_read_unlock();
}

static struct sg_table *
__i915_gem_object_unset_pages(struct drm_i915_gem_object *obj)
{
	struct drm_i915_private *i915 = to_i915(obj->base.dev);
	struct sg_table *pages;

	pages = fetch_and_zero(&obj->mm.pages);
	if (IS_ERR_OR_NULL(pages))
		return pages;

	spin_lock(&i915->mm.obj_lock);
	list_del(&obj->mm.link);
	spin_unlock(&i915->mm.obj_lock);

	if (obj->mm.mapping) {
		void *ptr;

		ptr = page_mask_bits(obj->mm.mapping);
		if (is_vmalloc_addr(ptr))
			vunmap(ptr);
		else
			kunmap(kmap_to_page(ptr));

		obj->mm.mapping = NULL;
	}

	__i915_gem_object_reset_page_iter(obj);
	obj->mm.page_sizes.phys = obj->mm.page_sizes.sg = 0;

	return pages;
}

int __i915_gem_object_put_pages(struct drm_i915_gem_object *obj,
				enum i915_mm_subclass subclass)
{
	struct sg_table *pages;
	int ret;

	if (i915_gem_object_has_pinned_pages(obj))
		return -EBUSY;

	GEM_BUG_ON(obj->bind_count);

	/* May be called by shrinker from within get_pages() (on another bo) */
	mutex_lock_nested(&obj->mm.lock, subclass);
	if (unlikely(atomic_read(&obj->mm.pages_pin_count))) {
		ret = -EBUSY;
		goto unlock;
	}

	/*
	 * ->put_pages might need to allocate memory for the bit17 swizzle
	 * array, hence protect them from being reaped by removing them from gtt
	 * lists early.
	 */
	pages = __i915_gem_object_unset_pages(obj);

	/*
	 * XXX Temporary hijinx to avoid updating all backends to handle
	 * NULL pages. In the future, when we have more asynchronous
	 * get_pages backends we should be better able to handle the
	 * cancellation of the async task in a more uniform manner.
	 */
	if (!pages && !i915_gem_object_needs_async_cancel(obj))
		pages = ERR_PTR(-EINVAL);

	if (!IS_ERR(pages))
		obj->ops->put_pages(obj, pages);

	ret = 0;
unlock:
	mutex_unlock(&obj->mm.lock);

	return ret;
}

bool i915_sg_trim(struct sg_table *orig_st)
{
	struct sg_table new_st;
	struct scatterlist *sg, *new_sg;
	unsigned int i;

	if (orig_st->nents == orig_st->orig_nents)
		return false;

	if (sg_alloc_table(&new_st, orig_st->nents, GFP_KERNEL | __GFP_NOWARN))
		return false;

	new_sg = new_st.sgl;
	for_each_sg(orig_st->sgl, sg, orig_st->nents, i) {
		sg_set_page(new_sg, sg_page(sg), sg->length, 0);
		sg_dma_address(new_sg) = sg_dma_address(sg);
		sg_dma_len(new_sg) = sg_dma_len(sg);

		new_sg = sg_next(new_sg);
	}
	GEM_BUG_ON(new_sg); /* Should walk exactly nents and hit the end */

	sg_free_table(orig_st);

	*orig_st = new_st;
	return true;
}

static int i915_gem_object_get_pages_gtt(struct drm_i915_gem_object *obj)
{
	struct drm_i915_private *dev_priv = to_i915(obj->base.dev);
	const unsigned long page_count = obj->base.size / PAGE_SIZE;
	unsigned long i;
	struct address_space *mapping;
	struct sg_table *st;
	struct scatterlist *sg;
	struct sgt_iter sgt_iter;
	struct page *page;
	unsigned long last_pfn = 0;	/* suppress gcc warning */
	unsigned int max_segment = i915_sg_segment_size();
	unsigned int sg_page_sizes;
	struct pagevec pvec;
	gfp_t noreclaim;
	int ret;

	/*
	 * Assert that the object is not currently in any GPU domain. As it
	 * wasn't in the GTT, there shouldn't be any way it could have been in
	 * a GPU cache
	 */
	GEM_BUG_ON(obj->read_domains & I915_GEM_GPU_DOMAINS);
	GEM_BUG_ON(obj->write_domain & I915_GEM_GPU_DOMAINS);

	/*
	 * If there's no chance of allocating enough pages for the whole
	 * object, bail early.
	 */
	if (page_count > totalram_pages())
		return -ENOMEM;

	st = kmalloc(sizeof(*st), GFP_KERNEL);
	if (st == NULL)
		return -ENOMEM;

rebuild_st:
	if (sg_alloc_table(st, page_count, GFP_KERNEL)) {
		kfree(st);
		return -ENOMEM;
	}

	/*
	 * Get the list of pages out of our struct file.  They'll be pinned
	 * at this point until we release them.
	 *
	 * Fail silently without starting the shrinker
	 */
	mapping = obj->base.filp->f_mapping;
	mapping_set_unevictable(mapping);
	noreclaim = mapping_gfp_constraint(mapping, ~__GFP_RECLAIM);
	noreclaim |= __GFP_NORETRY | __GFP_NOWARN;

	sg = st->sgl;
	st->nents = 0;
	sg_page_sizes = 0;
	for (i = 0; i < page_count; i++) {
		const unsigned int shrink[] = {
			I915_SHRINK_BOUND | I915_SHRINK_UNBOUND | I915_SHRINK_PURGEABLE,
			0,
		}, *s = shrink;
		gfp_t gfp = noreclaim;

		do {
			cond_resched();
			page = shmem_read_mapping_page_gfp(mapping, i, gfp);
			if (!IS_ERR(page))
				break;

			if (!*s) {
				ret = PTR_ERR(page);
				goto err_sg;
			}

			i915_gem_shrink(dev_priv, 2 * page_count, NULL, *s++);

			/*
			 * We've tried hard to allocate the memory by reaping
			 * our own buffer, now let the real VM do its job and
			 * go down in flames if truly OOM.
			 *
			 * However, since graphics tend to be disposable,
			 * defer the oom here by reporting the ENOMEM back
			 * to userspace.
			 */
			if (!*s) {
				/* reclaim and warn, but no oom */
				gfp = mapping_gfp_mask(mapping);

				/*
				 * Our bo are always dirty and so we require
				 * kswapd to reclaim our pages (direct reclaim
				 * does not effectively begin pageout of our
				 * buffers on its own). However, direct reclaim
				 * only waits for kswapd when under allocation
				 * congestion. So as a result __GFP_RECLAIM is
				 * unreliable and fails to actually reclaim our
				 * dirty pages -- unless you try over and over
				 * again with !__GFP_NORETRY. However, we still
				 * want to fail this allocation rather than
				 * trigger the out-of-memory killer and for
				 * this we want __GFP_RETRY_MAYFAIL.
				 */
				gfp |= __GFP_RETRY_MAYFAIL;
			}
		} while (1);

		if (!i ||
		    sg->length >= max_segment ||
		    page_to_pfn(page) != last_pfn + 1) {
			if (i) {
				sg_page_sizes |= sg->length;
				sg = sg_next(sg);
			}
			st->nents++;
			sg_set_page(sg, page, PAGE_SIZE, 0);
		} else {
			sg->length += PAGE_SIZE;
		}
		last_pfn = page_to_pfn(page);

		/* Check that the i965g/gm workaround works. */
		WARN_ON((gfp & __GFP_DMA32) && (last_pfn >= 0x00100000UL));
	}
	if (sg) { /* loop terminated early; short sg table */
		sg_page_sizes |= sg->length;
		sg_mark_end(sg);
	}

	/* Trim unused sg entries to avoid wasting memory. */
	i915_sg_trim(st);

	ret = i915_gem_gtt_prepare_pages(obj, st);
	if (ret) {
		/*
		 * DMA remapping failed? One possible cause is that
		 * it could not reserve enough large entries, asking
		 * for PAGE_SIZE chunks instead may be helpful.
		 */
		if (max_segment > PAGE_SIZE) {
			for_each_sgt_page(page, sgt_iter, st)
				put_page(page);
			sg_free_table(st);

			max_segment = PAGE_SIZE;
			goto rebuild_st;
		} else {
			dev_warn(&dev_priv->drm.pdev->dev,
				 "Failed to DMA remap %lu pages\n",
				 page_count);
			goto err_pages;
		}
	}

	if (i915_gem_object_needs_bit17_swizzle(obj))
		i915_gem_object_do_bit_17_swizzle(obj, st);

	__i915_gem_object_set_pages(obj, st, sg_page_sizes);

	return 0;

err_sg:
	sg_mark_end(sg);
err_pages:
	mapping_clear_unevictable(mapping);
	pagevec_init(&pvec);
	for_each_sgt_page(page, sgt_iter, st) {
		if (!pagevec_add(&pvec, page))
			check_release_pagevec(&pvec);
	}
	if (pagevec_count(&pvec))
		check_release_pagevec(&pvec);
	sg_free_table(st);
	kfree(st);

	/*
	 * shmemfs first checks if there is enough memory to allocate the page
	 * and reports ENOSPC should there be insufficient, along with the usual
	 * ENOMEM for a genuine allocation failure.
	 *
	 * We use ENOSPC in our driver to mean that we have run out of aperture
	 * space and so want to translate the error from shmemfs back to our
	 * usual understanding of ENOMEM.
	 */
	if (ret == -ENOSPC)
		ret = -ENOMEM;

	return ret;
}

void __i915_gem_object_set_pages(struct drm_i915_gem_object *obj,
				 struct sg_table *pages,
				 unsigned int sg_page_sizes)
{
	struct drm_i915_private *i915 = to_i915(obj->base.dev);
	unsigned long supported = INTEL_INFO(i915)->page_sizes;
	int i;

	lockdep_assert_held(&obj->mm.lock);

	/* Make the pages coherent with the GPU (flushing any swapin). */
	if (obj->cache_dirty) {
		obj->write_domain = 0;
		if (i915_gem_object_has_struct_page(obj))
			drm_clflush_sg(pages);
		obj->cache_dirty = false;
	}

	obj->mm.get_page.sg_pos = pages->sgl;
	obj->mm.get_page.sg_idx = 0;

	obj->mm.pages = pages;

	if (i915_gem_object_is_tiled(obj) &&
	    i915->quirks & QUIRK_PIN_SWIZZLED_PAGES) {
		GEM_BUG_ON(obj->mm.quirked);
		__i915_gem_object_pin_pages(obj);
		obj->mm.quirked = true;
	}

	GEM_BUG_ON(!sg_page_sizes);
	obj->mm.page_sizes.phys = sg_page_sizes;

	/*
	 * Calculate the supported page-sizes which fit into the given
	 * sg_page_sizes. This will give us the page-sizes which we may be able
	 * to use opportunistically when later inserting into the GTT. For
	 * example if phys=2G, then in theory we should be able to use 1G, 2M,
	 * 64K or 4K pages, although in practice this will depend on a number of
	 * other factors.
	 */
	obj->mm.page_sizes.sg = 0;
	for_each_set_bit(i, &supported, ilog2(I915_GTT_MAX_PAGE_SIZE) + 1) {
		if (obj->mm.page_sizes.phys & ~0u << i)
			obj->mm.page_sizes.sg |= BIT(i);
	}
	GEM_BUG_ON(!HAS_PAGE_SIZES(i915, obj->mm.page_sizes.sg));

	spin_lock(&i915->mm.obj_lock);
	list_add(&obj->mm.link, &i915->mm.unbound_list);
	spin_unlock(&i915->mm.obj_lock);
}

static int ____i915_gem_object_get_pages(struct drm_i915_gem_object *obj)
{
	int err;

	if (unlikely(obj->mm.madv != I915_MADV_WILLNEED)) {
		DRM_DEBUG("Attempting to obtain a purgeable object\n");
		return -EFAULT;
	}

	err = obj->ops->get_pages(obj);
	GEM_BUG_ON(!err && !i915_gem_object_has_pages(obj));

	return err;
}

/* Ensure that the associated pages are gathered from the backing storage
 * and pinned into our object. i915_gem_object_pin_pages() may be called
 * multiple times before they are released by a single call to
 * i915_gem_object_unpin_pages() - once the pages are no longer referenced
 * either as a result of memory pressure (reaping pages under the shrinker)
 * or as the object is itself released.
 */
int __i915_gem_object_get_pages(struct drm_i915_gem_object *obj)
{
	int err;

	err = mutex_lock_interruptible(&obj->mm.lock);
	if (err)
		return err;

	if (unlikely(!i915_gem_object_has_pages(obj))) {
		GEM_BUG_ON(i915_gem_object_has_pinned_pages(obj));

		err = ____i915_gem_object_get_pages(obj);
		if (err)
			goto unlock;

		smp_mb__before_atomic();
	}
	atomic_inc(&obj->mm.pages_pin_count);

unlock:
	mutex_unlock(&obj->mm.lock);
	return err;
}

/* The 'mapping' part of i915_gem_object_pin_map() below */
static void *i915_gem_object_map(const struct drm_i915_gem_object *obj,
				 enum i915_map_type type)
{
	unsigned long n_pages = obj->base.size >> PAGE_SHIFT;
	struct sg_table *sgt = obj->mm.pages;
	struct sgt_iter sgt_iter;
	struct page *page;
	struct page *stack_pages[32];
	struct page **pages = stack_pages;
	unsigned long i = 0;
	pgprot_t pgprot;
	void *addr;

	/* A single page can always be kmapped */
	if (n_pages == 1 && type == I915_MAP_WB)
		return kmap(sg_page(sgt->sgl));

	if (n_pages > ARRAY_SIZE(stack_pages)) {
		/* Too big for stack -- allocate temporary array instead */
		pages = kvmalloc_array(n_pages, sizeof(*pages), GFP_KERNEL);
		if (!pages)
			return NULL;
	}

	for_each_sgt_page(page, sgt_iter, sgt)
		pages[i++] = page;

	/* Check that we have the expected number of pages */
	GEM_BUG_ON(i != n_pages);

	switch (type) {
	default:
		MISSING_CASE(type);
		/* fallthrough to use PAGE_KERNEL anyway */
	case I915_MAP_WB:
		pgprot = PAGE_KERNEL;
		break;
	case I915_MAP_WC:
		pgprot = pgprot_writecombine(PAGE_KERNEL_IO);
		break;
	}
	addr = vmap(pages, n_pages, 0, pgprot);

	if (pages != stack_pages)
		kvfree(pages);

	return addr;
}

/* get, pin, and map the pages of the object into kernel space */
void *i915_gem_object_pin_map(struct drm_i915_gem_object *obj,
			      enum i915_map_type type)
{
	enum i915_map_type has_type;
	bool pinned;
	void *ptr;
	int ret;

	if (unlikely(!i915_gem_object_has_struct_page(obj)))
		return ERR_PTR(-ENXIO);

	ret = mutex_lock_interruptible(&obj->mm.lock);
	if (ret)
		return ERR_PTR(ret);

	pinned = !(type & I915_MAP_OVERRIDE);
	type &= ~I915_MAP_OVERRIDE;

	if (!atomic_inc_not_zero(&obj->mm.pages_pin_count)) {
		if (unlikely(!i915_gem_object_has_pages(obj))) {
			GEM_BUG_ON(i915_gem_object_has_pinned_pages(obj));

			ret = ____i915_gem_object_get_pages(obj);
			if (ret)
				goto err_unlock;

			smp_mb__before_atomic();
		}
		atomic_inc(&obj->mm.pages_pin_count);
		pinned = false;
	}
	GEM_BUG_ON(!i915_gem_object_has_pages(obj));

	ptr = page_unpack_bits(obj->mm.mapping, &has_type);
	if (ptr && has_type != type) {
		if (pinned) {
			ret = -EBUSY;
			goto err_unpin;
		}

		if (is_vmalloc_addr(ptr))
			vunmap(ptr);
		else
			kunmap(kmap_to_page(ptr));

		ptr = obj->mm.mapping = NULL;
	}

	if (!ptr) {
		ptr = i915_gem_object_map(obj, type);
		if (!ptr) {
			ret = -ENOMEM;
			goto err_unpin;
		}

		obj->mm.mapping = page_pack_bits(ptr, type);
	}

out_unlock:
	mutex_unlock(&obj->mm.lock);
	return ptr;

err_unpin:
	atomic_dec(&obj->mm.pages_pin_count);
err_unlock:
	ptr = ERR_PTR(ret);
	goto out_unlock;
}

void __i915_gem_object_flush_map(struct drm_i915_gem_object *obj,
				 unsigned long offset,
				 unsigned long size)
{
	enum i915_map_type has_type;
	void *ptr;

	GEM_BUG_ON(!i915_gem_object_has_pinned_pages(obj));
	GEM_BUG_ON(range_overflows_t(typeof(obj->base.size),
				     offset, size, obj->base.size));

	obj->mm.dirty = true;

	if (obj->cache_coherent & I915_BO_CACHE_COHERENT_FOR_WRITE)
		return;

	ptr = page_unpack_bits(obj->mm.mapping, &has_type);
	if (has_type == I915_MAP_WC)
		return;

	drm_clflush_virt_range(ptr + offset, size);
	if (size == obj->base.size) {
		obj->write_domain &= ~I915_GEM_DOMAIN_CPU;
		obj->cache_dirty = false;
	}
}

static int
i915_gem_object_pwrite_gtt(struct drm_i915_gem_object *obj,
			   const struct drm_i915_gem_pwrite *arg)
{
	struct address_space *mapping = obj->base.filp->f_mapping;
	char __user *user_data = u64_to_user_ptr(arg->data_ptr);
	u64 remain, offset;
	unsigned int pg;

	/* Before we instantiate/pin the backing store for our use, we
	 * can prepopulate the shmemfs filp efficiently using a write into
	 * the pagecache. We avoid the penalty of instantiating all the
	 * pages, important if the user is just writing to a few and never
	 * uses the object on the GPU, and using a direct write into shmemfs
	 * allows it to avoid the cost of retrieving a page (either swapin
	 * or clearing-before-use) before it is overwritten.
	 */
	if (i915_gem_object_has_pages(obj))
		return -ENODEV;

	if (obj->mm.madv != I915_MADV_WILLNEED)
		return -EFAULT;

	/* Before the pages are instantiated the object is treated as being
	 * in the CPU domain. The pages will be clflushed as required before
	 * use, and we can freely write into the pages directly. If userspace
	 * races pwrite with any other operation; corruption will ensue -
	 * that is userspace's prerogative!
	 */

	remain = arg->size;
	offset = arg->offset;
	pg = offset_in_page(offset);

	do {
		unsigned int len, unwritten;
		struct page *page;
		void *data, *vaddr;
		int err;

		len = PAGE_SIZE - pg;
		if (len > remain)
			len = remain;

		err = pagecache_write_begin(obj->base.filp, mapping,
					    offset, len, 0,
					    &page, &data);
		if (err < 0)
			return err;

		vaddr = kmap(page);
		unwritten = copy_from_user(vaddr + pg, user_data, len);
		kunmap(page);

		err = pagecache_write_end(obj->base.filp, mapping,
					  offset, len, len - unwritten,
					  page, data);
		if (err < 0)
			return err;

		if (unwritten)
			return -EFAULT;

		remain -= len;
		user_data += len;
		offset += len;
		pg = 0;
	} while (remain);

	return 0;
}

static void
i915_gem_retire_work_handler(struct work_struct *work)
{
	struct drm_i915_private *dev_priv =
		container_of(work, typeof(*dev_priv), gt.retire_work.work);
	struct drm_device *dev = &dev_priv->drm;

	/* Come back later if the device is busy... */
	if (mutex_trylock(&dev->struct_mutex)) {
		i915_retire_requests(dev_priv);
		mutex_unlock(&dev->struct_mutex);
	}

	/*
	 * Keep the retire handler running until we are finally idle.
	 * We do not need to do this test under locking as in the worst-case
	 * we queue the retire worker once too often.
	 */
	if (READ_ONCE(dev_priv->gt.awake))
		queue_delayed_work(dev_priv->wq,
				   &dev_priv->gt.retire_work,
				   round_jiffies_up_relative(HZ));
}

static bool switch_to_kernel_context_sync(struct drm_i915_private *i915,
					  unsigned long mask)
{
	bool result = true;

	/*
	 * Even if we fail to switch, give whatever is running a small chance
	 * to save itself before we report the failure. Yes, this may be a
	 * false positive due to e.g. ENOMEM, caveat emptor!
	 */
	if (i915_gem_switch_to_kernel_context(i915, mask))
		result = false;

	if (i915_gem_wait_for_idle(i915,
				   I915_WAIT_LOCKED |
				   I915_WAIT_FOR_IDLE_BOOST,
				   I915_GEM_IDLE_TIMEOUT))
		result = false;

	if (!result) {
		if (i915_modparams.reset) { /* XXX hide warning from gem_eio */
			dev_err(i915->drm.dev,
				"Failed to idle engines, declaring wedged!\n");
			GEM_TRACE_DUMP();
		}

		/* Forcibly cancel outstanding work and leave the gpu quiet. */
		i915_gem_set_wedged(i915);
	}

	i915_retire_requests(i915); /* ensure we flush after wedging */
	return result;
}

static bool load_power_context(struct drm_i915_private *i915)
{
	/* Force loading the kernel context on all engines */
	if (!switch_to_kernel_context_sync(i915, ALL_ENGINES))
		return false;

	/*
	 * Immediately park the GPU so that we enable powersaving and
	 * treat it as idle. The next time we issue a request, we will
	 * unpark and start using the engine->pinned_default_state, otherwise
	 * it is in limbo and an early reset may fail.
	 */
	__i915_gem_park(i915);

	return true;
}

static void
i915_gem_idle_work_handler(struct work_struct *work)
{
	struct drm_i915_private *i915 =
		container_of(work, typeof(*i915), gt.idle_work.work);
	bool rearm_hangcheck;

	if (!READ_ONCE(i915->gt.awake))
		return;

	if (READ_ONCE(i915->gt.active_requests))
		return;

	rearm_hangcheck =
		cancel_delayed_work_sync(&i915->gpu_error.hangcheck_work);

	if (!mutex_trylock(&i915->drm.struct_mutex)) {
		/* Currently busy, come back later */
		mod_delayed_work(i915->wq,
				 &i915->gt.idle_work,
				 msecs_to_jiffies(50));
		goto out_rearm;
	}

	/*
	 * Flush out the last user context, leaving only the pinned
	 * kernel context resident. Should anything unfortunate happen
	 * while we are idle (such as the GPU being power cycled), no users
	 * will be harmed.
	 */
	if (!work_pending(&i915->gt.idle_work.work) &&
	    !i915->gt.active_requests) {
		++i915->gt.active_requests; /* don't requeue idle */

		switch_to_kernel_context_sync(i915, i915->gt.active_engines);

		if (!--i915->gt.active_requests) {
			__i915_gem_park(i915);
			rearm_hangcheck = false;
		}
	}

	mutex_unlock(&i915->drm.struct_mutex);

out_rearm:
	if (rearm_hangcheck) {
		GEM_BUG_ON(!i915->gt.awake);
		i915_queue_hangcheck(i915);
	}
}

void i915_gem_close_object(struct drm_gem_object *gem, struct drm_file *file)
{
	struct drm_i915_private *i915 = to_i915(gem->dev);
	struct drm_i915_gem_object *obj = to_intel_bo(gem);
	struct drm_i915_file_private *fpriv = file->driver_priv;
	struct i915_lut_handle *lut, *ln;

	mutex_lock(&i915->drm.struct_mutex);

	list_for_each_entry_safe(lut, ln, &obj->lut_list, obj_link) {
		struct i915_gem_context *ctx = lut->ctx;
		struct i915_vma *vma;

		GEM_BUG_ON(ctx->file_priv == ERR_PTR(-EBADF));
		if (ctx->file_priv != fpriv)
			continue;

		vma = radix_tree_delete(&ctx->handles_vma, lut->handle);
		GEM_BUG_ON(vma->obj != obj);

		/* We allow the process to have multiple handles to the same
		 * vma, in the same fd namespace, by virtue of flink/open.
		 */
		GEM_BUG_ON(!vma->open_count);
		if (!--vma->open_count && !i915_vma_is_ggtt(vma))
			i915_vma_close(vma);

		list_del(&lut->obj_link);
		list_del(&lut->ctx_link);

		i915_lut_handle_free(lut);
		__i915_gem_object_release_unless_active(obj);
	}

	mutex_unlock(&i915->drm.struct_mutex);
}

static unsigned long to_wait_timeout(s64 timeout_ns)
{
	if (timeout_ns < 0)
		return MAX_SCHEDULE_TIMEOUT;

	if (timeout_ns == 0)
		return 0;

	return nsecs_to_jiffies_timeout(timeout_ns);
}

/**
 * i915_gem_wait_ioctl - implements DRM_IOCTL_I915_GEM_WAIT
 * @dev: drm device pointer
 * @data: ioctl data blob
 * @file: drm file pointer
 *
 * Returns 0 if successful, else an error is returned with the remaining time in
 * the timeout parameter.
 *  -ETIME: object is still busy after timeout
 *  -ERESTARTSYS: signal interrupted the wait
 *  -ENONENT: object doesn't exist
 * Also possible, but rare:
 *  -EAGAIN: incomplete, restart syscall
 *  -ENOMEM: damn
 *  -ENODEV: Internal IRQ fail
 *  -E?: The add request failed
 *
 * The wait ioctl with a timeout of 0 reimplements the busy ioctl. With any
 * non-zero timeout parameter the wait ioctl will wait for the given number of
 * nanoseconds on an object becoming unbusy. Since the wait itself does so
 * without holding struct_mutex the object may become re-busied before this
 * function completes. A similar but shorter * race condition exists in the busy
 * ioctl
 */
int
i915_gem_wait_ioctl(struct drm_device *dev, void *data, struct drm_file *file)
{
	struct drm_i915_gem_wait *args = data;
	struct drm_i915_gem_object *obj;
	ktime_t start;
	long ret;

	if (args->flags != 0)
		return -EINVAL;

	obj = i915_gem_object_lookup(file, args->bo_handle);
	if (!obj)
		return -ENOENT;

	start = ktime_get();

	ret = i915_gem_object_wait(obj,
				   I915_WAIT_INTERRUPTIBLE |
				   I915_WAIT_PRIORITY |
				   I915_WAIT_ALL,
				   to_wait_timeout(args->timeout_ns));

	if (args->timeout_ns > 0) {
		args->timeout_ns -= ktime_to_ns(ktime_sub(ktime_get(), start));
		if (args->timeout_ns < 0)
			args->timeout_ns = 0;

		/*
		 * Apparently ktime isn't accurate enough and occasionally has a
		 * bit of mismatch in the jiffies<->nsecs<->ktime loop. So patch
		 * things up to make the test happy. We allow up to 1 jiffy.
		 *
		 * This is a regression from the timespec->ktime conversion.
		 */
		if (ret == -ETIME && !nsecs_to_jiffies(args->timeout_ns))
			args->timeout_ns = 0;

		/* Asked to wait beyond the jiffie/scheduler precision? */
		if (ret == -ETIME && args->timeout_ns)
			ret = -EAGAIN;
	}

	i915_gem_object_put(obj);
	return ret;
}

static int wait_for_engines(struct drm_i915_private *i915)
{
	if (wait_for(intel_engines_are_idle(i915), I915_IDLE_ENGINES_TIMEOUT)) {
		dev_err(i915->drm.dev,
			"Failed to idle engines, declaring wedged!\n");
		GEM_TRACE_DUMP();
		i915_gem_set_wedged(i915);
		return -EIO;
	}

	return 0;
}

static long
wait_for_timelines(struct drm_i915_private *i915,
		   unsigned int flags, long timeout)
{
	struct i915_gt_timelines *gt = &i915->gt.timelines;
	struct i915_timeline *tl;

	if (!READ_ONCE(i915->gt.active_requests))
		return timeout;

	mutex_lock(&gt->mutex);
	list_for_each_entry(tl, &gt->active_list, link) {
		struct i915_request *rq;

		rq = i915_active_request_get_unlocked(&tl->last_request);
		if (!rq)
			continue;

		mutex_unlock(&gt->mutex);

		/*
		 * "Race-to-idle".
		 *
		 * Switching to the kernel context is often used a synchronous
		 * step prior to idling, e.g. in suspend for flushing all
		 * current operations to memory before sleeping. These we
		 * want to complete as quickly as possible to avoid prolonged
		 * stalls, so allow the gpu to boost to maximum clocks.
		 */
		if (flags & I915_WAIT_FOR_IDLE_BOOST)
			gen6_rps_boost(rq);

		timeout = i915_request_wait(rq, flags, timeout);
		i915_request_put(rq);
		if (timeout < 0)
			return timeout;

		/* restart after reacquiring the lock */
		mutex_lock(&gt->mutex);
		tl = list_entry(&gt->active_list, typeof(*tl), link);
	}
	mutex_unlock(&gt->mutex);

	return timeout;
}

int i915_gem_wait_for_idle(struct drm_i915_private *i915,
			   unsigned int flags, long timeout)
{
	GEM_TRACE("flags=%x (%s), timeout=%ld%s\n",
		  flags, flags & I915_WAIT_LOCKED ? "locked" : "unlocked",
		  timeout, timeout == MAX_SCHEDULE_TIMEOUT ? " (forever)" : "");

	/* If the device is asleep, we have no requests outstanding */
	if (!READ_ONCE(i915->gt.awake))
		return 0;

	timeout = wait_for_timelines(i915, flags, timeout);
	if (timeout < 0)
		return timeout;

	if (flags & I915_WAIT_LOCKED) {
		int err;

		lockdep_assert_held(&i915->drm.struct_mutex);

		err = wait_for_engines(i915);
		if (err)
			return err;

		i915_retire_requests(i915);
	}

	return 0;
}

static void __i915_gem_object_flush_for_display(struct drm_i915_gem_object *obj)
{
	/*
	 * We manually flush the CPU domain so that we can override and
	 * force the flush for the display, and perform it asyncrhonously.
	 */
	flush_write_domain(obj, ~I915_GEM_DOMAIN_CPU);
	if (obj->cache_dirty)
		i915_gem_clflush_object(obj, I915_CLFLUSH_FORCE);
	obj->write_domain = 0;
}

void i915_gem_object_flush_if_display(struct drm_i915_gem_object *obj)
{
	if (!READ_ONCE(obj->pin_global))
		return;

	mutex_lock(&obj->base.dev->struct_mutex);
	__i915_gem_object_flush_for_display(obj);
	mutex_unlock(&obj->base.dev->struct_mutex);
}

/**
 * Moves a single object to the WC read, and possibly write domain.
 * @obj: object to act on
 * @write: ask for write access or read only
 *
 * This function returns when the move is complete, including waiting on
 * flushes to occur.
 */
int
i915_gem_object_set_to_wc_domain(struct drm_i915_gem_object *obj, bool write)
{
	int ret;

	lockdep_assert_held(&obj->base.dev->struct_mutex);

	ret = i915_gem_object_wait(obj,
				   I915_WAIT_INTERRUPTIBLE |
				   I915_WAIT_LOCKED |
				   (write ? I915_WAIT_ALL : 0),
				   MAX_SCHEDULE_TIMEOUT);
	if (ret)
		return ret;

	if (obj->write_domain == I915_GEM_DOMAIN_WC)
		return 0;

	/* Flush and acquire obj->pages so that we are coherent through
	 * direct access in memory with previous cached writes through
	 * shmemfs and that our cache domain tracking remains valid.
	 * For example, if the obj->filp was moved to swap without us
	 * being notified and releasing the pages, we would mistakenly
	 * continue to assume that the obj remained out of the CPU cached
	 * domain.
	 */
	ret = i915_gem_object_pin_pages(obj);
	if (ret)
		return ret;

	flush_write_domain(obj, ~I915_GEM_DOMAIN_WC);

	/* Serialise direct access to this object with the barriers for
	 * coherent writes from the GPU, by effectively invalidating the
	 * WC domain upon first access.
	 */
	if ((obj->read_domains & I915_GEM_DOMAIN_WC) == 0)
		mb();

	/* It should now be out of any other write domains, and we can update
	 * the domain values for our changes.
	 */
	GEM_BUG_ON((obj->write_domain & ~I915_GEM_DOMAIN_WC) != 0);
	obj->read_domains |= I915_GEM_DOMAIN_WC;
	if (write) {
		obj->read_domains = I915_GEM_DOMAIN_WC;
		obj->write_domain = I915_GEM_DOMAIN_WC;
		obj->mm.dirty = true;
	}

	i915_gem_object_unpin_pages(obj);
	return 0;
}

/**
 * Moves a single object to the GTT read, and possibly write domain.
 * @obj: object to act on
 * @write: ask for write access or read only
 *
 * This function returns when the move is complete, including waiting on
 * flushes to occur.
 */
int
i915_gem_object_set_to_gtt_domain(struct drm_i915_gem_object *obj, bool write)
{
	int ret;

	lockdep_assert_held(&obj->base.dev->struct_mutex);

	ret = i915_gem_object_wait(obj,
				   I915_WAIT_INTERRUPTIBLE |
				   I915_WAIT_LOCKED |
				   (write ? I915_WAIT_ALL : 0),
				   MAX_SCHEDULE_TIMEOUT);
	if (ret)
		return ret;

	if (obj->write_domain == I915_GEM_DOMAIN_GTT)
		return 0;

	/* Flush and acquire obj->pages so that we are coherent through
	 * direct access in memory with previous cached writes through
	 * shmemfs and that our cache domain tracking remains valid.
	 * For example, if the obj->filp was moved to swap without us
	 * being notified and releasing the pages, we would mistakenly
	 * continue to assume that the obj remained out of the CPU cached
	 * domain.
	 */
	ret = i915_gem_object_pin_pages(obj);
	if (ret)
		return ret;

	flush_write_domain(obj, ~I915_GEM_DOMAIN_GTT);

	/* Serialise direct access to this object with the barriers for
	 * coherent writes from the GPU, by effectively invalidating the
	 * GTT domain upon first access.
	 */
	if ((obj->read_domains & I915_GEM_DOMAIN_GTT) == 0)
		mb();

	/* It should now be out of any other write domains, and we can update
	 * the domain values for our changes.
	 */
	GEM_BUG_ON((obj->write_domain & ~I915_GEM_DOMAIN_GTT) != 0);
	obj->read_domains |= I915_GEM_DOMAIN_GTT;
	if (write) {
		obj->read_domains = I915_GEM_DOMAIN_GTT;
		obj->write_domain = I915_GEM_DOMAIN_GTT;
		obj->mm.dirty = true;
	}

	i915_gem_object_unpin_pages(obj);
	return 0;
}

/**
 * Changes the cache-level of an object across all VMA.
 * @obj: object to act on
 * @cache_level: new cache level to set for the object
 *
 * After this function returns, the object will be in the new cache-level
 * across all GTT and the contents of the backing storage will be coherent,
 * with respect to the new cache-level. In order to keep the backing storage
 * coherent for all users, we only allow a single cache level to be set
 * globally on the object and prevent it from being changed whilst the
 * hardware is reading from the object. That is if the object is currently
 * on the scanout it will be set to uncached (or equivalent display
 * cache coherency) and all non-MOCS GPU access will also be uncached so
 * that all direct access to the scanout remains coherent.
 */
int i915_gem_object_set_cache_level(struct drm_i915_gem_object *obj,
				    enum i915_cache_level cache_level)
{
	struct i915_vma *vma;
	int ret;

	lockdep_assert_held(&obj->base.dev->struct_mutex);

	if (obj->cache_level == cache_level)
		return 0;

	/* Inspect the list of currently bound VMA and unbind any that would
	 * be invalid given the new cache-level. This is principally to
	 * catch the issue of the CS prefetch crossing page boundaries and
	 * reading an invalid PTE on older architectures.
	 */
restart:
	list_for_each_entry(vma, &obj->vma.list, obj_link) {
		if (!drm_mm_node_allocated(&vma->node))
			continue;

		if (i915_vma_is_pinned(vma)) {
			DRM_DEBUG("can not change the cache level of pinned objects\n");
			return -EBUSY;
		}

		if (!i915_vma_is_closed(vma) &&
		    i915_gem_valid_gtt_space(vma, cache_level))
			continue;

		ret = i915_vma_unbind(vma);
		if (ret)
			return ret;

		/* As unbinding may affect other elements in the
		 * obj->vma_list (due to side-effects from retiring
		 * an active vma), play safe and restart the iterator.
		 */
		goto restart;
	}

	/* We can reuse the existing drm_mm nodes but need to change the
	 * cache-level on the PTE. We could simply unbind them all and
	 * rebind with the correct cache-level on next use. However since
	 * we already have a valid slot, dma mapping, pages etc, we may as
	 * rewrite the PTE in the belief that doing so tramples upon less
	 * state and so involves less work.
	 */
	if (obj->bind_count) {
		/* Before we change the PTE, the GPU must not be accessing it.
		 * If we wait upon the object, we know that all the bound
		 * VMA are no longer active.
		 */
		ret = i915_gem_object_wait(obj,
					   I915_WAIT_INTERRUPTIBLE |
					   I915_WAIT_LOCKED |
					   I915_WAIT_ALL,
					   MAX_SCHEDULE_TIMEOUT);
		if (ret)
			return ret;

		if (!HAS_LLC(to_i915(obj->base.dev)) &&
		    cache_level != I915_CACHE_NONE) {
			/* Access to snoopable pages through the GTT is
			 * incoherent and on some machines causes a hard
			 * lockup. Relinquish the CPU mmaping to force
			 * userspace to refault in the pages and we can
			 * then double check if the GTT mapping is still
			 * valid for that pointer access.
			 */
			i915_gem_release_mmap(obj);

			/* As we no longer need a fence for GTT access,
			 * we can relinquish it now (and so prevent having
			 * to steal a fence from someone else on the next
			 * fence request). Note GPU activity would have
			 * dropped the fence as all snoopable access is
			 * supposed to be linear.
			 */
			for_each_ggtt_vma(vma, obj) {
				ret = i915_vma_put_fence(vma);
				if (ret)
					return ret;
			}
		} else {
			/* We either have incoherent backing store and
			 * so no GTT access or the architecture is fully
			 * coherent. In such cases, existing GTT mmaps
			 * ignore the cache bit in the PTE and we can
			 * rewrite it without confusing the GPU or having
			 * to force userspace to fault back in its mmaps.
			 */
		}

		list_for_each_entry(vma, &obj->vma.list, obj_link) {
			if (!drm_mm_node_allocated(&vma->node))
				continue;

			ret = i915_vma_bind(vma, cache_level, PIN_UPDATE);
			if (ret)
				return ret;
		}
	}

	list_for_each_entry(vma, &obj->vma.list, obj_link)
		vma->node.color = cache_level;
	i915_gem_object_set_cache_coherency(obj, cache_level);
	obj->cache_dirty = true; /* Always invalidate stale cachelines */

	return 0;
}

int i915_gem_get_caching_ioctl(struct drm_device *dev, void *data,
			       struct drm_file *file)
{
	struct drm_i915_gem_caching *args = data;
	struct drm_i915_gem_object *obj;
	int err = 0;

	rcu_read_lock();
	obj = i915_gem_object_lookup_rcu(file, args->handle);
	if (!obj) {
		err = -ENOENT;
		goto out;
	}

	switch (obj->cache_level) {
	case I915_CACHE_LLC:
	case I915_CACHE_L3_LLC:
		args->caching = I915_CACHING_CACHED;
		break;

	case I915_CACHE_WT:
		args->caching = I915_CACHING_DISPLAY;
		break;

	default:
		args->caching = I915_CACHING_NONE;
		break;
	}
out:
	rcu_read_unlock();
	return err;
}

int i915_gem_set_caching_ioctl(struct drm_device *dev, void *data,
			       struct drm_file *file)
{
	struct drm_i915_private *i915 = to_i915(dev);
	struct drm_i915_gem_caching *args = data;
	struct drm_i915_gem_object *obj;
	enum i915_cache_level level;
	int ret = 0;

	switch (args->caching) {
	case I915_CACHING_NONE:
		level = I915_CACHE_NONE;
		break;
	case I915_CACHING_CACHED:
		/*
		 * Due to a HW issue on BXT A stepping, GPU stores via a
		 * snooped mapping may leave stale data in a corresponding CPU
		 * cacheline, whereas normally such cachelines would get
		 * invalidated.
		 */
		if (!HAS_LLC(i915) && !HAS_SNOOP(i915))
			return -ENODEV;

		level = I915_CACHE_LLC;
		break;
	case I915_CACHING_DISPLAY:
		level = HAS_WT(i915) ? I915_CACHE_WT : I915_CACHE_NONE;
		break;
	default:
		return -EINVAL;
	}

	obj = i915_gem_object_lookup(file, args->handle);
	if (!obj)
		return -ENOENT;

	/*
	 * The caching mode of proxy object is handled by its generator, and
	 * not allowed to be changed by userspace.
	 */
	if (i915_gem_object_is_proxy(obj)) {
		ret = -ENXIO;
		goto out;
	}

	if (obj->cache_level == level)
		goto out;

	ret = i915_gem_object_wait(obj,
				   I915_WAIT_INTERRUPTIBLE,
				   MAX_SCHEDULE_TIMEOUT);
	if (ret)
		goto out;

	ret = i915_mutex_lock_interruptible(dev);
	if (ret)
		goto out;

	ret = i915_gem_object_set_cache_level(obj, level);
	mutex_unlock(&dev->struct_mutex);

out:
	i915_gem_object_put(obj);
	return ret;
}

/*
 * Prepare buffer for display plane (scanout, cursors, etc). Can be called from
 * an uninterruptible phase (modesetting) and allows any flushes to be pipelined
 * (for pageflips). We only flush the caches while preparing the buffer for
 * display, the callers are responsible for frontbuffer flush.
 */
struct i915_vma *
i915_gem_object_pin_to_display_plane(struct drm_i915_gem_object *obj,
				     u32 alignment,
				     const struct i915_ggtt_view *view,
				     unsigned int flags)
{
	struct i915_vma *vma;
	int ret;

	lockdep_assert_held(&obj->base.dev->struct_mutex);

	/* Mark the global pin early so that we account for the
	 * display coherency whilst setting up the cache domains.
	 */
	obj->pin_global++;

	/* The display engine is not coherent with the LLC cache on gen6.  As
	 * a result, we make sure that the pinning that is about to occur is
	 * done with uncached PTEs. This is lowest common denominator for all
	 * chipsets.
	 *
	 * However for gen6+, we could do better by using the GFDT bit instead
	 * of uncaching, which would allow us to flush all the LLC-cached data
	 * with that bit in the PTE to main memory with just one PIPE_CONTROL.
	 */
	ret = i915_gem_object_set_cache_level(obj,
					      HAS_WT(to_i915(obj->base.dev)) ?
					      I915_CACHE_WT : I915_CACHE_NONE);
	if (ret) {
		vma = ERR_PTR(ret);
		goto err_unpin_global;
	}

	/* As the user may map the buffer once pinned in the display plane
	 * (e.g. libkms for the bootup splash), we have to ensure that we
	 * always use map_and_fenceable for all scanout buffers. However,
	 * it may simply be too big to fit into mappable, in which case
	 * put it anyway and hope that userspace can cope (but always first
	 * try to preserve the existing ABI).
	 */
	vma = ERR_PTR(-ENOSPC);
	if ((flags & PIN_MAPPABLE) == 0 &&
	    (!view || view->type == I915_GGTT_VIEW_NORMAL))
		vma = i915_gem_object_ggtt_pin(obj, view, 0, alignment,
					       flags |
					       PIN_MAPPABLE |
					       PIN_NONBLOCK);
	if (IS_ERR(vma))
		vma = i915_gem_object_ggtt_pin(obj, view, 0, alignment, flags);
	if (IS_ERR(vma))
		goto err_unpin_global;

	vma->display_alignment = max_t(u64, vma->display_alignment, alignment);

	__i915_gem_object_flush_for_display(obj);

	/* It should now be out of any other write domains, and we can update
	 * the domain values for our changes.
	 */
	obj->read_domains |= I915_GEM_DOMAIN_GTT;

	return vma;

err_unpin_global:
	obj->pin_global--;
	return vma;
}

void
i915_gem_object_unpin_from_display_plane(struct i915_vma *vma)
{
	lockdep_assert_held(&vma->vm->i915->drm.struct_mutex);

	if (WARN_ON(vma->obj->pin_global == 0))
		return;

	if (--vma->obj->pin_global == 0)
		vma->display_alignment = I915_GTT_MIN_ALIGNMENT;

	/* Bump the LRU to try and avoid premature eviction whilst flipping  */
	i915_gem_object_bump_inactive_ggtt(vma->obj);

	i915_vma_unpin(vma);
}

/**
 * Moves a single object to the CPU read, and possibly write domain.
 * @obj: object to act on
 * @write: requesting write or read-only access
 *
 * This function returns when the move is complete, including waiting on
 * flushes to occur.
 */
int
i915_gem_object_set_to_cpu_domain(struct drm_i915_gem_object *obj, bool write)
{
	int ret;

	lockdep_assert_held(&obj->base.dev->struct_mutex);

	ret = i915_gem_object_wait(obj,
				   I915_WAIT_INTERRUPTIBLE |
				   I915_WAIT_LOCKED |
				   (write ? I915_WAIT_ALL : 0),
				   MAX_SCHEDULE_TIMEOUT);
	if (ret)
		return ret;

	flush_write_domain(obj, ~I915_GEM_DOMAIN_CPU);

	/* Flush the CPU cache if it's still invalid. */
	if ((obj->read_domains & I915_GEM_DOMAIN_CPU) == 0) {
		i915_gem_clflush_object(obj, I915_CLFLUSH_SYNC);
		obj->read_domains |= I915_GEM_DOMAIN_CPU;
	}

	/* It should now be out of any other write domains, and we can update
	 * the domain values for our changes.
	 */
	GEM_BUG_ON(obj->write_domain & ~I915_GEM_DOMAIN_CPU);

	/* If we're writing through the CPU, then the GPU read domains will
	 * need to be invalidated at next use.
	 */
	if (write)
		__start_cpu_write(obj);

	return 0;
}

/* Throttle our rendering by waiting until the ring has completed our requests
 * emitted over 20 msec ago.
 *
 * Note that if we were to use the current jiffies each time around the loop,
 * we wouldn't escape the function with any frames outstanding if the time to
 * render a frame was over 20ms.
 *
 * This should get us reasonable parallelism between CPU and GPU but also
 * relatively low latency when blocking on a particular request to finish.
 */
static int
i915_gem_ring_throttle(struct drm_device *dev, struct drm_file *file)
{
	struct drm_i915_private *dev_priv = to_i915(dev);
	struct drm_i915_file_private *file_priv = file->driver_priv;
	unsigned long recent_enough = jiffies - DRM_I915_THROTTLE_JIFFIES;
	struct i915_request *request, *target = NULL;
	long ret;

	/* ABI: return -EIO if already wedged */
	ret = i915_terminally_wedged(dev_priv);
	if (ret)
		return ret;

	spin_lock(&file_priv->mm.lock);
	list_for_each_entry(request, &file_priv->mm.request_list, client_link) {
		if (time_after_eq(request->emitted_jiffies, recent_enough))
			break;

		if (target) {
			list_del(&target->client_link);
			target->file_priv = NULL;
		}

		target = request;
	}
	if (target)
		i915_request_get(target);
	spin_unlock(&file_priv->mm.lock);

	if (target == NULL)
		return 0;

	ret = i915_request_wait(target,
				I915_WAIT_INTERRUPTIBLE,
				MAX_SCHEDULE_TIMEOUT);
	i915_request_put(target);

	return ret < 0 ? ret : 0;
}

struct i915_vma *
i915_gem_object_ggtt_pin(struct drm_i915_gem_object *obj,
			 const struct i915_ggtt_view *view,
			 u64 size,
			 u64 alignment,
			 u64 flags)
{
	struct drm_i915_private *dev_priv = to_i915(obj->base.dev);
	struct i915_address_space *vm = &dev_priv->ggtt.vm;
	struct i915_vma *vma;
	int ret;

	lockdep_assert_held(&obj->base.dev->struct_mutex);

	if (flags & PIN_MAPPABLE &&
	    (!view || view->type == I915_GGTT_VIEW_NORMAL)) {
		/* If the required space is larger than the available
		 * aperture, we will not able to find a slot for the
		 * object and unbinding the object now will be in
		 * vain. Worse, doing so may cause us to ping-pong
		 * the object in and out of the Global GTT and
		 * waste a lot of cycles under the mutex.
		 */
		if (obj->base.size > dev_priv->ggtt.mappable_end)
			return ERR_PTR(-E2BIG);

		/* If NONBLOCK is set the caller is optimistically
		 * trying to cache the full object within the mappable
		 * aperture, and *must* have a fallback in place for
		 * situations where we cannot bind the object. We
		 * can be a little more lax here and use the fallback
		 * more often to avoid costly migrations of ourselves
		 * and other objects within the aperture.
		 *
		 * Half-the-aperture is used as a simple heuristic.
		 * More interesting would to do search for a free
		 * block prior to making the commitment to unbind.
		 * That caters for the self-harm case, and with a
		 * little more heuristics (e.g. NOFAULT, NOEVICT)
		 * we could try to minimise harm to others.
		 */
		if (flags & PIN_NONBLOCK &&
		    obj->base.size > dev_priv->ggtt.mappable_end / 2)
			return ERR_PTR(-ENOSPC);
	}

	vma = i915_vma_instance(obj, vm, view);
	if (IS_ERR(vma))
		return vma;

	if (i915_vma_misplaced(vma, size, alignment, flags)) {
		if (flags & PIN_NONBLOCK) {
			if (i915_vma_is_pinned(vma) || i915_vma_is_active(vma))
				return ERR_PTR(-ENOSPC);

			if (flags & PIN_MAPPABLE &&
			    vma->fence_size > dev_priv->ggtt.mappable_end / 2)
				return ERR_PTR(-ENOSPC);
		}

		WARN(i915_vma_is_pinned(vma),
		     "bo is already pinned in ggtt with incorrect alignment:"
		     " offset=%08x, req.alignment=%llx,"
		     " req.map_and_fenceable=%d, vma->map_and_fenceable=%d\n",
		     i915_ggtt_offset(vma), alignment,
		     !!(flags & PIN_MAPPABLE),
		     i915_vma_is_map_and_fenceable(vma));
		ret = i915_vma_unbind(vma);
		if (ret)
			return ERR_PTR(ret);
	}

	ret = i915_vma_pin(vma, size, alignment, flags | PIN_GLOBAL);
	if (ret)
		return ERR_PTR(ret);

	return vma;
}

static __always_inline unsigned int __busy_read_flag(unsigned int id)
{
	if (id == I915_ENGINE_CLASS_INVALID)
		return 0xffff0000;

	GEM_BUG_ON(id >= 16);
	return 0x10000 << id;
}

static __always_inline unsigned int __busy_write_id(unsigned int id)
{
	/*
	 * The uABI guarantees an active writer is also amongst the read
	 * engines. This would be true if we accessed the activity tracking
	 * under the lock, but as we perform the lookup of the object and
	 * its activity locklessly we can not guarantee that the last_write
	 * being active implies that we have set the same engine flag from
	 * last_read - hence we always set both read and write busy for
	 * last_write.
	 */
	if (id == I915_ENGINE_CLASS_INVALID)
		return 0xffffffff;

	return (id + 1) | __busy_read_flag(id);
}

static __always_inline unsigned int
__busy_set_if_active(const struct dma_fence *fence,
		     unsigned int (*flag)(unsigned int id))
{
	const struct i915_request *rq;

	/*
	 * We have to check the current hw status of the fence as the uABI
	 * guarantees forward progress. We could rely on the idle worker
	 * to eventually flush us, but to minimise latency just ask the
	 * hardware.
	 *
	 * Note we only report on the status of native fences.
	 */
	if (!dma_fence_is_i915(fence))
		return 0;

	/* opencode to_request() in order to avoid const warnings */
	rq = container_of(fence, const struct i915_request, fence);
	if (i915_request_completed(rq))
		return 0;

	return flag(rq->engine->uabi_class);
}

static __always_inline unsigned int
busy_check_reader(const struct dma_fence *fence)
{
	return __busy_set_if_active(fence, __busy_read_flag);
}

static __always_inline unsigned int
busy_check_writer(const struct dma_fence *fence)
{
	if (!fence)
		return 0;

	return __busy_set_if_active(fence, __busy_write_id);
}

int
i915_gem_busy_ioctl(struct drm_device *dev, void *data,
		    struct drm_file *file)
{
	struct drm_i915_gem_busy *args = data;
	struct drm_i915_gem_object *obj;
	struct reservation_object_list *list;
	unsigned int seq;
	int err;

	err = -ENOENT;
	rcu_read_lock();
	obj = i915_gem_object_lookup_rcu(file, args->handle);
	if (!obj)
		goto out;

	/*
	 * A discrepancy here is that we do not report the status of
	 * non-i915 fences, i.e. even though we may report the object as idle,
	 * a call to set-domain may still stall waiting for foreign rendering.
	 * This also means that wait-ioctl may report an object as busy,
	 * where busy-ioctl considers it idle.
	 *
	 * We trade the ability to warn of foreign fences to report on which
	 * i915 engines are active for the object.
	 *
	 * Alternatively, we can trade that extra information on read/write
	 * activity with
	 *	args->busy =
	 *		!reservation_object_test_signaled_rcu(obj->resv, true);
	 * to report the overall busyness. This is what the wait-ioctl does.
	 *
	 */
retry:
	seq = raw_read_seqcount(&obj->resv->seq);

	/* Translate the exclusive fence to the READ *and* WRITE engine */
	args->busy = busy_check_writer(rcu_dereference(obj->resv->fence_excl));

	/* Translate shared fences to READ set of engines */
	list = rcu_dereference(obj->resv->fence);
	if (list) {
		unsigned int shared_count = list->shared_count, i;

		for (i = 0; i < shared_count; ++i) {
			struct dma_fence *fence =
				rcu_dereference(list->shared[i]);

			args->busy |= busy_check_reader(fence);
		}
	}

	if (args->busy && read_seqcount_retry(&obj->resv->seq, seq))
		goto retry;

	err = 0;
out:
	rcu_read_unlock();
	return err;
}

int
i915_gem_throttle_ioctl(struct drm_device *dev, void *data,
			struct drm_file *file_priv)
{
	return i915_gem_ring_throttle(dev, file_priv);
}

int
i915_gem_madvise_ioctl(struct drm_device *dev, void *data,
		       struct drm_file *file_priv)
{
	struct drm_i915_private *dev_priv = to_i915(dev);
	struct drm_i915_gem_madvise *args = data;
	struct drm_i915_gem_object *obj;
	int err;

	switch (args->madv) {
	case I915_MADV_DONTNEED:
	case I915_MADV_WILLNEED:
	    break;
	default:
	    return -EINVAL;
	}

	obj = i915_gem_object_lookup(file_priv, args->handle);
	if (!obj)
		return -ENOENT;

	err = mutex_lock_interruptible(&obj->mm.lock);
	if (err)
		goto out;

	if (i915_gem_object_has_pages(obj) &&
	    i915_gem_object_is_tiled(obj) &&
	    dev_priv->quirks & QUIRK_PIN_SWIZZLED_PAGES) {
		if (obj->mm.madv == I915_MADV_WILLNEED) {
			GEM_BUG_ON(!obj->mm.quirked);
			__i915_gem_object_unpin_pages(obj);
			obj->mm.quirked = false;
		}
		if (args->madv == I915_MADV_WILLNEED) {
			GEM_BUG_ON(obj->mm.quirked);
			__i915_gem_object_pin_pages(obj);
			obj->mm.quirked = true;
		}
	}

	if (obj->mm.madv != __I915_MADV_PURGED)
		obj->mm.madv = args->madv;

	/* if the object is no longer attached, discard its backing storage */
	if (obj->mm.madv == I915_MADV_DONTNEED &&
	    !i915_gem_object_has_pages(obj))
		i915_gem_object_truncate(obj);

	args->retained = obj->mm.madv != __I915_MADV_PURGED;
	mutex_unlock(&obj->mm.lock);

out:
	i915_gem_object_put(obj);
	return err;
}

static void
frontbuffer_retire(struct i915_active_request *active,
		   struct i915_request *request)
{
	struct drm_i915_gem_object *obj =
		container_of(active, typeof(*obj), frontbuffer_write);

	intel_fb_obj_flush(obj, ORIGIN_CS);
}

void i915_gem_object_init(struct drm_i915_gem_object *obj,
			  const struct drm_i915_gem_object_ops *ops)
{
	mutex_init(&obj->mm.lock);

	spin_lock_init(&obj->vma.lock);
	INIT_LIST_HEAD(&obj->vma.list);

	INIT_LIST_HEAD(&obj->lut_list);
	INIT_LIST_HEAD(&obj->batch_pool_link);

	init_rcu_head(&obj->rcu);

	obj->ops = ops;

	reservation_object_init(&obj->__builtin_resv);
	obj->resv = &obj->__builtin_resv;

	obj->frontbuffer_ggtt_origin = ORIGIN_GTT;
	i915_active_request_init(&obj->frontbuffer_write,
				 NULL, frontbuffer_retire);

	obj->mm.madv = I915_MADV_WILLNEED;
	INIT_RADIX_TREE(&obj->mm.get_page.radix, GFP_KERNEL | __GFP_NOWARN);
	mutex_init(&obj->mm.get_page.lock);

	i915_gem_info_add_obj(to_i915(obj->base.dev), obj->base.size);
}

static const struct drm_i915_gem_object_ops i915_gem_object_ops = {
	.flags = I915_GEM_OBJECT_HAS_STRUCT_PAGE |
		 I915_GEM_OBJECT_IS_SHRINKABLE,

	.get_pages = i915_gem_object_get_pages_gtt,
	.put_pages = i915_gem_object_put_pages_gtt,

	.pwrite = i915_gem_object_pwrite_gtt,
};

static int i915_gem_object_create_shmem(struct drm_device *dev,
					struct drm_gem_object *obj,
					size_t size)
{
	struct drm_i915_private *i915 = to_i915(dev);
	unsigned long flags = VM_NORESERVE;
	struct file *filp;

	drm_gem_private_object_init(dev, obj, size);

	if (i915->mm.gemfs)
		filp = shmem_file_setup_with_mnt(i915->mm.gemfs, "i915", size,
						 flags);
	else
		filp = shmem_file_setup("i915", size, flags);

	if (IS_ERR(filp))
		return PTR_ERR(filp);

	obj->filp = filp;

	return 0;
}

struct drm_i915_gem_object *
i915_gem_object_create(struct drm_i915_private *dev_priv, u64 size)
{
	struct drm_i915_gem_object *obj;
	struct address_space *mapping;
	unsigned int cache_level;
	gfp_t mask;
	int ret;

	/* There is a prevalence of the assumption that we fit the object's
	 * page count inside a 32bit _signed_ variable. Let's document this and
	 * catch if we ever need to fix it. In the meantime, if you do spot
	 * such a local variable, please consider fixing!
	 */
	if (size >> PAGE_SHIFT > INT_MAX)
		return ERR_PTR(-E2BIG);

	if (overflows_type(size, obj->base.size))
		return ERR_PTR(-E2BIG);

	obj = i915_gem_object_alloc();
	if (obj == NULL)
		return ERR_PTR(-ENOMEM);

	ret = i915_gem_object_create_shmem(&dev_priv->drm, &obj->base, size);
	if (ret)
		goto fail;

	mask = GFP_HIGHUSER | __GFP_RECLAIMABLE;
	if (IS_I965GM(dev_priv) || IS_I965G(dev_priv)) {
		/* 965gm cannot relocate objects above 4GiB. */
		mask &= ~__GFP_HIGHMEM;
		mask |= __GFP_DMA32;
	}

	mapping = obj->base.filp->f_mapping;
	mapping_set_gfp_mask(mapping, mask);
	GEM_BUG_ON(!(mapping_gfp_mask(mapping) & __GFP_RECLAIM));

	i915_gem_object_init(obj, &i915_gem_object_ops);

	obj->write_domain = I915_GEM_DOMAIN_CPU;
	obj->read_domains = I915_GEM_DOMAIN_CPU;

	if (HAS_LLC(dev_priv))
		/* On some devices, we can have the GPU use the LLC (the CPU
		 * cache) for about a 10% performance improvement
		 * compared to uncached.  Graphics requests other than
		 * display scanout are coherent with the CPU in
		 * accessing this cache.  This means in this mode we
		 * don't need to clflush on the CPU side, and on the
		 * GPU side we only need to flush internal caches to
		 * get data visible to the CPU.
		 *
		 * However, we maintain the display planes as UC, and so
		 * need to rebind when first used as such.
		 */
		cache_level = I915_CACHE_LLC;
	else
		cache_level = I915_CACHE_NONE;

	i915_gem_object_set_cache_coherency(obj, cache_level);

	trace_i915_gem_object_create(obj);

	return obj;

fail:
	i915_gem_object_free(obj);
	return ERR_PTR(ret);
}

static bool discard_backing_storage(struct drm_i915_gem_object *obj)
{
	/* If we are the last user of the backing storage (be it shmemfs
	 * pages or stolen etc), we know that the pages are going to be
	 * immediately released. In this case, we can then skip copying
	 * back the contents from the GPU.
	 */

	if (obj->mm.madv != I915_MADV_WILLNEED)
		return false;

	if (obj->base.filp == NULL)
		return true;

	/* At first glance, this looks racy, but then again so would be
	 * userspace racing mmap against close. However, the first external
	 * reference to the filp can only be obtained through the
	 * i915_gem_mmap_ioctl() which safeguards us against the user
	 * acquiring such a reference whilst we are in the middle of
	 * freeing the object.
	 */
	return atomic_long_read(&obj->base.filp->f_count) == 1;
}

static void __i915_gem_free_objects(struct drm_i915_private *i915,
				    struct llist_node *freed)
{
	struct drm_i915_gem_object *obj, *on;
	intel_wakeref_t wakeref;

	wakeref = intel_runtime_pm_get(i915);
	llist_for_each_entry_safe(obj, on, freed, freed) {
		struct i915_vma *vma, *vn;

		trace_i915_gem_object_destroy(obj);

		mutex_lock(&i915->drm.struct_mutex);

		GEM_BUG_ON(i915_gem_object_is_active(obj));
		list_for_each_entry_safe(vma, vn, &obj->vma.list, obj_link) {
			GEM_BUG_ON(i915_vma_is_active(vma));
			vma->flags &= ~I915_VMA_PIN_MASK;
			i915_vma_destroy(vma);
		}
		GEM_BUG_ON(!list_empty(&obj->vma.list));
		GEM_BUG_ON(!RB_EMPTY_ROOT(&obj->vma.tree));

		/* This serializes freeing with the shrinker. Since the free
		 * is delayed, first by RCU then by the workqueue, we want the
		 * shrinker to be able to free pages of unreferenced objects,
		 * or else we may oom whilst there are plenty of deferred
		 * freed objects.
		 */
		if (i915_gem_object_has_pages(obj)) {
			spin_lock(&i915->mm.obj_lock);
			list_del_init(&obj->mm.link);
			spin_unlock(&i915->mm.obj_lock);
		}

		mutex_unlock(&i915->drm.struct_mutex);

		GEM_BUG_ON(obj->bind_count);
		GEM_BUG_ON(obj->userfault_count);
		GEM_BUG_ON(atomic_read(&obj->frontbuffer_bits));
		GEM_BUG_ON(!list_empty(&obj->lut_list));

		if (obj->ops->release)
			obj->ops->release(obj);

		if (WARN_ON(i915_gem_object_has_pinned_pages(obj)))
			atomic_set(&obj->mm.pages_pin_count, 0);
		__i915_gem_object_put_pages(obj, I915_MM_NORMAL);
		GEM_BUG_ON(i915_gem_object_has_pages(obj));

		if (obj->base.import_attach)
			drm_prime_gem_destroy(&obj->base, NULL);

		reservation_object_fini(&obj->__builtin_resv);
		drm_gem_object_release(&obj->base);
		i915_gem_info_remove_obj(i915, obj->base.size);

		bitmap_free(obj->bit_17);
		i915_gem_object_free(obj);

		GEM_BUG_ON(!atomic_read(&i915->mm.free_count));
		atomic_dec(&i915->mm.free_count);

		if (on)
			cond_resched();
	}
	intel_runtime_pm_put(i915, wakeref);
}

static void i915_gem_flush_free_objects(struct drm_i915_private *i915)
{
	struct llist_node *freed;

	/* Free the oldest, most stale object to keep the free_list short */
	freed = NULL;
	if (!llist_empty(&i915->mm.free_list)) { /* quick test for hotpath */
		/* Only one consumer of llist_del_first() allowed */
		spin_lock(&i915->mm.free_lock);
		freed = llist_del_first(&i915->mm.free_list);
		spin_unlock(&i915->mm.free_lock);
	}
	if (unlikely(freed)) {
		freed->next = NULL;
		__i915_gem_free_objects(i915, freed);
	}
}

static void __i915_gem_free_work(struct work_struct *work)
{
	struct drm_i915_private *i915 =
		container_of(work, struct drm_i915_private, mm.free_work);
	struct llist_node *freed;

	/*
	 * All file-owned VMA should have been released by this point through
	 * i915_gem_close_object(), or earlier by i915_gem_context_close().
	 * However, the object may also be bound into the global GTT (e.g.
	 * older GPUs without per-process support, or for direct access through
	 * the GTT either for the user or for scanout). Those VMA still need to
	 * unbound now.
	 */

	spin_lock(&i915->mm.free_lock);
	while ((freed = llist_del_all(&i915->mm.free_list))) {
		spin_unlock(&i915->mm.free_lock);

		__i915_gem_free_objects(i915, freed);
		if (need_resched())
			return;

		spin_lock(&i915->mm.free_lock);
	}
	spin_unlock(&i915->mm.free_lock);
}

static void __i915_gem_free_object_rcu(struct rcu_head *head)
{
	struct drm_i915_gem_object *obj =
		container_of(head, typeof(*obj), rcu);
	struct drm_i915_private *i915 = to_i915(obj->base.dev);

	/*
	 * We reuse obj->rcu for the freed list, so we had better not treat
	 * it like a rcu_head from this point forwards. And we expect all
	 * objects to be freed via this path.
	 */
	destroy_rcu_head(&obj->rcu);

	/*
	 * Since we require blocking on struct_mutex to unbind the freed
	 * object from the GPU before releasing resources back to the
	 * system, we can not do that directly from the RCU callback (which may
	 * be a softirq context), but must instead then defer that work onto a
	 * kthread. We use the RCU callback rather than move the freed object
	 * directly onto the work queue so that we can mix between using the
	 * worker and performing frees directly from subsequent allocations for
	 * crude but effective memory throttling.
	 */
	if (llist_add(&obj->freed, &i915->mm.free_list))
		queue_work(i915->wq, &i915->mm.free_work);
}

void i915_gem_free_object(struct drm_gem_object *gem_obj)
{
	struct drm_i915_gem_object *obj = to_intel_bo(gem_obj);

	if (obj->mm.quirked)
		__i915_gem_object_unpin_pages(obj);

	if (discard_backing_storage(obj))
		obj->mm.madv = I915_MADV_DONTNEED;

	/*
	 * Before we free the object, make sure any pure RCU-only
	 * read-side critical sections are complete, e.g.
	 * i915_gem_busy_ioctl(). For the corresponding synchronized
	 * lookup see i915_gem_object_lookup_rcu().
	 */
	atomic_inc(&to_i915(obj->base.dev)->mm.free_count);
	call_rcu(&obj->rcu, __i915_gem_free_object_rcu);
}

void __i915_gem_object_release_unless_active(struct drm_i915_gem_object *obj)
{
	lockdep_assert_held(&obj->base.dev->struct_mutex);

	if (!i915_gem_object_has_active_reference(obj) &&
	    i915_gem_object_is_active(obj))
		i915_gem_object_set_active_reference(obj);
	else
		i915_gem_object_put(obj);
}

void i915_gem_sanitize(struct drm_i915_private *i915)
{
	intel_wakeref_t wakeref;

	GEM_TRACE("\n");

	wakeref = intel_runtime_pm_get(i915);
	intel_uncore_forcewake_get(&i915->uncore, FORCEWAKE_ALL);

	/*
	 * As we have just resumed the machine and woken the device up from
	 * deep PCI sleep (presumably D3_cold), assume the HW has been reset
	 * back to defaults, recovering from whatever wedged state we left it
	 * in and so worth trying to use the device once more.
	 */
	if (i915_terminally_wedged(i915))
		i915_gem_unset_wedged(i915);

	/*
	 * If we inherit context state from the BIOS or earlier occupants
	 * of the GPU, the GPU may be in an inconsistent state when we
	 * try to take over. The only way to remove the earlier state
	 * is by resetting. However, resetting on earlier gen is tricky as
	 * it may impact the display and we are uncertain about the stability
	 * of the reset, so this could be applied to even earlier gen.
	 */
	intel_engines_sanitize(i915, false);

	intel_uncore_forcewake_put(&i915->uncore, FORCEWAKE_ALL);
	intel_runtime_pm_put(i915, wakeref);

	mutex_lock(&i915->drm.struct_mutex);
	i915_gem_contexts_lost(i915);
	mutex_unlock(&i915->drm.struct_mutex);
}

void i915_gem_suspend(struct drm_i915_private *i915)
{
	intel_wakeref_t wakeref;

	GEM_TRACE("\n");

	wakeref = intel_runtime_pm_get(i915);

	flush_workqueue(i915->wq);

	mutex_lock(&i915->drm.struct_mutex);

	/*
	 * We have to flush all the executing contexts to main memory so
	 * that they can saved in the hibernation image. To ensure the last
	 * context image is coherent, we have to switch away from it. That
	 * leaves the i915->kernel_context still active when
	 * we actually suspend, and its image in memory may not match the GPU
	 * state. Fortunately, the kernel_context is disposable and we do
	 * not rely on its state.
	 */
	switch_to_kernel_context_sync(i915, i915->gt.active_engines);

	mutex_unlock(&i915->drm.struct_mutex);
	i915_reset_flush(i915);

	drain_delayed_work(&i915->gt.retire_work);

	/*
	 * As the idle_work is rearming if it detects a race, play safe and
	 * repeat the flush until it is definitely idle.
	 */
	drain_delayed_work(&i915->gt.idle_work);

	/*
	 * Assert that we successfully flushed all the work and
	 * reset the GPU back to its idle, low power state.
	 */
	GEM_BUG_ON(i915->gt.awake);
<<<<<<< HEAD
=======

	intel_uc_suspend(i915);
>>>>>>> a01b2c6f

	intel_runtime_pm_put(i915, wakeref);
}

void i915_gem_suspend_late(struct drm_i915_private *i915)
{
	struct drm_i915_gem_object *obj;
	struct list_head *phases[] = {
		&i915->mm.unbound_list,
		&i915->mm.bound_list,
		NULL
	}, **phase;

	/*
	 * Neither the BIOS, ourselves or any other kernel
	 * expects the system to be in execlists mode on startup,
	 * so we need to reset the GPU back to legacy mode. And the only
	 * known way to disable logical contexts is through a GPU reset.
	 *
	 * So in order to leave the system in a known default configuration,
	 * always reset the GPU upon unload and suspend. Afterwards we then
	 * clean up the GEM state tracking, flushing off the requests and
	 * leaving the system in a known idle state.
	 *
	 * Note that is of the upmost importance that the GPU is idle and
	 * all stray writes are flushed *before* we dismantle the backing
	 * storage for the pinned objects.
	 *
	 * However, since we are uncertain that resetting the GPU on older
	 * machines is a good idea, we don't - just in case it leaves the
	 * machine in an unusable condition.
	 */

	mutex_lock(&i915->drm.struct_mutex);
	for (phase = phases; *phase; phase++) {
		list_for_each_entry(obj, *phase, mm.link)
			WARN_ON(i915_gem_object_set_to_gtt_domain(obj, false));
	}
	mutex_unlock(&i915->drm.struct_mutex);

	intel_uc_sanitize(i915);
	i915_gem_sanitize(i915);
}

void i915_gem_resume(struct drm_i915_private *i915)
{
	GEM_TRACE("\n");

	WARN_ON(i915->gt.awake);

	mutex_lock(&i915->drm.struct_mutex);
	intel_uncore_forcewake_get(&i915->uncore, FORCEWAKE_ALL);

	i915_gem_restore_gtt_mappings(i915);
	i915_gem_restore_fences(i915);

	/*
	 * As we didn't flush the kernel context before suspend, we cannot
	 * guarantee that the context image is complete. So let's just reset
	 * it and start again.
	 */
	i915->gt.resume(i915);

	if (i915_gem_init_hw(i915))
		goto err_wedged;

	intel_uc_resume(i915);

	/* Always reload a context for powersaving. */
	if (!load_power_context(i915))
		goto err_wedged;

out_unlock:
	intel_uncore_forcewake_put(&i915->uncore, FORCEWAKE_ALL);
	mutex_unlock(&i915->drm.struct_mutex);
	return;

err_wedged:
	if (!i915_reset_failed(i915)) {
		dev_err(i915->drm.dev,
			"Failed to re-initialize GPU, declaring it wedged!\n");
		i915_gem_set_wedged(i915);
	}
	goto out_unlock;
}

void i915_gem_init_swizzling(struct drm_i915_private *dev_priv)
{
	if (INTEL_GEN(dev_priv) < 5 ||
	    dev_priv->mm.bit_6_swizzle_x == I915_BIT_6_SWIZZLE_NONE)
		return;

	I915_WRITE(DISP_ARB_CTL, I915_READ(DISP_ARB_CTL) |
				 DISP_TILE_SURFACE_SWIZZLING);

	if (IS_GEN(dev_priv, 5))
		return;

	I915_WRITE(TILECTL, I915_READ(TILECTL) | TILECTL_SWZCTL);
	if (IS_GEN(dev_priv, 6))
		I915_WRITE(ARB_MODE, _MASKED_BIT_ENABLE(ARB_MODE_SWIZZLE_SNB));
	else if (IS_GEN(dev_priv, 7))
		I915_WRITE(ARB_MODE, _MASKED_BIT_ENABLE(ARB_MODE_SWIZZLE_IVB));
	else if (IS_GEN(dev_priv, 8))
		I915_WRITE(GAMTARBMODE, _MASKED_BIT_ENABLE(ARB_MODE_SWIZZLE_BDW));
	else
		BUG();
}

static void init_unused_ring(struct drm_i915_private *dev_priv, u32 base)
{
	I915_WRITE(RING_CTL(base), 0);
	I915_WRITE(RING_HEAD(base), 0);
	I915_WRITE(RING_TAIL(base), 0);
	I915_WRITE(RING_START(base), 0);
}

static void init_unused_rings(struct drm_i915_private *dev_priv)
{
	if (IS_I830(dev_priv)) {
		init_unused_ring(dev_priv, PRB1_BASE);
		init_unused_ring(dev_priv, SRB0_BASE);
		init_unused_ring(dev_priv, SRB1_BASE);
		init_unused_ring(dev_priv, SRB2_BASE);
		init_unused_ring(dev_priv, SRB3_BASE);
	} else if (IS_GEN(dev_priv, 2)) {
		init_unused_ring(dev_priv, SRB0_BASE);
		init_unused_ring(dev_priv, SRB1_BASE);
	} else if (IS_GEN(dev_priv, 3)) {
		init_unused_ring(dev_priv, PRB1_BASE);
		init_unused_ring(dev_priv, PRB2_BASE);
	}
}

static int __i915_gem_restart_engines(void *data)
{
	struct drm_i915_private *i915 = data;
	struct intel_engine_cs *engine;
	enum intel_engine_id id;
	int err;

	for_each_engine(engine, i915, id) {
		err = engine->init_hw(engine);
		if (err) {
			DRM_ERROR("Failed to restart %s (%d)\n",
				  engine->name, err);
			return err;
		}
	}

	intel_engines_set_scheduler_caps(i915);

	return 0;
}

int i915_gem_init_hw(struct drm_i915_private *dev_priv)
{
	int ret;

	dev_priv->gt.last_init_time = ktime_get();

	/* Double layer security blanket, see i915_gem_init() */
	intel_uncore_forcewake_get(&dev_priv->uncore, FORCEWAKE_ALL);

	if (HAS_EDRAM(dev_priv) && INTEL_GEN(dev_priv) < 9)
		I915_WRITE(HSW_IDICR, I915_READ(HSW_IDICR) | IDIHASHMSK(0xf));

	if (IS_HASWELL(dev_priv))
		I915_WRITE(MI_PREDICATE_RESULT_2, IS_HSW_GT3(dev_priv) ?
			   LOWER_SLICE_ENABLED : LOWER_SLICE_DISABLED);

	/* Apply the GT workarounds... */
	intel_gt_apply_workarounds(dev_priv);
	/* ...and determine whether they are sticking. */
	intel_gt_verify_workarounds(dev_priv, "init");

	i915_gem_init_swizzling(dev_priv);

	/*
	 * At least 830 can leave some of the unused rings
	 * "active" (ie. head != tail) after resume which
	 * will prevent c3 entry. Makes sure all unused rings
	 * are totally idle.
	 */
	init_unused_rings(dev_priv);

	BUG_ON(!dev_priv->kernel_context);
	ret = i915_terminally_wedged(dev_priv);
	if (ret)
		goto out;

	ret = i915_ppgtt_init_hw(dev_priv);
	if (ret) {
		DRM_ERROR("Enabling PPGTT failed (%d)\n", ret);
		goto out;
	}

	ret = intel_wopcm_init_hw(&dev_priv->wopcm);
	if (ret) {
		DRM_ERROR("Enabling WOPCM failed (%d)\n", ret);
		goto out;
	}

	/* We can't enable contexts until all firmware is loaded */
	ret = intel_uc_init_hw(dev_priv);
	if (ret) {
		DRM_ERROR("Enabling uc failed (%d)\n", ret);
		goto out;
	}

	intel_mocs_init_l3cc_table(dev_priv);

	/* Only when the HW is re-initialised, can we replay the requests */
	ret = __i915_gem_restart_engines(dev_priv);
	if (ret)
		goto cleanup_uc;

	intel_uncore_forcewake_put(&dev_priv->uncore, FORCEWAKE_ALL);

	return 0;

cleanup_uc:
	intel_uc_fini_hw(dev_priv);
out:
	intel_uncore_forcewake_put(&dev_priv->uncore, FORCEWAKE_ALL);

	return ret;
}

static int __intel_engines_record_defaults(struct drm_i915_private *i915)
{
	struct i915_gem_context *ctx;
	struct intel_engine_cs *engine;
	enum intel_engine_id id;
	int err = 0;

	/*
	 * As we reset the gpu during very early sanitisation, the current
	 * register state on the GPU should reflect its defaults values.
	 * We load a context onto the hw (with restore-inhibit), then switch
	 * over to a second context to save that default register state. We
	 * can then prime every new context with that state so they all start
	 * from the same default HW values.
	 */

	ctx = i915_gem_context_create_kernel(i915, 0);
	if (IS_ERR(ctx))
		return PTR_ERR(ctx);

	for_each_engine(engine, i915, id) {
		struct i915_request *rq;

		rq = i915_request_alloc(engine, ctx);
		if (IS_ERR(rq)) {
			err = PTR_ERR(rq);
			goto out_ctx;
		}

		err = 0;
		if (engine->init_context)
			err = engine->init_context(rq);

		i915_request_add(rq);
		if (err)
			goto err_active;
	}

	/* Flush the default context image to memory, and enable powersaving. */
	if (!load_power_context(i915)) {
		err = -EIO;
		goto err_active;
	}

	for_each_engine(engine, i915, id) {
		struct intel_context *ce;
		struct i915_vma *state;
		void *vaddr;

		ce = intel_context_lookup(ctx, engine);
		if (!ce)
			continue;

		state = ce->state;
		if (!state)
			continue;

		GEM_BUG_ON(intel_context_is_pinned(ce));

		/*
		 * As we will hold a reference to the logical state, it will
		 * not be torn down with the context, and importantly the
		 * object will hold onto its vma (making it possible for a
		 * stray GTT write to corrupt our defaults). Unmap the vma
		 * from the GTT to prevent such accidents and reclaim the
		 * space.
		 */
		err = i915_vma_unbind(state);
		if (err)
			goto err_active;

		err = i915_gem_object_set_to_cpu_domain(state->obj, false);
		if (err)
			goto err_active;

		engine->default_state = i915_gem_object_get(state->obj);
		i915_gem_object_set_cache_coherency(engine->default_state,
						    I915_CACHE_LLC);

		/* Check we can acquire the image of the context state */
		vaddr = i915_gem_object_pin_map(engine->default_state,
						I915_MAP_FORCE_WB);
		if (IS_ERR(vaddr)) {
			err = PTR_ERR(vaddr);
			goto err_active;
		}

		i915_gem_object_unpin_map(engine->default_state);
	}

	if (IS_ENABLED(CONFIG_DRM_I915_DEBUG_GEM)) {
		unsigned int found = intel_engines_has_context_isolation(i915);

		/*
		 * Make sure that classes with multiple engine instances all
		 * share the same basic configuration.
		 */
		for_each_engine(engine, i915, id) {
			unsigned int bit = BIT(engine->uabi_class);
			unsigned int expected = engine->default_state ? bit : 0;

			if ((found & bit) != expected) {
				DRM_ERROR("mismatching default context state for class %d on engine %s\n",
					  engine->uabi_class, engine->name);
			}
		}
	}

out_ctx:
	i915_gem_context_set_closed(ctx);
	i915_gem_context_put(ctx);
	return err;

err_active:
	/*
	 * If we have to abandon now, we expect the engines to be idle
	 * and ready to be torn-down. The quickest way we can accomplish
	 * this is by declaring ourselves wedged.
	 */
	i915_gem_set_wedged(i915);
	goto out_ctx;
}

static int
i915_gem_init_scratch(struct drm_i915_private *i915, unsigned int size)
{
	struct drm_i915_gem_object *obj;
	struct i915_vma *vma;
	int ret;

	obj = i915_gem_object_create_stolen(i915, size);
	if (!obj)
		obj = i915_gem_object_create_internal(i915, size);
	if (IS_ERR(obj)) {
		DRM_ERROR("Failed to allocate scratch page\n");
		return PTR_ERR(obj);
	}

	vma = i915_vma_instance(obj, &i915->ggtt.vm, NULL);
	if (IS_ERR(vma)) {
		ret = PTR_ERR(vma);
		goto err_unref;
	}

	ret = i915_vma_pin(vma, 0, 0, PIN_GLOBAL | PIN_HIGH);
	if (ret)
		goto err_unref;

	i915->gt.scratch = vma;
	return 0;

err_unref:
	i915_gem_object_put(obj);
	return ret;
}

static void i915_gem_fini_scratch(struct drm_i915_private *i915)
{
	i915_vma_unpin_and_release(&i915->gt.scratch, 0);
}

int i915_gem_init(struct drm_i915_private *dev_priv)
{
	int ret;

	/* We need to fallback to 4K pages if host doesn't support huge gtt. */
	if (intel_vgpu_active(dev_priv) && !intel_vgpu_has_huge_gtt(dev_priv))
		mkwrite_device_info(dev_priv)->page_sizes =
			I915_GTT_PAGE_SIZE_4K;

	dev_priv->mm.unordered_timeline = dma_fence_context_alloc(1);

	if (HAS_LOGICAL_RING_CONTEXTS(dev_priv)) {
		dev_priv->gt.resume = intel_lr_context_resume;
		dev_priv->gt.cleanup_engine = intel_logical_ring_cleanup;
	} else {
		dev_priv->gt.resume = intel_legacy_submission_resume;
		dev_priv->gt.cleanup_engine = intel_engine_cleanup;
	}

	i915_timelines_init(dev_priv);

	ret = i915_gem_init_userptr(dev_priv);
	if (ret)
		return ret;

	ret = intel_uc_init_misc(dev_priv);
	if (ret)
		return ret;

	ret = intel_wopcm_init(&dev_priv->wopcm);
	if (ret)
		goto err_uc_misc;

	/* This is just a security blanket to placate dragons.
	 * On some systems, we very sporadically observe that the first TLBs
	 * used by the CS may be stale, despite us poking the TLB reset. If
	 * we hold the forcewake during initialisation these problems
	 * just magically go away.
	 */
	mutex_lock(&dev_priv->drm.struct_mutex);
	intel_uncore_forcewake_get(&dev_priv->uncore, FORCEWAKE_ALL);

	ret = i915_gem_init_ggtt(dev_priv);
	if (ret) {
		GEM_BUG_ON(ret == -EIO);
		goto err_unlock;
	}

	ret = i915_gem_init_scratch(dev_priv,
				    IS_GEN(dev_priv, 2) ? SZ_256K : PAGE_SIZE);
	if (ret) {
		GEM_BUG_ON(ret == -EIO);
		goto err_ggtt;
	}

	ret = i915_gem_contexts_init(dev_priv);
	if (ret) {
		GEM_BUG_ON(ret == -EIO);
		goto err_scratch;
	}

	ret = intel_engines_init(dev_priv);
	if (ret) {
		GEM_BUG_ON(ret == -EIO);
		goto err_context;
	}

	intel_init_gt_powersave(dev_priv);

	ret = intel_uc_init(dev_priv);
	if (ret)
		goto err_pm;

	ret = i915_gem_init_hw(dev_priv);
	if (ret)
		goto err_uc_init;

	/*
	 * Despite its name intel_init_clock_gating applies both display
	 * clock gating workarounds; GT mmio workarounds and the occasional
	 * GT power context workaround. Worse, sometimes it includes a context
	 * register workaround which we need to apply before we record the
	 * default HW state for all contexts.
	 *
	 * FIXME: break up the workarounds and apply them at the right time!
	 */
	intel_init_clock_gating(dev_priv);

	ret = __intel_engines_record_defaults(dev_priv);
	if (ret)
		goto err_init_hw;

	if (i915_inject_load_failure()) {
		ret = -ENODEV;
		goto err_init_hw;
	}

	if (i915_inject_load_failure()) {
		ret = -EIO;
		goto err_init_hw;
	}

	intel_uncore_forcewake_put(&dev_priv->uncore, FORCEWAKE_ALL);
	mutex_unlock(&dev_priv->drm.struct_mutex);

	return 0;

	/*
	 * Unwinding is complicated by that we want to handle -EIO to mean
	 * disable GPU submission but keep KMS alive. We want to mark the
	 * HW as irrevisibly wedged, but keep enough state around that the
	 * driver doesn't explode during runtime.
	 */
err_init_hw:
	mutex_unlock(&dev_priv->drm.struct_mutex);

	i915_gem_suspend(dev_priv);
	i915_gem_suspend_late(dev_priv);

	i915_gem_drain_workqueue(dev_priv);

	mutex_lock(&dev_priv->drm.struct_mutex);
	intel_uc_fini_hw(dev_priv);
err_uc_init:
	intel_uc_fini(dev_priv);
err_pm:
	if (ret != -EIO) {
		intel_cleanup_gt_powersave(dev_priv);
		i915_gem_cleanup_engines(dev_priv);
	}
err_context:
	if (ret != -EIO)
		i915_gem_contexts_fini(dev_priv);
err_scratch:
	i915_gem_fini_scratch(dev_priv);
err_ggtt:
err_unlock:
	intel_uncore_forcewake_put(&dev_priv->uncore, FORCEWAKE_ALL);
	mutex_unlock(&dev_priv->drm.struct_mutex);

err_uc_misc:
	intel_uc_fini_misc(dev_priv);

	if (ret != -EIO) {
		i915_gem_cleanup_userptr(dev_priv);
		i915_timelines_fini(dev_priv);
	}

	if (ret == -EIO) {
		mutex_lock(&dev_priv->drm.struct_mutex);

		/*
		 * Allow engine initialisation to fail by marking the GPU as
		 * wedged. But we only want to do this where the GPU is angry,
		 * for all other failure, such as an allocation failure, bail.
		 */
		if (!i915_reset_failed(dev_priv)) {
			i915_load_error(dev_priv,
					"Failed to initialize GPU, declaring it wedged!\n");
			i915_gem_set_wedged(dev_priv);
		}

		/* Minimal basic recovery for KMS */
		ret = i915_ggtt_enable_hw(dev_priv);
		i915_gem_restore_gtt_mappings(dev_priv);
		i915_gem_restore_fences(dev_priv);
		intel_init_clock_gating(dev_priv);

		mutex_unlock(&dev_priv->drm.struct_mutex);
	}

	i915_gem_drain_freed_objects(dev_priv);
	return ret;
}

void i915_gem_fini(struct drm_i915_private *dev_priv)
{
	i915_gem_suspend_late(dev_priv);
	intel_disable_gt_powersave(dev_priv);

	/* Flush any outstanding unpin_work. */
	i915_gem_drain_workqueue(dev_priv);

	mutex_lock(&dev_priv->drm.struct_mutex);
	intel_uc_fini_hw(dev_priv);
	intel_uc_fini(dev_priv);
	i915_gem_cleanup_engines(dev_priv);
	i915_gem_contexts_fini(dev_priv);
	i915_gem_fini_scratch(dev_priv);
	mutex_unlock(&dev_priv->drm.struct_mutex);

	intel_wa_list_free(&dev_priv->gt_wa_list);

	intel_cleanup_gt_powersave(dev_priv);

	intel_uc_fini_misc(dev_priv);
	i915_gem_cleanup_userptr(dev_priv);
	i915_timelines_fini(dev_priv);

	i915_gem_drain_freed_objects(dev_priv);

	WARN_ON(!list_empty(&dev_priv->contexts.list));
}

void i915_gem_init_mmio(struct drm_i915_private *i915)
{
	i915_gem_sanitize(i915);
}

void
i915_gem_cleanup_engines(struct drm_i915_private *dev_priv)
{
	struct intel_engine_cs *engine;
	enum intel_engine_id id;

	for_each_engine(engine, dev_priv, id)
		dev_priv->gt.cleanup_engine(engine);
}

void
i915_gem_load_init_fences(struct drm_i915_private *dev_priv)
{
	int i;

	if (INTEL_GEN(dev_priv) >= 7 && !IS_VALLEYVIEW(dev_priv) &&
	    !IS_CHERRYVIEW(dev_priv))
		dev_priv->num_fence_regs = 32;
	else if (INTEL_GEN(dev_priv) >= 4 ||
		 IS_I945G(dev_priv) || IS_I945GM(dev_priv) ||
		 IS_G33(dev_priv) || IS_PINEVIEW(dev_priv))
		dev_priv->num_fence_regs = 16;
	else
		dev_priv->num_fence_regs = 8;

	if (intel_vgpu_active(dev_priv))
		dev_priv->num_fence_regs =
				I915_READ(vgtif_reg(avail_rs.fence_num));

	/* Initialize fence registers to zero */
	for (i = 0; i < dev_priv->num_fence_regs; i++) {
		struct drm_i915_fence_reg *fence = &dev_priv->fence_regs[i];

		fence->i915 = dev_priv;
		fence->id = i;
		list_add_tail(&fence->link, &dev_priv->mm.fence_list);
	}
	i915_gem_restore_fences(dev_priv);

	i915_gem_detect_bit_6_swizzle(dev_priv);
}

static void i915_gem_init__mm(struct drm_i915_private *i915)
{
	spin_lock_init(&i915->mm.object_stat_lock);
	spin_lock_init(&i915->mm.obj_lock);
	spin_lock_init(&i915->mm.free_lock);

	init_llist_head(&i915->mm.free_list);

	INIT_LIST_HEAD(&i915->mm.unbound_list);
	INIT_LIST_HEAD(&i915->mm.bound_list);
	INIT_LIST_HEAD(&i915->mm.fence_list);
	INIT_LIST_HEAD(&i915->mm.userfault_list);

	INIT_WORK(&i915->mm.free_work, __i915_gem_free_work);
}

int i915_gem_init_early(struct drm_i915_private *dev_priv)
{
	int err;

	INIT_LIST_HEAD(&dev_priv->gt.active_rings);
	INIT_LIST_HEAD(&dev_priv->gt.closed_vma);

	i915_gem_init__mm(dev_priv);

	INIT_DELAYED_WORK(&dev_priv->gt.retire_work,
			  i915_gem_retire_work_handler);
	INIT_DELAYED_WORK(&dev_priv->gt.idle_work,
			  i915_gem_idle_work_handler);
	init_waitqueue_head(&dev_priv->gpu_error.wait_queue);
	init_waitqueue_head(&dev_priv->gpu_error.reset_queue);
	mutex_init(&dev_priv->gpu_error.wedge_mutex);
	init_srcu_struct(&dev_priv->gpu_error.reset_backoff_srcu);

	atomic_set(&dev_priv->mm.bsd_engine_dispatch_index, 0);

	spin_lock_init(&dev_priv->fb_tracking.lock);

	err = i915_gemfs_init(dev_priv);
	if (err)
		DRM_NOTE("Unable to create a private tmpfs mount, hugepage support will be disabled(%d).\n", err);

	return 0;
}

void i915_gem_cleanup_early(struct drm_i915_private *dev_priv)
{
	i915_gem_drain_freed_objects(dev_priv);
	GEM_BUG_ON(!llist_empty(&dev_priv->mm.free_list));
	GEM_BUG_ON(atomic_read(&dev_priv->mm.free_count));
	WARN_ON(dev_priv->mm.object_count);

	cleanup_srcu_struct(&dev_priv->gpu_error.reset_backoff_srcu);

	i915_gemfs_fini(dev_priv);
}

int i915_gem_freeze(struct drm_i915_private *dev_priv)
{
	/* Discard all purgeable objects, let userspace recover those as
	 * required after resuming.
	 */
	i915_gem_shrink_all(dev_priv);

	return 0;
}

int i915_gem_freeze_late(struct drm_i915_private *i915)
{
	struct drm_i915_gem_object *obj;
	struct list_head *phases[] = {
		&i915->mm.unbound_list,
		&i915->mm.bound_list,
		NULL
	}, **phase;

	/*
	 * Called just before we write the hibernation image.
	 *
	 * We need to update the domain tracking to reflect that the CPU
	 * will be accessing all the pages to create and restore from the
	 * hibernation, and so upon restoration those pages will be in the
	 * CPU domain.
	 *
	 * To make sure the hibernation image contains the latest state,
	 * we update that state just before writing out the image.
	 *
	 * To try and reduce the hibernation image, we manually shrink
	 * the objects as well, see i915_gem_freeze()
	 */

	i915_gem_shrink(i915, -1UL, NULL, I915_SHRINK_UNBOUND);
	i915_gem_drain_freed_objects(i915);

	mutex_lock(&i915->drm.struct_mutex);
	for (phase = phases; *phase; phase++) {
		list_for_each_entry(obj, *phase, mm.link)
			WARN_ON(i915_gem_object_set_to_cpu_domain(obj, true));
	}
	mutex_unlock(&i915->drm.struct_mutex);

	return 0;
}

void i915_gem_release(struct drm_device *dev, struct drm_file *file)
{
	struct drm_i915_file_private *file_priv = file->driver_priv;
	struct i915_request *request;

	/* Clean up our request list when the client is going away, so that
	 * later retire_requests won't dereference our soon-to-be-gone
	 * file_priv.
	 */
	spin_lock(&file_priv->mm.lock);
	list_for_each_entry(request, &file_priv->mm.request_list, client_link)
		request->file_priv = NULL;
	spin_unlock(&file_priv->mm.lock);
}

int i915_gem_open(struct drm_i915_private *i915, struct drm_file *file)
{
	struct drm_i915_file_private *file_priv;
	int ret;

	DRM_DEBUG("\n");

	file_priv = kzalloc(sizeof(*file_priv), GFP_KERNEL);
	if (!file_priv)
		return -ENOMEM;

	file->driver_priv = file_priv;
	file_priv->dev_priv = i915;
	file_priv->file = file;

	spin_lock_init(&file_priv->mm.lock);
	INIT_LIST_HEAD(&file_priv->mm.request_list);

	file_priv->bsd_engine = -1;
	file_priv->hang_timestamp = jiffies;

	ret = i915_gem_context_open(i915, file);
	if (ret)
		kfree(file_priv);

	return ret;
}

/**
 * i915_gem_track_fb - update frontbuffer tracking
 * @old: current GEM buffer for the frontbuffer slots
 * @new: new GEM buffer for the frontbuffer slots
 * @frontbuffer_bits: bitmask of frontbuffer slots
 *
 * This updates the frontbuffer tracking bits @frontbuffer_bits by clearing them
 * from @old and setting them in @new. Both @old and @new can be NULL.
 */
void i915_gem_track_fb(struct drm_i915_gem_object *old,
		       struct drm_i915_gem_object *new,
		       unsigned frontbuffer_bits)
{
	/* Control of individual bits within the mask are guarded by
	 * the owning plane->mutex, i.e. we can never see concurrent
	 * manipulation of individual bits. But since the bitfield as a whole
	 * is updated using RMW, we need to use atomics in order to update
	 * the bits.
	 */
	BUILD_BUG_ON(INTEL_FRONTBUFFER_BITS_PER_PIPE * I915_MAX_PIPES >
		     BITS_PER_TYPE(atomic_t));

	if (old) {
		WARN_ON(!(atomic_read(&old->frontbuffer_bits) & frontbuffer_bits));
		atomic_andnot(frontbuffer_bits, &old->frontbuffer_bits);
	}

	if (new) {
		WARN_ON(atomic_read(&new->frontbuffer_bits) & frontbuffer_bits);
		atomic_or(frontbuffer_bits, &new->frontbuffer_bits);
	}
}

/* Allocate a new GEM object and fill it with the supplied data */
struct drm_i915_gem_object *
i915_gem_object_create_from_data(struct drm_i915_private *dev_priv,
			         const void *data, size_t size)
{
	struct drm_i915_gem_object *obj;
	struct file *file;
	size_t offset;
	int err;

	obj = i915_gem_object_create(dev_priv, round_up(size, PAGE_SIZE));
	if (IS_ERR(obj))
		return obj;

	GEM_BUG_ON(obj->write_domain != I915_GEM_DOMAIN_CPU);

	file = obj->base.filp;
	offset = 0;
	do {
		unsigned int len = min_t(typeof(size), size, PAGE_SIZE);
		struct page *page;
		void *pgdata, *vaddr;

		err = pagecache_write_begin(file, file->f_mapping,
					    offset, len, 0,
					    &page, &pgdata);
		if (err < 0)
			goto fail;

		vaddr = kmap(page);
		memcpy(vaddr, data, len);
		kunmap(page);

		err = pagecache_write_end(file, file->f_mapping,
					  offset, len, len,
					  page, pgdata);
		if (err < 0)
			goto fail;

		size -= len;
		data += len;
		offset += len;
	} while (size);

	return obj;

fail:
	i915_gem_object_put(obj);
	return ERR_PTR(err);
}

struct scatterlist *
i915_gem_object_get_sg(struct drm_i915_gem_object *obj,
		       unsigned int n,
		       unsigned int *offset)
{
	struct i915_gem_object_page_iter *iter = &obj->mm.get_page;
	struct scatterlist *sg;
	unsigned int idx, count;

	might_sleep();
	GEM_BUG_ON(n >= obj->base.size >> PAGE_SHIFT);
	GEM_BUG_ON(!i915_gem_object_has_pinned_pages(obj));

	/* As we iterate forward through the sg, we record each entry in a
	 * radixtree for quick repeated (backwards) lookups. If we have seen
	 * this index previously, we will have an entry for it.
	 *
	 * Initial lookup is O(N), but this is amortized to O(1) for
	 * sequential page access (where each new request is consecutive
	 * to the previous one). Repeated lookups are O(lg(obj->base.size)),
	 * i.e. O(1) with a large constant!
	 */
	if (n < READ_ONCE(iter->sg_idx))
		goto lookup;

	mutex_lock(&iter->lock);

	/* We prefer to reuse the last sg so that repeated lookup of this
	 * (or the subsequent) sg are fast - comparing against the last
	 * sg is faster than going through the radixtree.
	 */

	sg = iter->sg_pos;
	idx = iter->sg_idx;
	count = __sg_page_count(sg);

	while (idx + count <= n) {
		void *entry;
		unsigned long i;
		int ret;

		/* If we cannot allocate and insert this entry, or the
		 * individual pages from this range, cancel updating the
		 * sg_idx so that on this lookup we are forced to linearly
		 * scan onwards, but on future lookups we will try the
		 * insertion again (in which case we need to be careful of
		 * the error return reporting that we have already inserted
		 * this index).
		 */
		ret = radix_tree_insert(&iter->radix, idx, sg);
		if (ret && ret != -EEXIST)
			goto scan;

		entry = xa_mk_value(idx);
		for (i = 1; i < count; i++) {
			ret = radix_tree_insert(&iter->radix, idx + i, entry);
			if (ret && ret != -EEXIST)
				goto scan;
		}

		idx += count;
		sg = ____sg_next(sg);
		count = __sg_page_count(sg);
	}

scan:
	iter->sg_pos = sg;
	iter->sg_idx = idx;

	mutex_unlock(&iter->lock);

	if (unlikely(n < idx)) /* insertion completed by another thread */
		goto lookup;

	/* In case we failed to insert the entry into the radixtree, we need
	 * to look beyond the current sg.
	 */
	while (idx + count <= n) {
		idx += count;
		sg = ____sg_next(sg);
		count = __sg_page_count(sg);
	}

	*offset = n - idx;
	return sg;

lookup:
	rcu_read_lock();

	sg = radix_tree_lookup(&iter->radix, n);
	GEM_BUG_ON(!sg);

	/* If this index is in the middle of multi-page sg entry,
	 * the radix tree will contain a value entry that points
	 * to the start of that range. We will return the pointer to
	 * the base page and the offset of this page within the
	 * sg entry's range.
	 */
	*offset = 0;
	if (unlikely(xa_is_value(sg))) {
		unsigned long base = xa_to_value(sg);

		sg = radix_tree_lookup(&iter->radix, base);
		GEM_BUG_ON(!sg);

		*offset = n - base;
	}

	rcu_read_unlock();

	return sg;
}

struct page *
i915_gem_object_get_page(struct drm_i915_gem_object *obj, unsigned int n)
{
	struct scatterlist *sg;
	unsigned int offset;

	GEM_BUG_ON(!i915_gem_object_has_struct_page(obj));

	sg = i915_gem_object_get_sg(obj, n, &offset);
	return nth_page(sg_page(sg), offset);
}

/* Like i915_gem_object_get_page(), but mark the returned page dirty */
struct page *
i915_gem_object_get_dirty_page(struct drm_i915_gem_object *obj,
			       unsigned int n)
{
	struct page *page;

	page = i915_gem_object_get_page(obj, n);
	if (!obj->mm.dirty)
		set_page_dirty(page);

	return page;
}

dma_addr_t
i915_gem_object_get_dma_address(struct drm_i915_gem_object *obj,
				unsigned long n)
{
	struct scatterlist *sg;
	unsigned int offset;

	sg = i915_gem_object_get_sg(obj, n, &offset);
	return sg_dma_address(sg) + (offset << PAGE_SHIFT);
}

int i915_gem_object_attach_phys(struct drm_i915_gem_object *obj, int align)
{
	struct sg_table *pages;
	int err;

	if (align > obj->base.size)
		return -EINVAL;

	if (obj->ops == &i915_gem_phys_ops)
		return 0;

	if (obj->ops != &i915_gem_object_ops)
		return -EINVAL;

	err = i915_gem_object_unbind(obj);
	if (err)
		return err;

	mutex_lock(&obj->mm.lock);

	if (obj->mm.madv != I915_MADV_WILLNEED) {
		err = -EFAULT;
		goto err_unlock;
	}

	if (obj->mm.quirked) {
		err = -EFAULT;
		goto err_unlock;
	}

	if (obj->mm.mapping) {
		err = -EBUSY;
		goto err_unlock;
	}

	pages = __i915_gem_object_unset_pages(obj);

	obj->ops = &i915_gem_phys_ops;

	err = ____i915_gem_object_get_pages(obj);
	if (err)
		goto err_xfer;

	/* Perma-pin (until release) the physical set of pages */
	__i915_gem_object_pin_pages(obj);

	if (!IS_ERR_OR_NULL(pages))
		i915_gem_object_ops.put_pages(obj, pages);
	mutex_unlock(&obj->mm.lock);
	return 0;

err_xfer:
	obj->ops = &i915_gem_object_ops;
	if (!IS_ERR_OR_NULL(pages)) {
		unsigned int sg_page_sizes = i915_sg_page_sizes(pages->sgl);

		__i915_gem_object_set_pages(obj, pages, sg_page_sizes);
	}
err_unlock:
	mutex_unlock(&obj->mm.lock);
	return err;
}

#if IS_ENABLED(CONFIG_DRM_I915_SELFTEST)
#include "selftests/scatterlist.c"
#include "selftests/mock_gem_device.c"
#include "selftests/huge_gem_object.c"
#include "selftests/huge_pages.c"
#include "selftests/i915_gem_object.c"
#include "selftests/i915_gem_coherency.c"
#include "selftests/i915_gem.c"
#endif<|MERGE_RESOLUTION|>--- conflicted
+++ resolved
@@ -1833,20 +1833,6 @@
 
 	trace_i915_gem_object_fault(obj, page_offset, true, write);
 
-<<<<<<< HEAD
-	/* Try to flush the object off the GPU first without holding the lock.
-	 * Upon acquiring the lock, we will perform our sanity checks and then
-	 * repeat the flush holding the lock in the normal manner to catch cases
-	 * where we are gazumped.
-	 */
-	ret = i915_gem_object_wait(obj,
-				   I915_WAIT_INTERRUPTIBLE,
-				   MAX_SCHEDULE_TIMEOUT);
-	if (ret)
-		goto err;
-
-=======
->>>>>>> a01b2c6f
 	ret = i915_gem_object_pin_pages(obj);
 	if (ret)
 		goto err;
@@ -4445,11 +4431,8 @@
 	 * reset the GPU back to its idle, low power state.
 	 */
 	GEM_BUG_ON(i915->gt.awake);
-<<<<<<< HEAD
-=======
 
 	intel_uc_suspend(i915);
->>>>>>> a01b2c6f
 
 	intel_runtime_pm_put(i915, wakeref);
 }
