--- conflicted
+++ resolved
@@ -662,17 +662,6 @@
 	struct timespec64 ts;
 	int i, j;
 
-<<<<<<< HEAD
-	if (!error) {
-		err_printf(m, "No error state collected\n");
-		return 0;
-	}
-
-	if (IS_ERR(error))
-		return PTR_ERR(error);
-
-=======
->>>>>>> cf26057a
 	if (*error->error_msg)
 		err_printf(m, "%s\n", error->error_msg);
 	err_printf(m, "Kernel: %s\n", init_utsname()->release);
