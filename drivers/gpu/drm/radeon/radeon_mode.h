/*
 * Copyright 2000 ATI Technologies Inc., Markham, Ontario, and
 *                VA Linux Systems Inc., Fremont, California.
 * Copyright 2008 Red Hat Inc.
 *
 * Permission is hereby granted, free of charge, to any person obtaining a
 * copy of this software and associated documentation files (the "Software"),
 * to deal in the Software without restriction, including without limitation
 * the rights to use, copy, modify, merge, publish, distribute, sublicense,
 * and/or sell copies of the Software, and to permit persons to whom the
 * Software is furnished to do so, subject to the following conditions:
 *
 * The above copyright notice and this permission notice shall be included in
 * all copies or substantial portions of the Software.
 *
 * THE SOFTWARE IS PROVIDED "AS IS", WITHOUT WARRANTY OF ANY KIND, EXPRESS OR
 * IMPLIED, INCLUDING BUT NOT LIMITED TO THE WARRANTIES OF MERCHANTABILITY,
 * FITNESS FOR A PARTICULAR PURPOSE AND NONINFRINGEMENT.  IN NO EVENT SHALL
 * THE COPYRIGHT HOLDER(S) OR AUTHOR(S) BE LIABLE FOR ANY CLAIM, DAMAGES OR
 * OTHER LIABILITY, WHETHER IN AN ACTION OF CONTRACT, TORT OR OTHERWISE,
 * ARISING FROM, OUT OF OR IN CONNECTION WITH THE SOFTWARE OR THE USE OR
 * OTHER DEALINGS IN THE SOFTWARE.
 *
 * Original Authors:
 *   Kevin E. Martin, Rickard E. Faith, Alan Hourihane
 *
 * Kernel port Author: Dave Airlie
 */

#ifndef RADEON_MODE_H
#define RADEON_MODE_H

#include <drm_crtc.h>
#include <drm_mode.h>
#include <drm_edid.h>
#include <drm_dp_helper.h>
#include <linux/i2c.h>
#include <linux/i2c-id.h>
#include <linux/i2c-algo-bit.h>
#include "radeon_fixed.h"

struct radeon_device;

#define to_radeon_crtc(x) container_of(x, struct radeon_crtc, base)
#define to_radeon_connector(x) container_of(x, struct radeon_connector, base)
#define to_radeon_encoder(x) container_of(x, struct radeon_encoder, base)
#define to_radeon_framebuffer(x) container_of(x, struct radeon_framebuffer, base)

enum radeon_connector_type {
	CONNECTOR_NONE,
	CONNECTOR_VGA,
	CONNECTOR_DVI_I,
	CONNECTOR_DVI_D,
	CONNECTOR_DVI_A,
	CONNECTOR_STV,
	CONNECTOR_CTV,
	CONNECTOR_LVDS,
	CONNECTOR_DIGITAL,
	CONNECTOR_SCART,
	CONNECTOR_HDMI_TYPE_A,
	CONNECTOR_HDMI_TYPE_B,
	CONNECTOR_0XC,
	CONNECTOR_0XD,
	CONNECTOR_DIN,
	CONNECTOR_DISPLAY_PORT,
	CONNECTOR_UNSUPPORTED
};

enum radeon_dvi_type {
	DVI_AUTO,
	DVI_DIGITAL,
	DVI_ANALOG
};

enum radeon_rmx_type {
	RMX_OFF,
	RMX_FULL,
	RMX_CENTER,
	RMX_ASPECT
};

enum radeon_tv_std {
	TV_STD_NTSC,
	TV_STD_PAL,
	TV_STD_PAL_M,
	TV_STD_PAL_60,
	TV_STD_NTSC_J,
	TV_STD_SCART_PAL,
	TV_STD_SECAM,
	TV_STD_PAL_CN,
};

/* radeon gpio-based i2c
 * 1. "mask" reg and bits
 *    grabs the gpio pins for software use
 *    0=not held  1=held
 * 2. "a" reg and bits
 *    output pin value
 *    0=low 1=high
 * 3. "en" reg and bits
 *    sets the pin direction
 *    0=input 1=output
 * 4. "y" reg and bits
 *    input pin value
 *    0=low 1=high
 */
struct radeon_i2c_bus_rec {
	bool valid;
	/* id used by atom */
	uint8_t i2c_id;
	/* can be used with hw i2c engine */
	bool hw_capable;
	/* uses multi-media i2c engine */
	bool mm_i2c;
	/* regs and bits */
	uint32_t mask_clk_reg;
	uint32_t mask_data_reg;
	uint32_t a_clk_reg;
	uint32_t a_data_reg;
	uint32_t en_clk_reg;
	uint32_t en_data_reg;
	uint32_t y_clk_reg;
	uint32_t y_data_reg;
	uint32_t mask_clk_mask;
	uint32_t mask_data_mask;
	uint32_t a_clk_mask;
	uint32_t a_data_mask;
	uint32_t en_clk_mask;
	uint32_t en_data_mask;
	uint32_t y_clk_mask;
	uint32_t y_data_mask;
};

struct radeon_tmds_pll {
    uint32_t freq;
    uint32_t value;
};

#define RADEON_MAX_BIOS_CONNECTOR 16

#define RADEON_PLL_USE_BIOS_DIVS        (1 << 0)
#define RADEON_PLL_NO_ODD_POST_DIV      (1 << 1)
#define RADEON_PLL_USE_REF_DIV          (1 << 2)
#define RADEON_PLL_LEGACY               (1 << 3)
#define RADEON_PLL_PREFER_LOW_REF_DIV   (1 << 4)
#define RADEON_PLL_PREFER_HIGH_REF_DIV  (1 << 5)
#define RADEON_PLL_PREFER_LOW_FB_DIV    (1 << 6)
#define RADEON_PLL_PREFER_HIGH_FB_DIV   (1 << 7)
#define RADEON_PLL_PREFER_LOW_POST_DIV  (1 << 8)
#define RADEON_PLL_PREFER_HIGH_POST_DIV (1 << 9)
#define RADEON_PLL_USE_FRAC_FB_DIV      (1 << 10)
#define RADEON_PLL_PREFER_CLOSEST_LOWER (1 << 11)

struct radeon_pll {
	uint16_t reference_freq;
	uint16_t reference_div;
	uint32_t pll_in_min;
	uint32_t pll_in_max;
	uint32_t pll_out_min;
	uint32_t pll_out_max;
	uint16_t xclk;

	uint32_t min_ref_div;
	uint32_t max_ref_div;
	uint32_t min_post_div;
	uint32_t max_post_div;
	uint32_t min_feedback_div;
	uint32_t max_feedback_div;
	uint32_t min_frac_feedback_div;
	uint32_t max_frac_feedback_div;
	uint32_t best_vco;
};

struct radeon_i2c_chan {
	struct i2c_adapter adapter;
	struct drm_device *dev;
	union {
		struct i2c_algo_dp_aux_data dp;
		struct i2c_algo_bit_data bit;
	} algo;
	struct radeon_i2c_bus_rec rec;
};

/* mostly for macs, but really any system without connector tables */
enum radeon_connector_table {
	CT_NONE,
	CT_GENERIC,
	CT_IBOOK,
	CT_POWERBOOK_EXTERNAL,
	CT_POWERBOOK_INTERNAL,
	CT_POWERBOOK_VGA,
	CT_MINI_EXTERNAL,
	CT_MINI_INTERNAL,
	CT_IMAC_G5_ISIGHT,
	CT_EMAC,
};

enum radeon_dvo_chip {
	DVO_SIL164,
	DVO_SIL1178,
};

struct radeon_mode_info {
	struct atom_context *atom_context;
	struct card_info *atom_card_info;
	enum radeon_connector_table connector_table;
	bool mode_config_initialized;
	struct radeon_crtc *crtcs[2];
	/* DVI-I properties */
	struct drm_property *coherent_mode_property;
	/* DAC enable load detect */
	struct drm_property *load_detect_property;
	/* TV standard load detect */
	struct drm_property *tv_std_property;
	/* legacy TMDS PLL detect */
	struct drm_property *tmds_pll_property;

};

#define MAX_H_CODE_TIMING_LEN 32
#define MAX_V_CODE_TIMING_LEN 32

/* need to store these as reading
   back code tables is excessive */
struct radeon_tv_regs {
	uint32_t tv_uv_adr;
	uint32_t timing_cntl;
	uint32_t hrestart;
	uint32_t vrestart;
	uint32_t frestart;
	uint16_t h_code_timing[MAX_H_CODE_TIMING_LEN];
	uint16_t v_code_timing[MAX_V_CODE_TIMING_LEN];
};

struct radeon_crtc {
	struct drm_crtc base;
	int crtc_id;
	u16 lut_r[256], lut_g[256], lut_b[256];
	bool enabled;
	bool can_tile;
	uint32_t crtc_offset;
	struct drm_gem_object *cursor_bo;
	uint64_t cursor_addr;
	int cursor_width;
	int cursor_height;
	uint32_t legacy_display_base_addr;
	uint32_t legacy_cursor_offset;
	enum radeon_rmx_type rmx_type;
	fixed20_12 vsc;
	fixed20_12 hsc;
	struct drm_display_mode native_mode;
};

struct radeon_encoder_primary_dac {
	/* legacy primary dac */
	uint32_t ps2_pdac_adj;
};

struct radeon_encoder_lvds {
	/* legacy lvds */
	uint16_t panel_vcc_delay;
	uint8_t  panel_pwr_delay;
	uint8_t  panel_digon_delay;
	uint8_t  panel_blon_delay;
	uint16_t panel_ref_divider;
	uint8_t  panel_post_divider;
	uint16_t panel_fb_divider;
	bool     use_bios_dividers;
	uint32_t lvds_gen_cntl;
	/* panel mode */
	struct drm_display_mode native_mode;
};

struct radeon_encoder_tv_dac {
	/* legacy tv dac */
	uint32_t ps2_tvdac_adj;
	uint32_t ntsc_tvdac_adj;
	uint32_t pal_tvdac_adj;

	int               h_pos;
	int               v_pos;
	int               h_size;
	int               supported_tv_stds;
	bool              tv_on;
	enum radeon_tv_std tv_std;
	struct radeon_tv_regs tv;
};

struct radeon_encoder_int_tmds {
	/* legacy int tmds */
	struct radeon_tmds_pll tmds_pll[4];
};

struct radeon_encoder_ext_tmds {
	/* tmds over dvo */
	struct radeon_i2c_chan *i2c_bus;
	uint8_t slave_addr;
	enum radeon_dvo_chip dvo_chip;
};

/* spread spectrum */
struct radeon_atom_ss {
	uint16_t percentage;
	uint8_t type;
	uint8_t step;
	uint8_t delay;
	uint8_t range;
	uint8_t refdiv;
};

struct radeon_encoder_atom_dig {
	/* atom dig */
	bool coherent_mode;
	int dig_block;
	/* atom lvds */
	uint32_t lvds_misc;
	uint16_t panel_pwr_delay;
	struct radeon_atom_ss *ss;
	/* panel mode */
	struct drm_display_mode native_mode;
};

struct radeon_encoder_atom_dac {
	enum radeon_tv_std tv_std;
};

struct radeon_encoder {
	struct drm_encoder base;
	uint32_t encoder_id;
	uint32_t devices;
	uint32_t active_device;
	uint32_t flags;
	uint32_t pixel_clock;
	enum radeon_rmx_type rmx_type;
	struct drm_display_mode native_mode;
	void *enc_priv;
};

struct radeon_connector_atom_dig {
	uint32_t igp_lane_info;
	bool linkb;
	/* displayport */
	struct radeon_i2c_chan *dp_i2c_bus;
	u8 dpcd[8];
	u8 dp_sink_type;
	int dp_clock;
	int dp_lane_count;
};

struct radeon_gpio_rec {
	bool valid;
	u8 id;
	u32 reg;
	u32 mask;
};

enum radeon_hpd_id {
	RADEON_HPD_NONE = 0,
	RADEON_HPD_1,
	RADEON_HPD_2,
	RADEON_HPD_3,
	RADEON_HPD_4,
	RADEON_HPD_5,
	RADEON_HPD_6,
};

struct radeon_hpd {
	enum radeon_hpd_id hpd;
	u8 plugged_state;
	struct radeon_gpio_rec gpio;
};

struct radeon_connector {
	struct drm_connector base;
	uint32_t connector_id;
	uint32_t devices;
	struct radeon_i2c_chan *ddc_bus;
	/* some systems have a an hdmi and vga port with a shared ddc line */
	bool shared_ddc;
	bool use_digital;
	/* we need to mind the EDID between detect
	   and get modes due to analog/digital/tvencoder */
	struct edid *edid;
	void *con_priv;
	bool dac_load_detect;
	uint16_t connector_object_id;
<<<<<<< HEAD
=======
	struct radeon_hpd hpd;
>>>>>>> d4877cf2
};

struct radeon_framebuffer {
	struct drm_framebuffer base;
	struct drm_gem_object *obj;
};

extern void radeon_connector_hotplug(struct drm_connector *connector);
extern bool radeon_dp_needs_link_train(struct radeon_connector *radeon_connector);
extern int radeon_dp_mode_valid_helper(struct radeon_connector *radeon_connector,
				       struct drm_display_mode *mode);
extern void radeon_dp_set_link_config(struct drm_connector *connector,
				      struct drm_display_mode *mode);
extern void dp_link_train(struct drm_encoder *encoder,
			  struct drm_connector *connector);
extern u8 radeon_dp_getsinktype(struct radeon_connector *radeon_connector);
extern bool radeon_dp_getdpcd(struct radeon_connector *radeon_connector);
extern void atombios_dig_transmitter_setup(struct drm_encoder *encoder,
					   int action, uint8_t lane_num,
					   uint8_t lane_set);
extern int radeon_dp_i2c_aux_ch(struct i2c_adapter *adapter, int mode,
				uint8_t write_byte, uint8_t *read_byte);

extern struct radeon_i2c_chan *radeon_i2c_create_dp(struct drm_device *dev,
						    struct radeon_i2c_bus_rec *rec,
						    const char *name);
extern struct radeon_i2c_chan *radeon_i2c_create(struct drm_device *dev,
						 struct radeon_i2c_bus_rec *rec,
						 const char *name);
extern void radeon_i2c_destroy(struct radeon_i2c_chan *i2c);
extern void radeon_i2c_sw_get_byte(struct radeon_i2c_chan *i2c_bus,
				   u8 slave_addr,
				   u8 addr,
				   u8 *val);
extern void radeon_i2c_sw_put_byte(struct radeon_i2c_chan *i2c,
				   u8 slave_addr,
				   u8 addr,
				   u8 val);
extern bool radeon_ddc_probe(struct radeon_connector *radeon_connector);
extern int radeon_ddc_get_modes(struct radeon_connector *radeon_connector);

extern struct drm_encoder *radeon_best_encoder(struct drm_connector *connector);

extern void radeon_compute_pll(struct radeon_pll *pll,
			       uint64_t freq,
			       uint32_t *dot_clock_p,
			       uint32_t *fb_div_p,
			       uint32_t *frac_fb_div_p,
			       uint32_t *ref_div_p,
			       uint32_t *post_div_p,
			       int flags);

extern void radeon_setup_encoder_clones(struct drm_device *dev);

struct drm_encoder *radeon_encoder_legacy_lvds_add(struct drm_device *dev, int bios_index);
struct drm_encoder *radeon_encoder_legacy_primary_dac_add(struct drm_device *dev, int bios_index, int with_tv);
struct drm_encoder *radeon_encoder_legacy_tv_dac_add(struct drm_device *dev, int bios_index, int with_tv);
struct drm_encoder *radeon_encoder_legacy_tmds_int_add(struct drm_device *dev, int bios_index);
struct drm_encoder *radeon_encoder_legacy_tmds_ext_add(struct drm_device *dev, int bios_index);
extern void atombios_external_tmds_setup(struct drm_encoder *encoder, int action);
extern void atombios_digital_setup(struct drm_encoder *encoder, int action);
extern int atombios_get_encoder_mode(struct drm_encoder *encoder);
extern void radeon_encoder_set_active_device(struct drm_encoder *encoder);

extern void radeon_crtc_load_lut(struct drm_crtc *crtc);
extern int atombios_crtc_set_base(struct drm_crtc *crtc, int x, int y,
				   struct drm_framebuffer *old_fb);
extern int atombios_crtc_mode_set(struct drm_crtc *crtc,
				   struct drm_display_mode *mode,
				   struct drm_display_mode *adjusted_mode,
				   int x, int y,
				   struct drm_framebuffer *old_fb);
extern void atombios_crtc_dpms(struct drm_crtc *crtc, int mode);

extern int radeon_crtc_set_base(struct drm_crtc *crtc, int x, int y,
				 struct drm_framebuffer *old_fb);
extern void radeon_legacy_atom_set_surface(struct drm_crtc *crtc);

extern int radeon_crtc_cursor_set(struct drm_crtc *crtc,
				  struct drm_file *file_priv,
				  uint32_t handle,
				  uint32_t width,
				  uint32_t height);
extern int radeon_crtc_cursor_move(struct drm_crtc *crtc,
				   int x, int y);

extern bool radeon_atom_get_clock_info(struct drm_device *dev);
extern bool radeon_combios_get_clock_info(struct drm_device *dev);
extern struct radeon_encoder_atom_dig *
radeon_atombios_get_lvds_info(struct radeon_encoder *encoder);
extern bool radeon_atombios_get_tmds_info(struct radeon_encoder *encoder,
					  struct radeon_encoder_int_tmds *tmds);
extern bool radeon_legacy_get_tmds_info_from_combios(struct radeon_encoder *encoder,
						     struct radeon_encoder_int_tmds *tmds);
extern bool radeon_legacy_get_tmds_info_from_table(struct radeon_encoder *encoder,
						   struct radeon_encoder_int_tmds *tmds);
extern bool radeon_legacy_get_ext_tmds_info_from_combios(struct radeon_encoder *encoder,
							 struct radeon_encoder_ext_tmds *tmds);
extern bool radeon_legacy_get_ext_tmds_info_from_table(struct radeon_encoder *encoder,
						       struct radeon_encoder_ext_tmds *tmds);
extern struct radeon_encoder_primary_dac *
radeon_atombios_get_primary_dac_info(struct radeon_encoder *encoder);
extern struct radeon_encoder_tv_dac *
radeon_atombios_get_tv_dac_info(struct radeon_encoder *encoder);
extern struct radeon_encoder_lvds *
radeon_combios_get_lvds_info(struct radeon_encoder *encoder);
extern void radeon_combios_get_ext_tmds_info(struct radeon_encoder *encoder);
extern struct radeon_encoder_tv_dac *
radeon_combios_get_tv_dac_info(struct radeon_encoder *encoder);
extern struct radeon_encoder_primary_dac *
radeon_combios_get_primary_dac_info(struct radeon_encoder *encoder);
extern bool radeon_combios_external_tmds_setup(struct drm_encoder *encoder);
extern void radeon_external_tmds_setup(struct drm_encoder *encoder);
extern void radeon_combios_output_lock(struct drm_encoder *encoder, bool lock);
extern void radeon_combios_initialize_bios_scratch_regs(struct drm_device *dev);
extern void radeon_atom_output_lock(struct drm_encoder *encoder, bool lock);
extern void radeon_atom_initialize_bios_scratch_regs(struct drm_device *dev);
extern void radeon_save_bios_scratch_regs(struct radeon_device *rdev);
extern void radeon_restore_bios_scratch_regs(struct radeon_device *rdev);
extern void
radeon_atombios_encoder_crtc_scratch_regs(struct drm_encoder *encoder, int crtc);
extern void
radeon_atombios_encoder_dpms_scratch_regs(struct drm_encoder *encoder, bool on);
extern void
radeon_combios_encoder_crtc_scratch_regs(struct drm_encoder *encoder, int crtc);
extern void
radeon_combios_encoder_dpms_scratch_regs(struct drm_encoder *encoder, bool on);
extern void radeon_crtc_fb_gamma_set(struct drm_crtc *crtc, u16 red, u16 green,
				     u16 blue, int regno);
extern void radeon_crtc_fb_gamma_get(struct drm_crtc *crtc, u16 *red, u16 *green,
				     u16 *blue, int regno);
struct drm_framebuffer *radeon_framebuffer_create(struct drm_device *dev,
						  struct drm_mode_fb_cmd *mode_cmd,
						  struct drm_gem_object *obj);

int radeonfb_probe(struct drm_device *dev);

int radeonfb_remove(struct drm_device *dev, struct drm_framebuffer *fb);
bool radeon_get_legacy_connector_info_from_bios(struct drm_device *dev);
bool radeon_get_legacy_connector_info_from_table(struct drm_device *dev);
void radeon_atombios_init_crtc(struct drm_device *dev,
			       struct radeon_crtc *radeon_crtc);
void radeon_legacy_init_crtc(struct drm_device *dev,
			     struct radeon_crtc *radeon_crtc);
extern void radeon_i2c_do_lock(struct radeon_i2c_chan *i2c, int lock_state);

void radeon_get_clock_info(struct drm_device *dev);

extern bool radeon_get_atom_connector_info_from_object_table(struct drm_device *dev);
extern bool radeon_get_atom_connector_info_from_supported_devices_table(struct drm_device *dev);

void radeon_enc_destroy(struct drm_encoder *encoder);
void radeon_copy_fb(struct drm_device *dev, struct drm_gem_object *dst_obj);
void radeon_combios_asic_init(struct drm_device *dev);
extern int radeon_static_clocks_init(struct drm_device *dev);
bool radeon_crtc_scaling_mode_fixup(struct drm_crtc *crtc,
					struct drm_display_mode *mode,
					struct drm_display_mode *adjusted_mode);
void atom_rv515_force_tv_scaler(struct radeon_device *rdev, struct radeon_crtc *radeon_crtc);

/* legacy tv */
void radeon_legacy_tv_adjust_crtc_reg(struct drm_encoder *encoder,
				      uint32_t *h_total_disp, uint32_t *h_sync_strt_wid,
				      uint32_t *v_total_disp, uint32_t *v_sync_strt_wid);
void radeon_legacy_tv_adjust_pll1(struct drm_encoder *encoder,
				  uint32_t *htotal_cntl, uint32_t *ppll_ref_div,
				  uint32_t *ppll_div_3, uint32_t *pixclks_cntl);
void radeon_legacy_tv_adjust_pll2(struct drm_encoder *encoder,
				  uint32_t *htotal2_cntl, uint32_t *p2pll_ref_div,
				  uint32_t *p2pll_div_0, uint32_t *pixclks_cntl);
void radeon_legacy_tv_mode_set(struct drm_encoder *encoder,
			       struct drm_display_mode *mode,
			       struct drm_display_mode *adjusted_mode);
#endif<|MERGE_RESOLUTION|>--- conflicted
+++ resolved
@@ -384,10 +384,7 @@
 	void *con_priv;
 	bool dac_load_detect;
 	uint16_t connector_object_id;
-<<<<<<< HEAD
-=======
 	struct radeon_hpd hpd;
->>>>>>> d4877cf2
 };
 
 struct radeon_framebuffer {
