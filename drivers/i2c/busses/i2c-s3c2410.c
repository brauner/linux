// SPDX-License-Identifier: GPL-2.0-or-later
/* linux/drivers/i2c/busses/i2c-s3c2410.c
 *
 * Copyright (C) 2004,2005,2009 Simtec Electronics
 *	Ben Dooks <ben@simtec.co.uk>
 *
 * S3C2410 I2C Controller
*/

#include <linux/kernel.h>
#include <linux/module.h>

#include <linux/i2c.h>
#include <linux/init.h>
#include <linux/time.h>
#include <linux/interrupt.h>
#include <linux/delay.h>
#include <linux/errno.h>
#include <linux/err.h>
#include <linux/platform_device.h>
#include <linux/pm_runtime.h>
#include <linux/clk.h>
#include <linux/cpufreq.h>
#include <linux/slab.h>
#include <linux/io.h>
#include <linux/of.h>
#include <linux/gpio/consumer.h>
#include <linux/pinctrl/consumer.h>
#include <linux/mfd/syscon.h>
#include <linux/regmap.h>

#include <asm/irq.h>

#include <linux/platform_data/i2c-s3c2410.h>

/* see s3c2410x user guide, v1.1, section 9 (p447) for more info */

#define S3C2410_IICCON			0x00
#define S3C2410_IICSTAT			0x04
#define S3C2410_IICADD			0x08
#define S3C2410_IICDS			0x0C
#define S3C2440_IICLC			0x10

#define S3C2410_IICCON_ACKEN		(1 << 7)
#define S3C2410_IICCON_TXDIV_16		(0 << 6)
#define S3C2410_IICCON_TXDIV_512	(1 << 6)
#define S3C2410_IICCON_IRQEN		(1 << 5)
#define S3C2410_IICCON_IRQPEND		(1 << 4)
#define S3C2410_IICCON_SCALE(x)		((x) & 0xf)
#define S3C2410_IICCON_SCALEMASK	(0xf)

#define S3C2410_IICSTAT_MASTER_RX	(2 << 6)
#define S3C2410_IICSTAT_MASTER_TX	(3 << 6)
#define S3C2410_IICSTAT_SLAVE_RX	(0 << 6)
#define S3C2410_IICSTAT_SLAVE_TX	(1 << 6)
#define S3C2410_IICSTAT_MODEMASK	(3 << 6)

#define S3C2410_IICSTAT_START		(1 << 5)
#define S3C2410_IICSTAT_BUSBUSY		(1 << 5)
#define S3C2410_IICSTAT_TXRXEN		(1 << 4)
#define S3C2410_IICSTAT_ARBITR		(1 << 3)
#define S3C2410_IICSTAT_ASSLAVE		(1 << 2)
#define S3C2410_IICSTAT_ADDR0		(1 << 1)
#define S3C2410_IICSTAT_LASTBIT		(1 << 0)

#define S3C2410_IICLC_SDA_DELAY0	(0 << 0)
#define S3C2410_IICLC_SDA_DELAY5	(1 << 0)
#define S3C2410_IICLC_SDA_DELAY10	(2 << 0)
#define S3C2410_IICLC_SDA_DELAY15	(3 << 0)
#define S3C2410_IICLC_SDA_DELAY_MASK	(3 << 0)

#define S3C2410_IICLC_FILTER_ON		(1 << 2)

/* Treat S3C2410 as baseline hardware, anything else is supported via quirks */
#define QUIRK_S3C2440		(1 << 0)
#define QUIRK_HDMIPHY		(1 << 1)
#define QUIRK_NO_GPIO		(1 << 2)
#define QUIRK_POLL		(1 << 3)
#define QUIRK_ATOMIC		(1 << 4)

/* Max time to wait for bus to become idle after a xfer (in us) */
#define S3C2410_IDLE_TIMEOUT	5000

/* Exynos5 Sysreg offset */
#define EXYNOS5_SYS_I2C_CFG	0x0234

/* i2c controller state */
enum s3c24xx_i2c_state {
	STATE_IDLE,
	STATE_START,
	STATE_READ,
	STATE_WRITE,
	STATE_STOP
};

struct s3c24xx_i2c {
	wait_queue_head_t	wait;
	kernel_ulong_t		quirks;

	struct i2c_msg		*msg;
	unsigned int		msg_num;
	unsigned int		msg_idx;
	unsigned int		msg_ptr;

	unsigned int		tx_setup;
	unsigned int		irq;

	enum s3c24xx_i2c_state	state;
	unsigned long		clkrate;

	void __iomem		*regs;
	struct clk		*clk;
	struct device		*dev;
	struct i2c_adapter	adap;

	struct s3c2410_platform_i2c	*pdata;
	struct gpio_desc	*gpios[2];
	struct pinctrl          *pctrl;
	struct regmap		*sysreg;
	unsigned int		sys_i2c_cfg;
};

static const struct platform_device_id s3c24xx_driver_ids[] = {
	{
		.name		= "s3c2410-i2c",
		.driver_data	= 0,
	}, {
		.name		= "s3c2440-i2c",
		.driver_data	= QUIRK_S3C2440,
	}, {
		.name		= "s3c2440-hdmiphy-i2c",
		.driver_data	= QUIRK_S3C2440 | QUIRK_HDMIPHY | QUIRK_NO_GPIO,
	}, { },
};
MODULE_DEVICE_TABLE(platform, s3c24xx_driver_ids);

static void i2c_s3c_irq_nextbyte(struct s3c24xx_i2c *i2c, unsigned long iicstat);

#ifdef CONFIG_OF
static const struct of_device_id s3c24xx_i2c_match[] = {
	{ .compatible = "samsung,s3c2410-i2c", .data = (void *)0 },
	{ .compatible = "samsung,s3c2440-i2c", .data = (void *)QUIRK_S3C2440 },
	{ .compatible = "samsung,s3c2440-hdmiphy-i2c",
	  .data = (void *)(QUIRK_S3C2440 | QUIRK_HDMIPHY | QUIRK_NO_GPIO) },
	{ .compatible = "samsung,exynos5-sata-phy-i2c",
	  .data = (void *)(QUIRK_S3C2440 | QUIRK_POLL | QUIRK_NO_GPIO) },
	{},
};
MODULE_DEVICE_TABLE(of, s3c24xx_i2c_match);
#endif

/*
 * Get controller type either from device tree or platform device variant.
 */
static inline kernel_ulong_t s3c24xx_get_device_quirks(struct platform_device *pdev)
{
	if (pdev->dev.of_node)
		return (kernel_ulong_t)of_device_get_match_data(&pdev->dev);

	return platform_get_device_id(pdev)->driver_data;
}

/*
 * Complete the message and wake up the caller, using the given return code,
 * or zero to mean ok.
 */
static inline void s3c24xx_i2c_master_complete(struct s3c24xx_i2c *i2c, int ret)
{
	dev_dbg(i2c->dev, "master_complete %d\n", ret);

	i2c->msg_ptr = 0;
	i2c->msg = NULL;
	i2c->msg_idx++;
	i2c->msg_num = 0;
	if (ret)
		i2c->msg_idx = ret;

	if (!(i2c->quirks & (QUIRK_POLL | QUIRK_ATOMIC)))
		wake_up(&i2c->wait);
}

static inline void s3c24xx_i2c_disable_ack(struct s3c24xx_i2c *i2c)
{
	unsigned long tmp;

	tmp = readl(i2c->regs + S3C2410_IICCON);
	writel(tmp & ~S3C2410_IICCON_ACKEN, i2c->regs + S3C2410_IICCON);
}

static inline void s3c24xx_i2c_enable_ack(struct s3c24xx_i2c *i2c)
{
	unsigned long tmp;

	tmp = readl(i2c->regs + S3C2410_IICCON);
	writel(tmp | S3C2410_IICCON_ACKEN, i2c->regs + S3C2410_IICCON);
}

/* irq enable/disable functions */
static inline void s3c24xx_i2c_disable_irq(struct s3c24xx_i2c *i2c)
{
	unsigned long tmp;

	tmp = readl(i2c->regs + S3C2410_IICCON);
	writel(tmp & ~S3C2410_IICCON_IRQEN, i2c->regs + S3C2410_IICCON);
}

static inline void s3c24xx_i2c_enable_irq(struct s3c24xx_i2c *i2c)
{
	unsigned long tmp;

	tmp = readl(i2c->regs + S3C2410_IICCON);
	writel(tmp | S3C2410_IICCON_IRQEN, i2c->regs + S3C2410_IICCON);
}

static bool is_ack(struct s3c24xx_i2c *i2c)
{
	int tries;

	for (tries = 50; tries; --tries) {
		unsigned long tmp = readl(i2c->regs + S3C2410_IICCON);

		if (!(tmp & S3C2410_IICCON_ACKEN)) {
			/*
			 * Wait a bit for the bus to stabilize,
			 * delay estimated experimentally.
			 */
			usleep_range(100, 200);
			return true;
		}
		if (tmp & S3C2410_IICCON_IRQPEND) {
			if (!(readl(i2c->regs + S3C2410_IICSTAT)
				& S3C2410_IICSTAT_LASTBIT))
				return true;
		}
		usleep_range(1000, 2000);
	}
	dev_err(i2c->dev, "ack was not received\n");
	return false;
}

/*
 * put the start of a message onto the bus
 */
static void s3c24xx_i2c_message_start(struct s3c24xx_i2c *i2c,
				      struct i2c_msg *msg)
{
	unsigned int addr = (msg->addr & 0x7f) << 1;
	unsigned long stat;
	unsigned long iiccon;

	stat = 0;
	stat |=  S3C2410_IICSTAT_TXRXEN;

	if (msg->flags & I2C_M_RD) {
		stat |= S3C2410_IICSTAT_MASTER_RX;
		addr |= 1;
	} else
		stat |= S3C2410_IICSTAT_MASTER_TX;

	if (msg->flags & I2C_M_REV_DIR_ADDR)
		addr ^= 1;

	/* todo - check for whether ack wanted or not */
	s3c24xx_i2c_enable_ack(i2c);

	iiccon = readl(i2c->regs + S3C2410_IICCON);
	writel(stat, i2c->regs + S3C2410_IICSTAT);

	dev_dbg(i2c->dev, "START: %08lx to IICSTAT, %02x to DS\n", stat, addr);
	writeb(addr, i2c->regs + S3C2410_IICDS);

	/*
	 * delay here to ensure the data byte has gotten onto the bus
	 * before the transaction is started
	 */
	ndelay(i2c->tx_setup);

	dev_dbg(i2c->dev, "iiccon, %08lx\n", iiccon);
	writel(iiccon, i2c->regs + S3C2410_IICCON);

	stat |= S3C2410_IICSTAT_START;
	writel(stat, i2c->regs + S3C2410_IICSTAT);
}

static inline void s3c24xx_i2c_stop(struct s3c24xx_i2c *i2c, int ret)
{
	unsigned long iicstat = readl(i2c->regs + S3C2410_IICSTAT);

	dev_dbg(i2c->dev, "STOP\n");

	/*
	 * The datasheet says that the STOP sequence should be:
	 *  1) I2CSTAT.5 = 0	- Clear BUSY (or 'generate STOP')
	 *  2) I2CCON.4 = 0	- Clear IRQPEND
	 *  3) Wait until the stop condition takes effect.
	 *  4*) I2CSTAT.4 = 0	- Clear TXRXEN
	 *
	 * Where, step "4*" is only for buses with the "HDMIPHY" quirk.
	 *
	 * However, after much experimentation, it appears that:
	 * a) normal buses automatically clear BUSY and transition from
	 *    Master->Slave when they complete generating a STOP condition.
	 *    Therefore, step (3) can be done in doxfer() by polling I2CCON.4
	 *    after starting the STOP generation here.
	 * b) HDMIPHY bus does neither, so there is no way to do step 3.
	 *    There is no indication when this bus has finished generating
	 *    STOP.
	 *
	 * In fact, we have found that as soon as the IRQPEND bit is cleared in
	 * step 2, the HDMIPHY bus generates the STOP condition, and then
	 * immediately starts transferring another data byte, even though the
	 * bus is supposedly stopped.  This is presumably because the bus is
	 * still in "Master" mode, and its BUSY bit is still set.
	 *
	 * To avoid these extra post-STOP transactions on HDMI phy devices, we
	 * just disable Serial Output on the bus (I2CSTAT.4 = 0) directly,
	 * instead of first generating a proper STOP condition.  This should
	 * float SDA & SCK terminating the transfer.  Subsequent transfers
	 *  start with a proper START condition, and proceed normally.
	 *
	 * The HDMIPHY bus is an internal bus that always has exactly two
	 * devices, the host as Master and the HDMIPHY device as the slave.
	 * Skipping the STOP condition has been tested on this bus and works.
	 */
	if (i2c->quirks & QUIRK_HDMIPHY) {
		/* Stop driving the I2C pins */
		iicstat &= ~S3C2410_IICSTAT_TXRXEN;
	} else {
		/* stop the transfer */
		iicstat &= ~S3C2410_IICSTAT_START;
	}
	writel(iicstat, i2c->regs + S3C2410_IICSTAT);

	i2c->state = STATE_STOP;

	s3c24xx_i2c_master_complete(i2c, ret);
	s3c24xx_i2c_disable_irq(i2c);
}

/*
 * helper functions to determine the current state in the set of
 * messages we are sending
 */

/*
 * returns TRUE if the current message is the last in the set
 */
static inline int is_lastmsg(struct s3c24xx_i2c *i2c)
{
	return i2c->msg_idx >= (i2c->msg_num - 1);
}

/*
 * returns TRUE if we this is the last byte in the current message
 */
static inline int is_msglast(struct s3c24xx_i2c *i2c)
{
	/*
	 * msg->len is always 1 for the first byte of smbus block read.
	 * Actual length will be read from slave. More bytes will be
	 * read according to the length then.
	 */
	if (i2c->msg->flags & I2C_M_RECV_LEN && i2c->msg->len == 1)
		return 0;

	return i2c->msg_ptr == i2c->msg->len-1;
}

/*
 * returns TRUE if we reached the end of the current message
 */
static inline int is_msgend(struct s3c24xx_i2c *i2c)
{
	return i2c->msg_ptr >= i2c->msg->len;
}

/*
 * process an interrupt and work out what to do
 */
static void i2c_s3c_irq_nextbyte(struct s3c24xx_i2c *i2c, unsigned long iicstat)
{
	unsigned long tmp;
	unsigned char byte;

	switch (i2c->state) {

	case STATE_IDLE:
		dev_err(i2c->dev, "%s: called in STATE_IDLE\n", __func__);
		goto out;

	case STATE_STOP:
		dev_err(i2c->dev, "%s: called in STATE_STOP\n", __func__);
		s3c24xx_i2c_disable_irq(i2c);
		goto out_ack;

	case STATE_START:
		/*
		 * last thing we did was send a start condition on the
		 * bus, or started a new i2c message
		 */
		if (iicstat & S3C2410_IICSTAT_LASTBIT &&
		    !(i2c->msg->flags & I2C_M_IGNORE_NAK)) {
			/* ack was not received... */
			dev_dbg(i2c->dev, "ack was not received\n");
			s3c24xx_i2c_stop(i2c, -ENXIO);
			goto out_ack;
		}

		if (i2c->msg->flags & I2C_M_RD)
			i2c->state = STATE_READ;
		else
			i2c->state = STATE_WRITE;

		/*
		 * Terminate the transfer if there is nothing to do
		 * as this is used by the i2c probe to find devices.
		 */
		if (is_lastmsg(i2c) && i2c->msg->len == 0) {
			s3c24xx_i2c_stop(i2c, 0);
			goto out_ack;
		}

		if (i2c->state == STATE_READ)
			goto prepare_read;

		/*
		 * fall through to the write state, as we will need to
		 * send a byte as well
		 */
		fallthrough;
	case STATE_WRITE:
		/*
		 * we are writing data to the device... check for the
		 * end of the message, and if so, work out what to do
		 */
		if (!(i2c->msg->flags & I2C_M_IGNORE_NAK)) {
			if (iicstat & S3C2410_IICSTAT_LASTBIT) {
				dev_dbg(i2c->dev, "WRITE: No Ack\n");

				s3c24xx_i2c_stop(i2c, -ECONNREFUSED);
				goto out_ack;
			}
		}

 retry_write:

		if (!is_msgend(i2c)) {
			byte = i2c->msg->buf[i2c->msg_ptr++];
			writeb(byte, i2c->regs + S3C2410_IICDS);

			/*
			 * delay after writing the byte to allow the
			 * data setup time on the bus, as writing the
			 * data to the register causes the first bit
			 * to appear on SDA, and SCL will change as
			 * soon as the interrupt is acknowledged
			 */
			ndelay(i2c->tx_setup);

		} else if (!is_lastmsg(i2c)) {
			/* we need to go to the next i2c message */

			dev_dbg(i2c->dev, "WRITE: Next Message\n");

			i2c->msg_ptr = 0;
			i2c->msg_idx++;
			i2c->msg++;

			/* check to see if we need to do another message */
			if (i2c->msg->flags & I2C_M_NOSTART) {

				if (i2c->msg->flags & I2C_M_RD) {
					/*
					 * cannot do this, the controller
					 * forces us to send a new START
					 * when we change direction
					 */
					dev_dbg(i2c->dev,
						"missing START before write->read\n");
					s3c24xx_i2c_stop(i2c, -EINVAL);
					break;
				}

				goto retry_write;
			} else {
				/* send the new start */
				s3c24xx_i2c_message_start(i2c, i2c->msg);
				i2c->state = STATE_START;
			}

		} else {
			/* send stop */
			s3c24xx_i2c_stop(i2c, 0);
		}
		break;

	case STATE_READ:
		/*
		 * we have a byte of data in the data register, do
		 * something with it, and then work out whether we are
		 * going to do any more read/write
		 */
		byte = readb(i2c->regs + S3C2410_IICDS);
		i2c->msg->buf[i2c->msg_ptr++] = byte;

		/* Add actual length to read for smbus block read */
		if (i2c->msg->flags & I2C_M_RECV_LEN && i2c->msg->len == 1)
			i2c->msg->len += byte;
 prepare_read:
		if (is_msglast(i2c)) {
			/* last byte of buffer */

			if (is_lastmsg(i2c))
				s3c24xx_i2c_disable_ack(i2c);

		} else if (is_msgend(i2c)) {
			/*
			 * ok, we've read the entire buffer, see if there
			 * is anything else we need to do
			 */
			if (is_lastmsg(i2c)) {
				/* last message, send stop and complete */
				dev_dbg(i2c->dev, "READ: Send Stop\n");

				s3c24xx_i2c_stop(i2c, 0);
			} else {
				/* go to the next transfer */
				dev_dbg(i2c->dev, "READ: Next Transfer\n");

				i2c->msg_ptr = 0;
				i2c->msg_idx++;
				i2c->msg++;
			}
		}

		break;
	}

	/* acknowlegde the IRQ and get back on with the work */

 out_ack:
	tmp = readl(i2c->regs + S3C2410_IICCON);
	tmp &= ~S3C2410_IICCON_IRQPEND;
	writel(tmp, i2c->regs + S3C2410_IICCON);
 out:
	return;
}

/*
 * top level IRQ servicing routine
 */
static irqreturn_t s3c24xx_i2c_irq(int irqno, void *dev_id)
{
	struct s3c24xx_i2c *i2c = dev_id;
	unsigned long status;
	unsigned long tmp;

	status = readl(i2c->regs + S3C2410_IICSTAT);

	if (status & S3C2410_IICSTAT_ARBITR) {
		/* deal with arbitration loss */
		dev_err(i2c->dev, "deal with arbitration loss\n");
	}

	if (i2c->state == STATE_IDLE) {
		dev_dbg(i2c->dev, "IRQ: error i2c->state == IDLE\n");

		tmp = readl(i2c->regs + S3C2410_IICCON);
		tmp &= ~S3C2410_IICCON_IRQPEND;
		writel(tmp, i2c->regs +  S3C2410_IICCON);
		goto out;
	}

	/*
	 * pretty much this leaves us with the fact that we've
	 * transmitted or received whatever byte we last sent
	 */
	i2c_s3c_irq_nextbyte(i2c, status);

 out:
	return IRQ_HANDLED;
}

/*
 * Disable the bus so that we won't get any interrupts from now on, or try
 * to drive any lines. This is the default state when we don't have
 * anything to send/receive.
 *
 * If there is an event on the bus, or we have a pre-existing event at
 * kernel boot time, we may not notice the event and the I2C controller
 * will lock the bus with the I2C clock line low indefinitely.
 */
static inline void s3c24xx_i2c_disable_bus(struct s3c24xx_i2c *i2c)
{
	unsigned long tmp;

	/* Stop driving the I2C pins */
	tmp = readl(i2c->regs + S3C2410_IICSTAT);
	tmp &= ~S3C2410_IICSTAT_TXRXEN;
	writel(tmp, i2c->regs + S3C2410_IICSTAT);

	/* We don't expect any interrupts now, and don't want send acks */
	tmp = readl(i2c->regs + S3C2410_IICCON);
	tmp &= ~(S3C2410_IICCON_IRQEN | S3C2410_IICCON_IRQPEND |
		S3C2410_IICCON_ACKEN);
	writel(tmp, i2c->regs + S3C2410_IICCON);
}


/*
 * get the i2c bus for a master transaction
 */
static int s3c24xx_i2c_set_master(struct s3c24xx_i2c *i2c)
{
	unsigned long iicstat;
	int timeout = 400;

	while (timeout-- > 0) {
		iicstat = readl(i2c->regs + S3C2410_IICSTAT);

		if (!(iicstat & S3C2410_IICSTAT_BUSBUSY))
			return 0;

		msleep(1);
	}

	return -ETIMEDOUT;
}

/*
 * wait for the i2c bus to become idle.
 */
static void s3c24xx_i2c_wait_idle(struct s3c24xx_i2c *i2c)
{
	unsigned long iicstat;
	ktime_t start, now;
	unsigned long delay;
	int spins;

	/* ensure the stop has been through the bus */

	dev_dbg(i2c->dev, "waiting for bus idle\n");

	start = now = ktime_get();

	/*
	 * Most of the time, the bus is already idle within a few usec of the
	 * end of a transaction.  However, really slow i2c devices can stretch
	 * the clock, delaying STOP generation.
	 *
	 * On slower SoCs this typically happens within a very small number of
	 * instructions so busy wait briefly to avoid scheduling overhead.
	 */
	spins = 3;
	iicstat = readl(i2c->regs + S3C2410_IICSTAT);
	while ((iicstat & S3C2410_IICSTAT_START) && --spins) {
		cpu_relax();
		iicstat = readl(i2c->regs + S3C2410_IICSTAT);
	}

	/*
	 * If we do get an appreciable delay as a compromise between idle
	 * detection latency for the normal, fast case, and system load in the
	 * slow device case, use an exponential back off in the polling loop,
	 * up to 1/10th of the total timeout, then continue to poll at a
	 * constant rate up to the timeout.
	 */
	delay = 1;
	while ((iicstat & S3C2410_IICSTAT_START) &&
	       ktime_us_delta(now, start) < S3C2410_IDLE_TIMEOUT) {
		usleep_range(delay, 2 * delay);
		if (delay < S3C2410_IDLE_TIMEOUT / 10)
			delay <<= 1;
		now = ktime_get();
		iicstat = readl(i2c->regs + S3C2410_IICSTAT);
	}

	if (iicstat & S3C2410_IICSTAT_START)
		dev_warn(i2c->dev, "timeout waiting for bus idle\n");
}

/*
 * this starts an i2c transfer
 */
static int s3c24xx_i2c_doxfer(struct s3c24xx_i2c *i2c,
			      struct i2c_msg *msgs, int num)
{
<<<<<<< HEAD
	unsigned long timeout = 0;
=======
	long time_left = 0;
>>>>>>> 0c383648
	int ret;

	ret = s3c24xx_i2c_set_master(i2c);
	if (ret != 0) {
		dev_err(i2c->dev, "cannot get bus (error %d)\n", ret);
		ret = -EAGAIN;
		goto out;
	}

	i2c->msg     = msgs;
	i2c->msg_num = num;
	i2c->msg_ptr = 0;
	i2c->msg_idx = 0;
	i2c->state   = STATE_START;

	s3c24xx_i2c_enable_irq(i2c);
	s3c24xx_i2c_message_start(i2c, msgs);

	if (i2c->quirks & (QUIRK_POLL | QUIRK_ATOMIC)) {
		while ((i2c->msg_num != 0) && is_ack(i2c)) {
			unsigned long stat = readl(i2c->regs + S3C2410_IICSTAT);

			i2c_s3c_irq_nextbyte(i2c, stat);

			stat = readl(i2c->regs + S3C2410_IICSTAT);
			if (stat & S3C2410_IICSTAT_ARBITR)
				dev_err(i2c->dev, "deal with arbitration loss\n");
		}
	} else {
<<<<<<< HEAD
		timeout = wait_event_timeout(i2c->wait, i2c->msg_num == 0, HZ * 5);
=======
		time_left = wait_event_timeout(i2c->wait, i2c->msg_num == 0, HZ * 5);
>>>>>>> 0c383648
	}

	ret = i2c->msg_idx;

	/*
	 * Having these next two as dev_err() makes life very
	 * noisy when doing an i2cdetect
	 */
	if (time_left == 0)
		dev_dbg(i2c->dev, "timeout\n");
	else if (ret != num)
		dev_dbg(i2c->dev, "incomplete xfer (%d)\n", ret);

	/* For QUIRK_HDMIPHY, bus is already disabled */
	if (i2c->quirks & QUIRK_HDMIPHY)
		goto out;

	s3c24xx_i2c_wait_idle(i2c);

	s3c24xx_i2c_disable_bus(i2c);

 out:
	i2c->state = STATE_IDLE;

	return ret;
}

/*
 * first port of call from the i2c bus code when an message needs
 * transferring across the i2c bus.
 */
static int s3c24xx_i2c_xfer(struct i2c_adapter *adap,
			struct i2c_msg *msgs, int num)
{
	struct s3c24xx_i2c *i2c = (struct s3c24xx_i2c *)adap->algo_data;
	int retry;
	int ret;

	ret = clk_enable(i2c->clk);
	if (ret)
		return ret;

	for (retry = 0; retry < adap->retries; retry++) {

		ret = s3c24xx_i2c_doxfer(i2c, msgs, num);

		if (ret != -EAGAIN) {
			clk_disable(i2c->clk);
			return ret;
		}

		dev_dbg(i2c->dev, "Retrying transmission (%d)\n", retry);

		udelay(100);
	}

	clk_disable(i2c->clk);
	return -EREMOTEIO;
}

static int s3c24xx_i2c_xfer_atomic(struct i2c_adapter *adap,
				   struct i2c_msg *msgs, int num)
{
	struct s3c24xx_i2c *i2c = (struct s3c24xx_i2c *)adap->algo_data;
	int ret;

	disable_irq(i2c->irq);
	i2c->quirks |= QUIRK_ATOMIC;
	ret = s3c24xx_i2c_xfer(adap, msgs, num);
	i2c->quirks &= ~QUIRK_ATOMIC;
	enable_irq(i2c->irq);

	return ret;
}

/* declare our i2c functionality */
static u32 s3c24xx_i2c_func(struct i2c_adapter *adap)
{
	return I2C_FUNC_I2C | I2C_FUNC_SMBUS_EMUL_ALL | I2C_FUNC_NOSTART |
		I2C_FUNC_PROTOCOL_MANGLING;
}

/* i2c bus registration info */
static const struct i2c_algorithm s3c24xx_i2c_algorithm = {
	.master_xfer		= s3c24xx_i2c_xfer,
	.master_xfer_atomic     = s3c24xx_i2c_xfer_atomic,
	.functionality		= s3c24xx_i2c_func,
};

/*
 * return the divisor settings for a given frequency
 */
static int s3c24xx_i2c_calcdivisor(unsigned long clkin, unsigned int wanted,
				   unsigned int *div1, unsigned int *divs)
{
	unsigned int calc_divs = clkin / wanted;
	unsigned int calc_div1;

	if (calc_divs > (16*16))
		calc_div1 = 512;
	else
		calc_div1 = 16;

	calc_divs += calc_div1-1;
	calc_divs /= calc_div1;

	if (calc_divs == 0)
		calc_divs = 1;
	if (calc_divs > 17)
		calc_divs = 17;

	*divs = calc_divs;
	*div1 = calc_div1;

	return clkin / (calc_divs * calc_div1);
}

/*
 * work out a divisor for the user requested frequency setting,
 * either by the requested frequency, or scanning the acceptable
 * range of frequencies until something is found
 */
static int s3c24xx_i2c_clockrate(struct s3c24xx_i2c *i2c, unsigned int *got)
{
	struct s3c2410_platform_i2c *pdata = i2c->pdata;
	unsigned long clkin = clk_get_rate(i2c->clk);
	unsigned int divs, div1;
	unsigned long target_frequency;
	u32 iiccon;
	int freq;

	i2c->clkrate = clkin;
	clkin /= 1000;	/* clkin now in KHz */

	dev_dbg(i2c->dev, "pdata desired frequency %lu\n", pdata->frequency);

	target_frequency = pdata->frequency ?: I2C_MAX_STANDARD_MODE_FREQ;

	target_frequency /= 1000; /* Target frequency now in KHz */

	freq = s3c24xx_i2c_calcdivisor(clkin, target_frequency, &div1, &divs);

	if (freq > target_frequency) {
		dev_err(i2c->dev,
			"Unable to achieve desired frequency %luKHz."	\
			" Lowest achievable %dKHz\n", target_frequency, freq);
		return -EINVAL;
	}

	*got = freq;

	iiccon = readl(i2c->regs + S3C2410_IICCON);
	iiccon &= ~(S3C2410_IICCON_SCALEMASK | S3C2410_IICCON_TXDIV_512);
	iiccon |= (divs-1);

	if (div1 == 512)
		iiccon |= S3C2410_IICCON_TXDIV_512;

	if (i2c->quirks & QUIRK_POLL)
		iiccon |= S3C2410_IICCON_SCALE(2);

	writel(iiccon, i2c->regs + S3C2410_IICCON);

	if (i2c->quirks & QUIRK_S3C2440) {
		unsigned long sda_delay;

		if (pdata->sda_delay) {
			sda_delay = clkin * pdata->sda_delay;
			sda_delay = DIV_ROUND_UP(sda_delay, 1000000);
			sda_delay = DIV_ROUND_UP(sda_delay, 5);
			if (sda_delay > 3)
				sda_delay = 3;
			sda_delay |= S3C2410_IICLC_FILTER_ON;
		} else
			sda_delay = 0;

		dev_dbg(i2c->dev, "IICLC=%08lx\n", sda_delay);
		writel(sda_delay, i2c->regs + S3C2440_IICLC);
	}

	return 0;
}

#ifdef CONFIG_OF
static int s3c24xx_i2c_parse_dt_gpio(struct s3c24xx_i2c *i2c)
{
	int i;

	if (i2c->quirks & QUIRK_NO_GPIO)
		return 0;

	for (i = 0; i < 2; i++) {
		i2c->gpios[i] = devm_gpiod_get_index(i2c->dev, NULL,
						     i, GPIOD_ASIS);
		if (IS_ERR(i2c->gpios[i])) {
			dev_err(i2c->dev, "i2c gpio invalid at index %d\n", i);
			return -EINVAL;
		}
	}
	return 0;
}

#else
static int s3c24xx_i2c_parse_dt_gpio(struct s3c24xx_i2c *i2c)
{
	return 0;
}
#endif

/*
 * initialise the controller, set the IO lines and frequency
 */
static int s3c24xx_i2c_init(struct s3c24xx_i2c *i2c)
{
	struct s3c2410_platform_i2c *pdata;
	unsigned int freq;

	/* get the plafrom data */

	pdata = i2c->pdata;

	/* write slave address */

	writeb(pdata->slave_addr, i2c->regs + S3C2410_IICADD);

	dev_info(i2c->dev, "slave address 0x%02x\n", pdata->slave_addr);

	writel(0, i2c->regs + S3C2410_IICCON);
	writel(0, i2c->regs + S3C2410_IICSTAT);

	/* we need to work out the divisors for the clock... */

	if (s3c24xx_i2c_clockrate(i2c, &freq) != 0) {
		dev_err(i2c->dev, "cannot meet bus frequency required\n");
		return -EINVAL;
	}

	/* todo - check that the i2c lines aren't being dragged anywhere */

	dev_info(i2c->dev, "bus frequency set to %d KHz\n", freq);
	dev_dbg(i2c->dev, "S3C2410_IICCON=0x%02x\n",
		readl(i2c->regs + S3C2410_IICCON));

	return 0;
}

#ifdef CONFIG_OF
/*
 * Parse the device tree node and retreive the platform data.
 */
static void
s3c24xx_i2c_parse_dt(struct device_node *np, struct s3c24xx_i2c *i2c)
{
	struct s3c2410_platform_i2c *pdata = i2c->pdata;
	int id;

	if (!np)
		return;

	pdata->bus_num = -1; /* i2c bus number is dynamically assigned */
	of_property_read_u32(np, "samsung,i2c-sda-delay", &pdata->sda_delay);
	of_property_read_u32(np, "samsung,i2c-slave-addr", &pdata->slave_addr);
	of_property_read_u32(np, "samsung,i2c-max-bus-freq",
				(u32 *)&pdata->frequency);
	/*
	 * Exynos5's legacy i2c controller and new high speed i2c
	 * controller have muxed interrupt sources. By default the
	 * interrupts for 4-channel HS-I2C controller are enabled.
	 * If nodes for first four channels of legacy i2c controller
	 * are available then re-configure the interrupts via the
	 * system register.
	 */
	id = of_alias_get_id(np, "i2c");
	i2c->sysreg = syscon_regmap_lookup_by_phandle(np,
			"samsung,sysreg-phandle");
	if (IS_ERR(i2c->sysreg))
		return;

	regmap_update_bits(i2c->sysreg, EXYNOS5_SYS_I2C_CFG, BIT(id), 0);
}
#else
static void
s3c24xx_i2c_parse_dt(struct device_node *np, struct s3c24xx_i2c *i2c) { }
#endif

static int s3c24xx_i2c_probe(struct platform_device *pdev)
{
	struct s3c24xx_i2c *i2c;
	struct s3c2410_platform_i2c *pdata = NULL;
	struct resource *res;
	int ret;

	if (!pdev->dev.of_node) {
		pdata = dev_get_platdata(&pdev->dev);
		if (!pdata) {
			dev_err(&pdev->dev, "no platform data\n");
			return -EINVAL;
		}
	}

	i2c = devm_kzalloc(&pdev->dev, sizeof(struct s3c24xx_i2c), GFP_KERNEL);
	if (!i2c)
		return -ENOMEM;

	i2c->pdata = devm_kzalloc(&pdev->dev, sizeof(*pdata), GFP_KERNEL);
	if (!i2c->pdata)
		return -ENOMEM;

	i2c->quirks = s3c24xx_get_device_quirks(pdev);
	i2c->sysreg = ERR_PTR(-ENOENT);
	if (pdata)
		memcpy(i2c->pdata, pdata, sizeof(*pdata));
	else
		s3c24xx_i2c_parse_dt(pdev->dev.of_node, i2c);

	strscpy(i2c->adap.name, "s3c2410-i2c", sizeof(i2c->adap.name));
	i2c->adap.owner = THIS_MODULE;
	i2c->adap.algo = &s3c24xx_i2c_algorithm;
	i2c->adap.retries = 2;
	i2c->adap.class = I2C_CLASS_DEPRECATED;
	i2c->tx_setup = 50;

	init_waitqueue_head(&i2c->wait);

	/* find the clock and enable it */
	i2c->dev = &pdev->dev;
	i2c->clk = devm_clk_get(&pdev->dev, "i2c");
	if (IS_ERR(i2c->clk)) {
		dev_err(&pdev->dev, "cannot get clock\n");
		return -ENOENT;
	}

	dev_dbg(&pdev->dev, "clock source %p\n", i2c->clk);

	/* map the registers */
	i2c->regs = devm_platform_get_and_ioremap_resource(pdev, 0, &res);
	if (IS_ERR(i2c->regs))
		return PTR_ERR(i2c->regs);

	dev_dbg(&pdev->dev, "registers %p (%p)\n",
		i2c->regs, res);

	/* setup info block for the i2c core */
	i2c->adap.algo_data = i2c;
	i2c->adap.dev.parent = &pdev->dev;
	i2c->pctrl = devm_pinctrl_get_select_default(i2c->dev);

	/* inititalise the i2c gpio lines */
	if (i2c->pdata->cfg_gpio)
		i2c->pdata->cfg_gpio(to_platform_device(i2c->dev));
	else if (IS_ERR(i2c->pctrl) && s3c24xx_i2c_parse_dt_gpio(i2c))
		return -EINVAL;

	/* initialise the i2c controller */
	ret = clk_prepare_enable(i2c->clk);
	if (ret) {
		dev_err(&pdev->dev, "I2C clock enable failed\n");
		return ret;
	}

	ret = s3c24xx_i2c_init(i2c);
	clk_disable(i2c->clk);
	if (ret != 0) {
		dev_err(&pdev->dev, "I2C controller init failed\n");
		clk_unprepare(i2c->clk);
		return ret;
	}

	/*
	 * find the IRQ for this unit (note, this relies on the init call to
	 * ensure no current IRQs pending
	 */
	if (!(i2c->quirks & QUIRK_POLL)) {
		i2c->irq = ret = platform_get_irq(pdev, 0);
		if (ret < 0) {
			clk_unprepare(i2c->clk);
			return ret;
		}

		ret = devm_request_irq(&pdev->dev, i2c->irq, s3c24xx_i2c_irq,
				       0, dev_name(&pdev->dev), i2c);
		if (ret != 0) {
			dev_err(&pdev->dev, "cannot claim IRQ %d\n", i2c->irq);
			clk_unprepare(i2c->clk);
			return ret;
		}
	}

	/*
	 * Note, previous versions of the driver used i2c_add_adapter()
	 * to add the bus at any number. We now pass the bus number via
	 * the platform data, so if unset it will now default to always
	 * being bus 0.
	 */
	i2c->adap.nr = i2c->pdata->bus_num;
	i2c->adap.dev.of_node = pdev->dev.of_node;

	platform_set_drvdata(pdev, i2c);

	pm_runtime_enable(&pdev->dev);

	ret = i2c_add_numbered_adapter(&i2c->adap);
	if (ret < 0) {
		pm_runtime_disable(&pdev->dev);
		clk_unprepare(i2c->clk);
		return ret;
	}

	dev_info(&pdev->dev, "%s: S3C I2C adapter\n", dev_name(&i2c->adap.dev));
	return 0;
}

static void s3c24xx_i2c_remove(struct platform_device *pdev)
{
	struct s3c24xx_i2c *i2c = platform_get_drvdata(pdev);

	clk_unprepare(i2c->clk);

	pm_runtime_disable(&pdev->dev);

	i2c_del_adapter(&i2c->adap);
}

static int s3c24xx_i2c_suspend_noirq(struct device *dev)
{
	struct s3c24xx_i2c *i2c = dev_get_drvdata(dev);

	i2c_mark_adapter_suspended(&i2c->adap);

	if (!IS_ERR(i2c->sysreg))
		regmap_read(i2c->sysreg, EXYNOS5_SYS_I2C_CFG, &i2c->sys_i2c_cfg);

	return 0;
}

static int s3c24xx_i2c_resume_noirq(struct device *dev)
{
	struct s3c24xx_i2c *i2c = dev_get_drvdata(dev);
	int ret;

	if (!IS_ERR(i2c->sysreg))
		regmap_write(i2c->sysreg, EXYNOS5_SYS_I2C_CFG, i2c->sys_i2c_cfg);

	ret = clk_enable(i2c->clk);
	if (ret)
		return ret;
	s3c24xx_i2c_init(i2c);
	clk_disable(i2c->clk);
	i2c_mark_adapter_resumed(&i2c->adap);

	return 0;
}

static const struct dev_pm_ops s3c24xx_i2c_dev_pm_ops = {
	NOIRQ_SYSTEM_SLEEP_PM_OPS(s3c24xx_i2c_suspend_noirq,
				  s3c24xx_i2c_resume_noirq)
};

static struct platform_driver s3c24xx_i2c_driver = {
	.probe		= s3c24xx_i2c_probe,
	.remove_new	= s3c24xx_i2c_remove,
	.id_table	= s3c24xx_driver_ids,
	.driver		= {
		.name	= "s3c-i2c",
		.pm	= pm_sleep_ptr(&s3c24xx_i2c_dev_pm_ops),
		.of_match_table = of_match_ptr(s3c24xx_i2c_match),
	},
};

static int __init i2c_adap_s3c_init(void)
{
	return platform_driver_register(&s3c24xx_i2c_driver);
}
subsys_initcall(i2c_adap_s3c_init);

static void __exit i2c_adap_s3c_exit(void)
{
	platform_driver_unregister(&s3c24xx_i2c_driver);
}
module_exit(i2c_adap_s3c_exit);

MODULE_DESCRIPTION("S3C24XX I2C Bus driver");
MODULE_AUTHOR("Ben Dooks <ben@simtec.co.uk>");
MODULE_LICENSE("GPL");<|MERGE_RESOLUTION|>--- conflicted
+++ resolved
@@ -685,11 +685,7 @@
 static int s3c24xx_i2c_doxfer(struct s3c24xx_i2c *i2c,
 			      struct i2c_msg *msgs, int num)
 {
-<<<<<<< HEAD
-	unsigned long timeout = 0;
-=======
 	long time_left = 0;
->>>>>>> 0c383648
 	int ret;
 
 	ret = s3c24xx_i2c_set_master(i2c);
@@ -719,11 +715,7 @@
 				dev_err(i2c->dev, "deal with arbitration loss\n");
 		}
 	} else {
-<<<<<<< HEAD
-		timeout = wait_event_timeout(i2c->wait, i2c->msg_num == 0, HZ * 5);
-=======
 		time_left = wait_event_timeout(i2c->wait, i2c->msg_num == 0, HZ * 5);
->>>>>>> 0c383648
 	}
 
 	ret = i2c->msg_idx;
