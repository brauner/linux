--- conflicted
+++ resolved
@@ -28,10 +28,7 @@
 	bool "Support for the Time-Aware Scheduler on NXP SJA1105"
 	depends on NET_DSA_SJA1105 && NET_SCH_TAPRIO
 	depends on NET_SCH_TAPRIO=y || NET_DSA_SJA1105=m
-<<<<<<< HEAD
-=======
 	depends on NET_DSA_SJA1105_PTP
->>>>>>> 348b80b2
 	help
 	  This enables support for the TTEthernet-based egress scheduling
 	  engine in the SJA1105 DSA driver, which is controlled using a
