--- conflicted
+++ resolved
@@ -2492,17 +2492,10 @@
 	rc = sja1105_vlan_add(priv, port, vid, flags, allowed_ingress);
 	if (rc)
 		return rc;
-<<<<<<< HEAD
 
 	if (flags & BRIDGE_VLAN_INFO_PVID)
 		priv->tag_8021q_pvid[port] = vid;
 
-=======
-
-	if (flags & BRIDGE_VLAN_INFO_PVID)
-		priv->tag_8021q_pvid[port] = vid;
-
->>>>>>> 318a54c0
 	return sja1105_commit_pvid(ds, port);
 }
 
@@ -3124,11 +3117,7 @@
 	sja1105_static_config_free(&priv->static_config);
 }
 
-<<<<<<< HEAD
-const struct dsa_switch_ops sja1105_switch_ops = {
-=======
 static const struct dsa_switch_ops sja1105_switch_ops = {
->>>>>>> 318a54c0
 	.get_tag_protocol	= sja1105_get_tag_protocol,
 	.setup			= sja1105_setup,
 	.teardown		= sja1105_teardown,
@@ -3177,7 +3166,6 @@
 	.port_bridge_tx_fwd_offload = dsa_tag_8021q_bridge_tx_fwd_offload,
 	.port_bridge_tx_fwd_unoffload = dsa_tag_8021q_bridge_tx_fwd_unoffload,
 };
-EXPORT_SYMBOL_GPL(sja1105_switch_ops);
 
 static const struct of_device_id sja1105_dt_ids[];
 
@@ -3339,10 +3327,6 @@
 		if (!priv->cbs)
 			return -ENOMEM;
 	}
-<<<<<<< HEAD
-
-	return dsa_register_switch(priv->ds);
-=======
 
 	return dsa_register_switch(priv->ds);
 }
@@ -3359,26 +3343,18 @@
 	spi_set_drvdata(spi, NULL);
 
 	return 0;
->>>>>>> 318a54c0
 }
 
 static void sja1105_shutdown(struct spi_device *spi)
 {
 	struct sja1105_private *priv = spi_get_drvdata(spi);
-	struct dsa_switch *ds = priv->ds;
-
-	dsa_unregister_switch(ds);
-
-<<<<<<< HEAD
-	return 0;
-=======
+
 	if (!priv)
 		return;
 
 	dsa_switch_shutdown(priv->ds);
 
 	spi_set_drvdata(spi, NULL);
->>>>>>> 318a54c0
 }
 
 static const struct of_device_id sja1105_dt_ids[] = {
