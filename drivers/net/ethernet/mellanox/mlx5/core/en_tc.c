/*
 * Copyright (c) 2016, Mellanox Technologies. All rights reserved.
 *
 * This software is available to you under a choice of one of two
 * licenses.  You may choose to be licensed under the terms of the GNU
 * General Public License (GPL) Version 2, available from the file
 * COPYING in the main directory of this source tree, or the
 * OpenIB.org BSD license below:
 *
 *     Redistribution and use in source and binary forms, with or
 *     without modification, are permitted provided that the following
 *     conditions are met:
 *
 *      - Redistributions of source code must retain the above
 *        copyright notice, this list of conditions and the following
 *        disclaimer.
 *
 *      - Redistributions in binary form must reproduce the above
 *        copyright notice, this list of conditions and the following
 *        disclaimer in the documentation and/or other materials
 *        provided with the distribution.
 *
 * THE SOFTWARE IS PROVIDED "AS IS", WITHOUT WARRANTY OF ANY KIND,
 * EXPRESS OR IMPLIED, INCLUDING BUT NOT LIMITED TO THE WARRANTIES OF
 * MERCHANTABILITY, FITNESS FOR A PARTICULAR PURPOSE AND
 * NONINFRINGEMENT. IN NO EVENT SHALL THE AUTHORS OR COPYRIGHT HOLDERS
 * BE LIABLE FOR ANY CLAIM, DAMAGES OR OTHER LIABILITY, WHETHER IN AN
 * ACTION OF CONTRACT, TORT OR OTHERWISE, ARISING FROM, OUT OF OR IN
 * CONNECTION WITH THE SOFTWARE OR THE USE OR OTHER DEALINGS IN THE
 * SOFTWARE.
 */

#include <net/flow_dissector.h>
#include <net/sch_generic.h>
#include <net/pkt_cls.h>
#include <net/tc_act/tc_gact.h>
#include <net/tc_act/tc_skbedit.h>
#include <linux/mlx5/fs.h>
#include <linux/mlx5/device.h>
#include <linux/rhashtable.h>
#include <net/switchdev.h>
#include <net/tc_act/tc_mirred.h>
#include <net/tc_act/tc_vlan.h>
#include <net/tc_act/tc_tunnel_key.h>
#include <net/tc_act/tc_pedit.h>
#include <net/tc_act/tc_csum.h>
#include <net/vxlan.h>
#include <net/arp.h>
#include "en.h"
#include "en_rep.h"
#include "en_tc.h"
#include "eswitch.h"
#include "vxlan.h"
#include "fs_core.h"

struct mlx5_nic_flow_attr {
	u32 action;
	u32 flow_tag;
	u32 mod_hdr_id;
	u32 hairpin_tirn;
	u8 match_level;
	struct mlx5_flow_table	*hairpin_ft;
};

#define MLX5E_TC_FLOW_BASE (MLX5E_TC_LAST_EXPORTED_BIT + 1)

enum {
	MLX5E_TC_FLOW_INGRESS	= MLX5E_TC_INGRESS,
	MLX5E_TC_FLOW_EGRESS	= MLX5E_TC_EGRESS,
	MLX5E_TC_FLOW_ESWITCH	= BIT(MLX5E_TC_FLOW_BASE),
	MLX5E_TC_FLOW_NIC	= BIT(MLX5E_TC_FLOW_BASE + 1),
	MLX5E_TC_FLOW_OFFLOADED	= BIT(MLX5E_TC_FLOW_BASE + 2),
	MLX5E_TC_FLOW_HAIRPIN	= BIT(MLX5E_TC_FLOW_BASE + 3),
	MLX5E_TC_FLOW_HAIRPIN_RSS = BIT(MLX5E_TC_FLOW_BASE + 4),
};

struct mlx5e_tc_flow {
	struct rhash_head	node;
	struct mlx5e_priv	*priv;
	u64			cookie;
	u8			flags;
	struct mlx5_flow_handle *rule;
	struct list_head	encap;   /* flows sharing the same encap ID */
	struct list_head	mod_hdr; /* flows sharing the same mod hdr ID */
	struct list_head	hairpin; /* flows sharing the same hairpin */
	union {
		struct mlx5_esw_flow_attr esw_attr[0];
		struct mlx5_nic_flow_attr nic_attr[0];
	};
};

struct mlx5e_tc_flow_parse_attr {
	struct ip_tunnel_info tun_info;
	struct mlx5_flow_spec spec;
	int num_mod_hdr_actions;
	void *mod_hdr_actions;
	int mirred_ifindex;
};

enum {
	MLX5_HEADER_TYPE_VXLAN = 0x0,
	MLX5_HEADER_TYPE_NVGRE = 0x1,
};

#define MLX5E_TC_TABLE_NUM_GROUPS 4
#define MLX5E_TC_TABLE_MAX_GROUP_SIZE BIT(16)

struct mlx5e_hairpin {
	struct mlx5_hairpin *pair;

	struct mlx5_core_dev *func_mdev;
	struct mlx5e_priv *func_priv;
	u32 tdn;
	u32 tirn;

	int num_channels;
	struct mlx5e_rqt indir_rqt;
	u32 indir_tirn[MLX5E_NUM_INDIR_TIRS];
	struct mlx5e_ttc_table ttc;
};

struct mlx5e_hairpin_entry {
	/* a node of a hash table which keeps all the  hairpin entries */
	struct hlist_node hairpin_hlist;

	/* flows sharing the same hairpin */
	struct list_head flows;

	u16 peer_vhca_id;
	u8 prio;
	struct mlx5e_hairpin *hp;
};

struct mod_hdr_key {
	int num_actions;
	void *actions;
};

struct mlx5e_mod_hdr_entry {
	/* a node of a hash table which keeps all the mod_hdr entries */
	struct hlist_node mod_hdr_hlist;

	/* flows sharing the same mod_hdr entry */
	struct list_head flows;

	struct mod_hdr_key key;

	u32 mod_hdr_id;
};

#define MLX5_MH_ACT_SZ MLX5_UN_SZ_BYTES(set_action_in_add_action_in_auto)

static inline u32 hash_mod_hdr_info(struct mod_hdr_key *key)
{
	return jhash(key->actions,
		     key->num_actions * MLX5_MH_ACT_SZ, 0);
}

static inline int cmp_mod_hdr_info(struct mod_hdr_key *a,
				   struct mod_hdr_key *b)
{
	if (a->num_actions != b->num_actions)
		return 1;

	return memcmp(a->actions, b->actions, a->num_actions * MLX5_MH_ACT_SZ);
}

static int mlx5e_attach_mod_hdr(struct mlx5e_priv *priv,
				struct mlx5e_tc_flow *flow,
				struct mlx5e_tc_flow_parse_attr *parse_attr)
{
	struct mlx5_eswitch *esw = priv->mdev->priv.eswitch;
	int num_actions, actions_size, namespace, err;
	struct mlx5e_mod_hdr_entry *mh;
	struct mod_hdr_key key;
	bool found = false;
	u32 hash_key;

	num_actions  = parse_attr->num_mod_hdr_actions;
	actions_size = MLX5_MH_ACT_SZ * num_actions;

	key.actions = parse_attr->mod_hdr_actions;
	key.num_actions = num_actions;

	hash_key = hash_mod_hdr_info(&key);

	if (flow->flags & MLX5E_TC_FLOW_ESWITCH) {
		namespace = MLX5_FLOW_NAMESPACE_FDB;
		hash_for_each_possible(esw->offloads.mod_hdr_tbl, mh,
				       mod_hdr_hlist, hash_key) {
			if (!cmp_mod_hdr_info(&mh->key, &key)) {
				found = true;
				break;
			}
		}
	} else {
		namespace = MLX5_FLOW_NAMESPACE_KERNEL;
		hash_for_each_possible(priv->fs.tc.mod_hdr_tbl, mh,
				       mod_hdr_hlist, hash_key) {
			if (!cmp_mod_hdr_info(&mh->key, &key)) {
				found = true;
				break;
			}
		}
	}

	if (found)
		goto attach_flow;

	mh = kzalloc(sizeof(*mh) + actions_size, GFP_KERNEL);
	if (!mh)
		return -ENOMEM;

	mh->key.actions = (void *)mh + sizeof(*mh);
	memcpy(mh->key.actions, key.actions, actions_size);
	mh->key.num_actions = num_actions;
	INIT_LIST_HEAD(&mh->flows);

	err = mlx5_modify_header_alloc(priv->mdev, namespace,
				       mh->key.num_actions,
				       mh->key.actions,
				       &mh->mod_hdr_id);
	if (err)
		goto out_err;

	if (flow->flags & MLX5E_TC_FLOW_ESWITCH)
		hash_add(esw->offloads.mod_hdr_tbl, &mh->mod_hdr_hlist, hash_key);
	else
		hash_add(priv->fs.tc.mod_hdr_tbl, &mh->mod_hdr_hlist, hash_key);

attach_flow:
	list_add(&flow->mod_hdr, &mh->flows);
	if (flow->flags & MLX5E_TC_FLOW_ESWITCH)
		flow->esw_attr->mod_hdr_id = mh->mod_hdr_id;
	else
		flow->nic_attr->mod_hdr_id = mh->mod_hdr_id;

	return 0;

out_err:
	kfree(mh);
	return err;
}

static void mlx5e_detach_mod_hdr(struct mlx5e_priv *priv,
				 struct mlx5e_tc_flow *flow)
{
	struct list_head *next = flow->mod_hdr.next;

	list_del(&flow->mod_hdr);

	if (list_empty(next)) {
		struct mlx5e_mod_hdr_entry *mh;

		mh = list_entry(next, struct mlx5e_mod_hdr_entry, flows);

		mlx5_modify_header_dealloc(priv->mdev, mh->mod_hdr_id);
		hash_del(&mh->mod_hdr_hlist);
		kfree(mh);
	}
}

static
struct mlx5_core_dev *mlx5e_hairpin_get_mdev(struct net *net, int ifindex)
{
	struct net_device *netdev;
	struct mlx5e_priv *priv;

	netdev = __dev_get_by_index(net, ifindex);
	priv = netdev_priv(netdev);
	return priv->mdev;
}

static int mlx5e_hairpin_create_transport(struct mlx5e_hairpin *hp)
{
	u32 in[MLX5_ST_SZ_DW(create_tir_in)] = {0};
	void *tirc;
	int err;

	err = mlx5_core_alloc_transport_domain(hp->func_mdev, &hp->tdn);
	if (err)
		goto alloc_tdn_err;

	tirc = MLX5_ADDR_OF(create_tir_in, in, ctx);

	MLX5_SET(tirc, tirc, disp_type, MLX5_TIRC_DISP_TYPE_DIRECT);
	MLX5_SET(tirc, tirc, inline_rqn, hp->pair->rqn[0]);
	MLX5_SET(tirc, tirc, transport_domain, hp->tdn);

	err = mlx5_core_create_tir(hp->func_mdev, in, MLX5_ST_SZ_BYTES(create_tir_in), &hp->tirn);
	if (err)
		goto create_tir_err;

	return 0;

create_tir_err:
	mlx5_core_dealloc_transport_domain(hp->func_mdev, hp->tdn);
alloc_tdn_err:
	return err;
}

static void mlx5e_hairpin_destroy_transport(struct mlx5e_hairpin *hp)
{
	mlx5_core_destroy_tir(hp->func_mdev, hp->tirn);
	mlx5_core_dealloc_transport_domain(hp->func_mdev, hp->tdn);
}

static void mlx5e_hairpin_fill_rqt_rqns(struct mlx5e_hairpin *hp, void *rqtc)
{
	u32 indirection_rqt[MLX5E_INDIR_RQT_SIZE], rqn;
	struct mlx5e_priv *priv = hp->func_priv;
	int i, ix, sz = MLX5E_INDIR_RQT_SIZE;

	mlx5e_build_default_indir_rqt(indirection_rqt, sz,
				      hp->num_channels);

	for (i = 0; i < sz; i++) {
		ix = i;
		if (priv->channels.params.rss_hfunc == ETH_RSS_HASH_XOR)
			ix = mlx5e_bits_invert(i, ilog2(sz));
		ix = indirection_rqt[ix];
		rqn = hp->pair->rqn[ix];
		MLX5_SET(rqtc, rqtc, rq_num[i], rqn);
	}
}

static int mlx5e_hairpin_create_indirect_rqt(struct mlx5e_hairpin *hp)
{
	int inlen, err, sz = MLX5E_INDIR_RQT_SIZE;
	struct mlx5e_priv *priv = hp->func_priv;
	struct mlx5_core_dev *mdev = priv->mdev;
	void *rqtc;
	u32 *in;

	inlen = MLX5_ST_SZ_BYTES(create_rqt_in) + sizeof(u32) * sz;
	in = kvzalloc(inlen, GFP_KERNEL);
	if (!in)
		return -ENOMEM;

	rqtc = MLX5_ADDR_OF(create_rqt_in, in, rqt_context);

	MLX5_SET(rqtc, rqtc, rqt_actual_size, sz);
	MLX5_SET(rqtc, rqtc, rqt_max_size, sz);

	mlx5e_hairpin_fill_rqt_rqns(hp, rqtc);

	err = mlx5_core_create_rqt(mdev, in, inlen, &hp->indir_rqt.rqtn);
	if (!err)
		hp->indir_rqt.enabled = true;

	kvfree(in);
	return err;
}

static int mlx5e_hairpin_create_indirect_tirs(struct mlx5e_hairpin *hp)
{
	struct mlx5e_priv *priv = hp->func_priv;
	u32 in[MLX5_ST_SZ_DW(create_tir_in)];
	int tt, i, err;
	void *tirc;

	for (tt = 0; tt < MLX5E_NUM_INDIR_TIRS; tt++) {
		memset(in, 0, MLX5_ST_SZ_BYTES(create_tir_in));
		tirc = MLX5_ADDR_OF(create_tir_in, in, ctx);

		MLX5_SET(tirc, tirc, transport_domain, hp->tdn);
		MLX5_SET(tirc, tirc, disp_type, MLX5_TIRC_DISP_TYPE_INDIRECT);
		MLX5_SET(tirc, tirc, indirect_table, hp->indir_rqt.rqtn);
		mlx5e_build_indir_tir_ctx_hash(&priv->channels.params, tt, tirc, false);

		err = mlx5_core_create_tir(hp->func_mdev, in,
					   MLX5_ST_SZ_BYTES(create_tir_in), &hp->indir_tirn[tt]);
		if (err) {
			mlx5_core_warn(hp->func_mdev, "create indirect tirs failed, %d\n", err);
			goto err_destroy_tirs;
		}
	}
	return 0;

err_destroy_tirs:
	for (i = 0; i < tt; i++)
		mlx5_core_destroy_tir(hp->func_mdev, hp->indir_tirn[i]);
	return err;
}

static void mlx5e_hairpin_destroy_indirect_tirs(struct mlx5e_hairpin *hp)
{
	int tt;

	for (tt = 0; tt < MLX5E_NUM_INDIR_TIRS; tt++)
		mlx5_core_destroy_tir(hp->func_mdev, hp->indir_tirn[tt]);
}

static void mlx5e_hairpin_set_ttc_params(struct mlx5e_hairpin *hp,
					 struct ttc_params *ttc_params)
{
	struct mlx5_flow_table_attr *ft_attr = &ttc_params->ft_attr;
	int tt;

	memset(ttc_params, 0, sizeof(*ttc_params));

	ttc_params->any_tt_tirn = hp->tirn;

	for (tt = 0; tt < MLX5E_NUM_INDIR_TIRS; tt++)
		ttc_params->indir_tirn[tt] = hp->indir_tirn[tt];

	ft_attr->max_fte = MLX5E_NUM_TT;
	ft_attr->level = MLX5E_TC_TTC_FT_LEVEL;
	ft_attr->prio = MLX5E_TC_PRIO;
}

static int mlx5e_hairpin_rss_init(struct mlx5e_hairpin *hp)
{
	struct mlx5e_priv *priv = hp->func_priv;
	struct ttc_params ttc_params;
	int err;

	err = mlx5e_hairpin_create_indirect_rqt(hp);
	if (err)
		return err;

	err = mlx5e_hairpin_create_indirect_tirs(hp);
	if (err)
		goto err_create_indirect_tirs;

	mlx5e_hairpin_set_ttc_params(hp, &ttc_params);
	err = mlx5e_create_ttc_table(priv, &ttc_params, &hp->ttc);
	if (err)
		goto err_create_ttc_table;

	netdev_dbg(priv->netdev, "add hairpin: using %d channels rss ttc table id %x\n",
		   hp->num_channels, hp->ttc.ft.t->id);

	return 0;

err_create_ttc_table:
	mlx5e_hairpin_destroy_indirect_tirs(hp);
err_create_indirect_tirs:
	mlx5e_destroy_rqt(priv, &hp->indir_rqt);

	return err;
}

static void mlx5e_hairpin_rss_cleanup(struct mlx5e_hairpin *hp)
{
	struct mlx5e_priv *priv = hp->func_priv;

	mlx5e_destroy_ttc_table(priv, &hp->ttc);
	mlx5e_hairpin_destroy_indirect_tirs(hp);
	mlx5e_destroy_rqt(priv, &hp->indir_rqt);
}

static struct mlx5e_hairpin *
mlx5e_hairpin_create(struct mlx5e_priv *priv, struct mlx5_hairpin_params *params,
		     int peer_ifindex)
{
	struct mlx5_core_dev *func_mdev, *peer_mdev;
	struct mlx5e_hairpin *hp;
	struct mlx5_hairpin *pair;
	int err;

	hp = kzalloc(sizeof(*hp), GFP_KERNEL);
	if (!hp)
		return ERR_PTR(-ENOMEM);

	func_mdev = priv->mdev;
	peer_mdev = mlx5e_hairpin_get_mdev(dev_net(priv->netdev), peer_ifindex);

	pair = mlx5_core_hairpin_create(func_mdev, peer_mdev, params);
	if (IS_ERR(pair)) {
		err = PTR_ERR(pair);
		goto create_pair_err;
	}
	hp->pair = pair;
	hp->func_mdev = func_mdev;
	hp->func_priv = priv;
	hp->num_channels = params->num_channels;

	err = mlx5e_hairpin_create_transport(hp);
	if (err)
		goto create_transport_err;

	if (hp->num_channels > 1) {
		err = mlx5e_hairpin_rss_init(hp);
		if (err)
			goto rss_init_err;
	}

	return hp;

rss_init_err:
	mlx5e_hairpin_destroy_transport(hp);
create_transport_err:
	mlx5_core_hairpin_destroy(hp->pair);
create_pair_err:
	kfree(hp);
	return ERR_PTR(err);
}

static void mlx5e_hairpin_destroy(struct mlx5e_hairpin *hp)
{
	if (hp->num_channels > 1)
		mlx5e_hairpin_rss_cleanup(hp);
	mlx5e_hairpin_destroy_transport(hp);
	mlx5_core_hairpin_destroy(hp->pair);
	kvfree(hp);
}

static inline u32 hash_hairpin_info(u16 peer_vhca_id, u8 prio)
{
	return (peer_vhca_id << 16 | prio);
}

static struct mlx5e_hairpin_entry *mlx5e_hairpin_get(struct mlx5e_priv *priv,
						     u16 peer_vhca_id, u8 prio)
{
	struct mlx5e_hairpin_entry *hpe;
	u32 hash_key = hash_hairpin_info(peer_vhca_id, prio);

	hash_for_each_possible(priv->fs.tc.hairpin_tbl, hpe,
			       hairpin_hlist, hash_key) {
		if (hpe->peer_vhca_id == peer_vhca_id && hpe->prio == prio)
			return hpe;
	}

	return NULL;
}

#define UNKNOWN_MATCH_PRIO 8

static int mlx5e_hairpin_get_prio(struct mlx5e_priv *priv,
				  struct mlx5_flow_spec *spec, u8 *match_prio)
{
	void *headers_c, *headers_v;
	u8 prio_val, prio_mask = 0;
	bool vlan_present;

#ifdef CONFIG_MLX5_CORE_EN_DCB
	if (priv->dcbx_dp.trust_state != MLX5_QPTS_TRUST_PCP) {
		netdev_warn(priv->netdev,
			    "only PCP trust state supported for hairpin\n");
		return -EOPNOTSUPP;
	}
#endif
	headers_c = MLX5_ADDR_OF(fte_match_param, spec->match_criteria, outer_headers);
	headers_v = MLX5_ADDR_OF(fte_match_param, spec->match_value, outer_headers);

	vlan_present = MLX5_GET(fte_match_set_lyr_2_4, headers_v, cvlan_tag);
	if (vlan_present) {
		prio_mask = MLX5_GET(fte_match_set_lyr_2_4, headers_c, first_prio);
		prio_val = MLX5_GET(fte_match_set_lyr_2_4, headers_v, first_prio);
	}

	if (!vlan_present || !prio_mask) {
		prio_val = UNKNOWN_MATCH_PRIO;
	} else if (prio_mask != 0x7) {
		netdev_warn(priv->netdev,
			    "masked priority match not supported for hairpin\n");
		return -EOPNOTSUPP;
	}

	*match_prio = prio_val;
	return 0;
}

static int mlx5e_hairpin_flow_add(struct mlx5e_priv *priv,
				  struct mlx5e_tc_flow *flow,
				  struct mlx5e_tc_flow_parse_attr *parse_attr)
{
	int peer_ifindex = parse_attr->mirred_ifindex;
	struct mlx5_hairpin_params params;
	struct mlx5_core_dev *peer_mdev;
	struct mlx5e_hairpin_entry *hpe;
	struct mlx5e_hairpin *hp;
	u64 link_speed64;
	u32 link_speed;
	u8 match_prio;
	u16 peer_id;
	int err;

	peer_mdev = mlx5e_hairpin_get_mdev(dev_net(priv->netdev), peer_ifindex);
	if (!MLX5_CAP_GEN(priv->mdev, hairpin) || !MLX5_CAP_GEN(peer_mdev, hairpin)) {
		netdev_warn(priv->netdev, "hairpin is not supported\n");
		return -EOPNOTSUPP;
	}

	peer_id = MLX5_CAP_GEN(peer_mdev, vhca_id);
	err = mlx5e_hairpin_get_prio(priv, &parse_attr->spec, &match_prio);
	if (err)
		return err;
	hpe = mlx5e_hairpin_get(priv, peer_id, match_prio);
	if (hpe)
		goto attach_flow;

	hpe = kzalloc(sizeof(*hpe), GFP_KERNEL);
	if (!hpe)
		return -ENOMEM;

	INIT_LIST_HEAD(&hpe->flows);
	hpe->peer_vhca_id = peer_id;
	hpe->prio = match_prio;

	params.log_data_size = 15;
	params.log_data_size = min_t(u8, params.log_data_size,
				     MLX5_CAP_GEN(priv->mdev, log_max_hairpin_wq_data_sz));
	params.log_data_size = max_t(u8, params.log_data_size,
				     MLX5_CAP_GEN(priv->mdev, log_min_hairpin_wq_data_sz));

	params.log_num_packets = params.log_data_size -
				 MLX5_MPWRQ_MIN_LOG_STRIDE_SZ(priv->mdev);
	params.log_num_packets = min_t(u8, params.log_num_packets,
				       MLX5_CAP_GEN(priv->mdev, log_max_hairpin_num_packets));

	params.q_counter = priv->q_counter;
	/* set hairpin pair per each 50Gbs share of the link */
	mlx5e_get_max_linkspeed(priv->mdev, &link_speed);
	link_speed = max_t(u32, link_speed, 50000);
	link_speed64 = link_speed;
	do_div(link_speed64, 50000);
	params.num_channels = link_speed64;

	hp = mlx5e_hairpin_create(priv, &params, peer_ifindex);
	if (IS_ERR(hp)) {
		err = PTR_ERR(hp);
		goto create_hairpin_err;
	}

	netdev_dbg(priv->netdev, "add hairpin: tirn %x rqn %x peer %s sqn %x prio %d (log) data %d packets %d\n",
		   hp->tirn, hp->pair->rqn[0], hp->pair->peer_mdev->priv.name,
		   hp->pair->sqn[0], match_prio, params.log_data_size, params.log_num_packets);

	hpe->hp = hp;
	hash_add(priv->fs.tc.hairpin_tbl, &hpe->hairpin_hlist,
		 hash_hairpin_info(peer_id, match_prio));

attach_flow:
	if (hpe->hp->num_channels > 1) {
		flow->flags |= MLX5E_TC_FLOW_HAIRPIN_RSS;
		flow->nic_attr->hairpin_ft = hpe->hp->ttc.ft.t;
	} else {
		flow->nic_attr->hairpin_tirn = hpe->hp->tirn;
	}
	list_add(&flow->hairpin, &hpe->flows);

	return 0;

create_hairpin_err:
	kfree(hpe);
	return err;
}

static void mlx5e_hairpin_flow_del(struct mlx5e_priv *priv,
				   struct mlx5e_tc_flow *flow)
{
	struct list_head *next = flow->hairpin.next;

	list_del(&flow->hairpin);

	/* no more hairpin flows for us, release the hairpin pair */
	if (list_empty(next)) {
		struct mlx5e_hairpin_entry *hpe;

		hpe = list_entry(next, struct mlx5e_hairpin_entry, flows);

		netdev_dbg(priv->netdev, "del hairpin: peer %s\n",
			   hpe->hp->pair->peer_mdev->priv.name);

		mlx5e_hairpin_destroy(hpe->hp);
		hash_del(&hpe->hairpin_hlist);
		kfree(hpe);
	}
}

static struct mlx5_flow_handle *
mlx5e_tc_add_nic_flow(struct mlx5e_priv *priv,
		      struct mlx5e_tc_flow_parse_attr *parse_attr,
		      struct mlx5e_tc_flow *flow)
{
	struct mlx5_nic_flow_attr *attr = flow->nic_attr;
	struct mlx5_core_dev *dev = priv->mdev;
	struct mlx5_flow_destination dest[2] = {};
	struct mlx5_flow_act flow_act = {
		.action = attr->action,
		.has_flow_tag = true,
		.flow_tag = attr->flow_tag,
		.encap_id = 0,
	};
	struct mlx5_fc *counter = NULL;
	struct mlx5_flow_handle *rule;
	bool table_created = false;
	int err, dest_ix = 0;

	if (flow->flags & MLX5E_TC_FLOW_HAIRPIN) {
		err = mlx5e_hairpin_flow_add(priv, flow, parse_attr);
		if (err) {
			rule = ERR_PTR(err);
			goto err_add_hairpin_flow;
		}
		if (flow->flags & MLX5E_TC_FLOW_HAIRPIN_RSS) {
			dest[dest_ix].type = MLX5_FLOW_DESTINATION_TYPE_FLOW_TABLE;
			dest[dest_ix].ft = attr->hairpin_ft;
		} else {
			dest[dest_ix].type = MLX5_FLOW_DESTINATION_TYPE_TIR;
			dest[dest_ix].tir_num = attr->hairpin_tirn;
		}
		dest_ix++;
	} else if (attr->action & MLX5_FLOW_CONTEXT_ACTION_FWD_DEST) {
		dest[dest_ix].type = MLX5_FLOW_DESTINATION_TYPE_FLOW_TABLE;
		dest[dest_ix].ft = priv->fs.vlan.ft.t;
		dest_ix++;
	}

	if (attr->action & MLX5_FLOW_CONTEXT_ACTION_COUNT) {
		counter = mlx5_fc_create(dev, true);
		if (IS_ERR(counter)) {
			rule = ERR_CAST(counter);
			goto err_fc_create;
		}
		dest[dest_ix].type = MLX5_FLOW_DESTINATION_TYPE_COUNTER;
		dest[dest_ix].counter = counter;
		dest_ix++;
	}

	if (attr->action & MLX5_FLOW_CONTEXT_ACTION_MOD_HDR) {
		err = mlx5e_attach_mod_hdr(priv, flow, parse_attr);
		flow_act.modify_id = attr->mod_hdr_id;
		kfree(parse_attr->mod_hdr_actions);
		if (err) {
			rule = ERR_PTR(err);
			goto err_create_mod_hdr_id;
		}
	}

	if (IS_ERR_OR_NULL(priv->fs.tc.t)) {
		int tc_grp_size, tc_tbl_size;
		u32 max_flow_counter;

		max_flow_counter = (MLX5_CAP_GEN(dev, max_flow_counter_31_16) << 16) |
				    MLX5_CAP_GEN(dev, max_flow_counter_15_0);

		tc_grp_size = min_t(int, max_flow_counter, MLX5E_TC_TABLE_MAX_GROUP_SIZE);

		tc_tbl_size = min_t(int, tc_grp_size * MLX5E_TC_TABLE_NUM_GROUPS,
				    BIT(MLX5_CAP_FLOWTABLE_NIC_RX(dev, log_max_ft_size)));

		priv->fs.tc.t =
			mlx5_create_auto_grouped_flow_table(priv->fs.ns,
							    MLX5E_TC_PRIO,
							    tc_tbl_size,
							    MLX5E_TC_TABLE_NUM_GROUPS,
							    MLX5E_TC_FT_LEVEL, 0);
		if (IS_ERR(priv->fs.tc.t)) {
			netdev_err(priv->netdev,
				   "Failed to create tc offload table\n");
			rule = ERR_CAST(priv->fs.tc.t);
			goto err_create_ft;
		}

		table_created = true;
	}

	if (attr->match_level != MLX5_MATCH_NONE)
		parse_attr->spec.match_criteria_enable = MLX5_MATCH_OUTER_HEADERS;

	rule = mlx5_add_flow_rules(priv->fs.tc.t, &parse_attr->spec,
				   &flow_act, dest, dest_ix);

	if (IS_ERR(rule))
		goto err_add_rule;

	return rule;

err_add_rule:
	if (table_created) {
		mlx5_destroy_flow_table(priv->fs.tc.t);
		priv->fs.tc.t = NULL;
	}
err_create_ft:
	if (attr->action & MLX5_FLOW_CONTEXT_ACTION_MOD_HDR)
		mlx5e_detach_mod_hdr(priv, flow);
err_create_mod_hdr_id:
	mlx5_fc_destroy(dev, counter);
err_fc_create:
	if (flow->flags & MLX5E_TC_FLOW_HAIRPIN)
		mlx5e_hairpin_flow_del(priv, flow);
err_add_hairpin_flow:
	return rule;
}

static void mlx5e_tc_del_nic_flow(struct mlx5e_priv *priv,
				  struct mlx5e_tc_flow *flow)
{
	struct mlx5_nic_flow_attr *attr = flow->nic_attr;
	struct mlx5_fc *counter = NULL;

	counter = mlx5_flow_rule_counter(flow->rule);
	mlx5_del_flow_rules(flow->rule);
	mlx5_fc_destroy(priv->mdev, counter);

	if (!mlx5e_tc_num_filters(priv) && priv->fs.tc.t) {
		mlx5_destroy_flow_table(priv->fs.tc.t);
		priv->fs.tc.t = NULL;
	}

	if (attr->action & MLX5_FLOW_CONTEXT_ACTION_MOD_HDR)
		mlx5e_detach_mod_hdr(priv, flow);

	if (flow->flags & MLX5E_TC_FLOW_HAIRPIN)
		mlx5e_hairpin_flow_del(priv, flow);
}

static void mlx5e_detach_encap(struct mlx5e_priv *priv,
			       struct mlx5e_tc_flow *flow);

static int mlx5e_attach_encap(struct mlx5e_priv *priv,
			      struct ip_tunnel_info *tun_info,
			      struct net_device *mirred_dev,
			      struct net_device **encap_dev,
			      struct mlx5e_tc_flow *flow);

static struct mlx5_flow_handle *
mlx5e_tc_add_fdb_flow(struct mlx5e_priv *priv,
		      struct mlx5e_tc_flow_parse_attr *parse_attr,
		      struct mlx5e_tc_flow *flow)
{
	struct mlx5_eswitch *esw = priv->mdev->priv.eswitch;
	struct mlx5_esw_flow_attr *attr = flow->esw_attr;
	struct net_device *out_dev, *encap_dev = NULL;
	struct mlx5_flow_handle *rule = NULL;
	struct mlx5e_rep_priv *rpriv;
	struct mlx5e_priv *out_priv;
	int err;

	if (attr->action & MLX5_FLOW_CONTEXT_ACTION_ENCAP) {
		out_dev = __dev_get_by_index(dev_net(priv->netdev),
					     attr->parse_attr->mirred_ifindex);
		err = mlx5e_attach_encap(priv, &parse_attr->tun_info,
					 out_dev, &encap_dev, flow);
		if (err) {
			rule = ERR_PTR(err);
			if (err != -EAGAIN)
				goto err_attach_encap;
		}
		out_priv = netdev_priv(encap_dev);
		rpriv = out_priv->ppriv;
		attr->out_rep = rpriv->rep;
		attr->out_mdev = out_priv->mdev;
	}

	err = mlx5_eswitch_add_vlan_action(esw, attr);
	if (err) {
		rule = ERR_PTR(err);
		goto err_add_vlan;
	}

	if (attr->action & MLX5_FLOW_CONTEXT_ACTION_MOD_HDR) {
		err = mlx5e_attach_mod_hdr(priv, flow, parse_attr);
		kfree(parse_attr->mod_hdr_actions);
		if (err) {
			rule = ERR_PTR(err);
			goto err_mod_hdr;
		}
	}

	/* we get here if (1) there's no error (rule being null) or when
	 * (2) there's an encap action and we're on -EAGAIN (no valid neigh)
	 */
	if (rule != ERR_PTR(-EAGAIN)) {
		rule = mlx5_eswitch_add_offloaded_rule(esw, &parse_attr->spec, attr);
		if (IS_ERR(rule))
			goto err_add_rule;
	}
	return rule;

err_add_rule:
	if (attr->action & MLX5_FLOW_CONTEXT_ACTION_MOD_HDR)
		mlx5e_detach_mod_hdr(priv, flow);
err_mod_hdr:
	mlx5_eswitch_del_vlan_action(esw, attr);
err_add_vlan:
	if (attr->action & MLX5_FLOW_CONTEXT_ACTION_ENCAP)
		mlx5e_detach_encap(priv, flow);
err_attach_encap:
	return rule;
}

static void mlx5e_tc_del_fdb_flow(struct mlx5e_priv *priv,
				  struct mlx5e_tc_flow *flow)
{
	struct mlx5_eswitch *esw = priv->mdev->priv.eswitch;
	struct mlx5_esw_flow_attr *attr = flow->esw_attr;

	if (flow->flags & MLX5E_TC_FLOW_OFFLOADED) {
		flow->flags &= ~MLX5E_TC_FLOW_OFFLOADED;
		mlx5_eswitch_del_offloaded_rule(esw, flow->rule, attr);
	}

	mlx5_eswitch_del_vlan_action(esw, attr);

	if (attr->action & MLX5_FLOW_CONTEXT_ACTION_ENCAP) {
		mlx5e_detach_encap(priv, flow);
		kvfree(attr->parse_attr);
	}

	if (attr->action & MLX5_FLOW_CONTEXT_ACTION_MOD_HDR)
		mlx5e_detach_mod_hdr(priv, flow);
}

void mlx5e_tc_encap_flows_add(struct mlx5e_priv *priv,
			      struct mlx5e_encap_entry *e)
{
	struct mlx5_eswitch *esw = priv->mdev->priv.eswitch;
	struct mlx5_esw_flow_attr *esw_attr;
	struct mlx5e_tc_flow *flow;
	int err;

	err = mlx5_encap_alloc(priv->mdev, e->tunnel_type,
			       e->encap_size, e->encap_header,
			       &e->encap_id);
	if (err) {
		mlx5_core_warn(priv->mdev, "Failed to offload cached encapsulation header, %d\n",
			       err);
		return;
	}
	e->flags |= MLX5_ENCAP_ENTRY_VALID;
	mlx5e_rep_queue_neigh_stats_work(priv);

	list_for_each_entry(flow, &e->flows, encap) {
		esw_attr = flow->esw_attr;
		esw_attr->encap_id = e->encap_id;
		flow->rule = mlx5_eswitch_add_offloaded_rule(esw, &esw_attr->parse_attr->spec, esw_attr);
		if (IS_ERR(flow->rule)) {
			err = PTR_ERR(flow->rule);
			mlx5_core_warn(priv->mdev, "Failed to update cached encapsulation flow, %d\n",
				       err);
			continue;
		}
		flow->flags |= MLX5E_TC_FLOW_OFFLOADED;
	}
}

void mlx5e_tc_encap_flows_del(struct mlx5e_priv *priv,
			      struct mlx5e_encap_entry *e)
{
	struct mlx5_eswitch *esw = priv->mdev->priv.eswitch;
	struct mlx5e_tc_flow *flow;

	list_for_each_entry(flow, &e->flows, encap) {
		if (flow->flags & MLX5E_TC_FLOW_OFFLOADED) {
			flow->flags &= ~MLX5E_TC_FLOW_OFFLOADED;
			mlx5_eswitch_del_offloaded_rule(esw, flow->rule, flow->esw_attr);
		}
	}

	if (e->flags & MLX5_ENCAP_ENTRY_VALID) {
		e->flags &= ~MLX5_ENCAP_ENTRY_VALID;
		mlx5_encap_dealloc(priv->mdev, e->encap_id);
	}
}

void mlx5e_tc_update_neigh_used_value(struct mlx5e_neigh_hash_entry *nhe)
{
	struct mlx5e_neigh *m_neigh = &nhe->m_neigh;
	u64 bytes, packets, lastuse = 0;
	struct mlx5e_tc_flow *flow;
	struct mlx5e_encap_entry *e;
	struct mlx5_fc *counter;
	struct neigh_table *tbl;
	bool neigh_used = false;
	struct neighbour *n;

	if (m_neigh->family == AF_INET)
		tbl = &arp_tbl;
#if IS_ENABLED(CONFIG_IPV6)
	else if (m_neigh->family == AF_INET6)
		tbl = &nd_tbl;
#endif
	else
		return;

	list_for_each_entry(e, &nhe->encap_list, encap_list) {
		if (!(e->flags & MLX5_ENCAP_ENTRY_VALID))
			continue;
		list_for_each_entry(flow, &e->flows, encap) {
			if (flow->flags & MLX5E_TC_FLOW_OFFLOADED) {
				counter = mlx5_flow_rule_counter(flow->rule);
				mlx5_fc_query_cached(counter, &bytes, &packets, &lastuse);
				if (time_after((unsigned long)lastuse, nhe->reported_lastuse)) {
					neigh_used = true;
					break;
				}
			}
		}
		if (neigh_used)
			break;
	}

	if (neigh_used) {
		nhe->reported_lastuse = jiffies;

		/* find the relevant neigh according to the cached device and
		 * dst ip pair
		 */
		n = neigh_lookup(tbl, &m_neigh->dst_ip, m_neigh->dev);
		if (!n) {
			WARN(1, "The neighbour already freed\n");
			return;
		}

		neigh_event_send(n, NULL);
		neigh_release(n);
	}
}

static void mlx5e_detach_encap(struct mlx5e_priv *priv,
			       struct mlx5e_tc_flow *flow)
{
	struct list_head *next = flow->encap.next;

	list_del(&flow->encap);
	if (list_empty(next)) {
		struct mlx5e_encap_entry *e;

		e = list_entry(next, struct mlx5e_encap_entry, flows);
		mlx5e_rep_encap_entry_detach(netdev_priv(e->out_dev), e);

		if (e->flags & MLX5_ENCAP_ENTRY_VALID)
			mlx5_encap_dealloc(priv->mdev, e->encap_id);

		hash_del_rcu(&e->encap_hlist);
		kfree(e->encap_header);
		kfree(e);
	}
}

static void mlx5e_tc_del_flow(struct mlx5e_priv *priv,
			      struct mlx5e_tc_flow *flow)
{
	if (flow->flags & MLX5E_TC_FLOW_ESWITCH)
		mlx5e_tc_del_fdb_flow(priv, flow);
	else
		mlx5e_tc_del_nic_flow(priv, flow);
}

static void parse_vxlan_attr(struct mlx5_flow_spec *spec,
			     struct tc_cls_flower_offload *f)
{
	void *headers_c = MLX5_ADDR_OF(fte_match_param, spec->match_criteria,
				       outer_headers);
	void *headers_v = MLX5_ADDR_OF(fte_match_param, spec->match_value,
				       outer_headers);
	void *misc_c = MLX5_ADDR_OF(fte_match_param, spec->match_criteria,
				    misc_parameters);
	void *misc_v = MLX5_ADDR_OF(fte_match_param, spec->match_value,
				    misc_parameters);

	MLX5_SET_TO_ONES(fte_match_set_lyr_2_4, headers_c, ip_protocol);
	MLX5_SET(fte_match_set_lyr_2_4, headers_v, ip_protocol, IPPROTO_UDP);

	if (dissector_uses_key(f->dissector, FLOW_DISSECTOR_KEY_ENC_KEYID)) {
		struct flow_dissector_key_keyid *key =
			skb_flow_dissector_target(f->dissector,
						  FLOW_DISSECTOR_KEY_ENC_KEYID,
						  f->key);
		struct flow_dissector_key_keyid *mask =
			skb_flow_dissector_target(f->dissector,
						  FLOW_DISSECTOR_KEY_ENC_KEYID,
						  f->mask);
		MLX5_SET(fte_match_set_misc, misc_c, vxlan_vni,
			 be32_to_cpu(mask->keyid));
		MLX5_SET(fte_match_set_misc, misc_v, vxlan_vni,
			 be32_to_cpu(key->keyid));
	}
}

static int parse_tunnel_attr(struct mlx5e_priv *priv,
			     struct mlx5_flow_spec *spec,
			     struct tc_cls_flower_offload *f)
{
	void *headers_c = MLX5_ADDR_OF(fte_match_param, spec->match_criteria,
				       outer_headers);
	void *headers_v = MLX5_ADDR_OF(fte_match_param, spec->match_value,
				       outer_headers);

	struct flow_dissector_key_control *enc_control =
		skb_flow_dissector_target(f->dissector,
					  FLOW_DISSECTOR_KEY_ENC_CONTROL,
					  f->key);

	if (dissector_uses_key(f->dissector, FLOW_DISSECTOR_KEY_ENC_PORTS)) {
		struct flow_dissector_key_ports *key =
			skb_flow_dissector_target(f->dissector,
						  FLOW_DISSECTOR_KEY_ENC_PORTS,
						  f->key);
		struct flow_dissector_key_ports *mask =
			skb_flow_dissector_target(f->dissector,
						  FLOW_DISSECTOR_KEY_ENC_PORTS,
						  f->mask);
		struct mlx5_eswitch *esw = priv->mdev->priv.eswitch;
		struct mlx5e_rep_priv *uplink_rpriv = mlx5_eswitch_get_uplink_priv(esw, REP_ETH);
		struct net_device *up_dev = uplink_rpriv->netdev;
		struct mlx5e_priv *up_priv = netdev_priv(up_dev);

		/* Full udp dst port must be given */
		if (memchr_inv(&mask->dst, 0xff, sizeof(mask->dst)))
			goto vxlan_match_offload_err;

		if (mlx5e_vxlan_lookup_port(up_priv, be16_to_cpu(key->dst)) &&
		    MLX5_CAP_ESW(priv->mdev, vxlan_encap_decap))
			parse_vxlan_attr(spec, f);
		else {
			netdev_warn(priv->netdev,
				    "%d isn't an offloaded vxlan udp dport\n", be16_to_cpu(key->dst));
			return -EOPNOTSUPP;
		}

		MLX5_SET(fte_match_set_lyr_2_4, headers_c,
			 udp_dport, ntohs(mask->dst));
		MLX5_SET(fte_match_set_lyr_2_4, headers_v,
			 udp_dport, ntohs(key->dst));

		MLX5_SET(fte_match_set_lyr_2_4, headers_c,
			 udp_sport, ntohs(mask->src));
		MLX5_SET(fte_match_set_lyr_2_4, headers_v,
			 udp_sport, ntohs(key->src));
	} else { /* udp dst port must be given */
vxlan_match_offload_err:
		netdev_warn(priv->netdev,
			    "IP tunnel decap offload supported only for vxlan, must set UDP dport\n");
		return -EOPNOTSUPP;
	}

	if (enc_control->addr_type == FLOW_DISSECTOR_KEY_IPV4_ADDRS) {
		struct flow_dissector_key_ipv4_addrs *key =
			skb_flow_dissector_target(f->dissector,
						  FLOW_DISSECTOR_KEY_ENC_IPV4_ADDRS,
						  f->key);
		struct flow_dissector_key_ipv4_addrs *mask =
			skb_flow_dissector_target(f->dissector,
						  FLOW_DISSECTOR_KEY_ENC_IPV4_ADDRS,
						  f->mask);
		MLX5_SET(fte_match_set_lyr_2_4, headers_c,
			 src_ipv4_src_ipv6.ipv4_layout.ipv4,
			 ntohl(mask->src));
		MLX5_SET(fte_match_set_lyr_2_4, headers_v,
			 src_ipv4_src_ipv6.ipv4_layout.ipv4,
			 ntohl(key->src));

		MLX5_SET(fte_match_set_lyr_2_4, headers_c,
			 dst_ipv4_dst_ipv6.ipv4_layout.ipv4,
			 ntohl(mask->dst));
		MLX5_SET(fte_match_set_lyr_2_4, headers_v,
			 dst_ipv4_dst_ipv6.ipv4_layout.ipv4,
			 ntohl(key->dst));

		MLX5_SET_TO_ONES(fte_match_set_lyr_2_4, headers_c, ethertype);
		MLX5_SET(fte_match_set_lyr_2_4, headers_v, ethertype, ETH_P_IP);
	} else if (enc_control->addr_type == FLOW_DISSECTOR_KEY_IPV6_ADDRS) {
		struct flow_dissector_key_ipv6_addrs *key =
			skb_flow_dissector_target(f->dissector,
						  FLOW_DISSECTOR_KEY_ENC_IPV6_ADDRS,
						  f->key);
		struct flow_dissector_key_ipv6_addrs *mask =
			skb_flow_dissector_target(f->dissector,
						  FLOW_DISSECTOR_KEY_ENC_IPV6_ADDRS,
						  f->mask);

		memcpy(MLX5_ADDR_OF(fte_match_set_lyr_2_4, headers_c,
				    src_ipv4_src_ipv6.ipv6_layout.ipv6),
		       &mask->src, MLX5_FLD_SZ_BYTES(ipv6_layout, ipv6));
		memcpy(MLX5_ADDR_OF(fte_match_set_lyr_2_4, headers_v,
				    src_ipv4_src_ipv6.ipv6_layout.ipv6),
		       &key->src, MLX5_FLD_SZ_BYTES(ipv6_layout, ipv6));

		memcpy(MLX5_ADDR_OF(fte_match_set_lyr_2_4, headers_c,
				    dst_ipv4_dst_ipv6.ipv6_layout.ipv6),
		       &mask->dst, MLX5_FLD_SZ_BYTES(ipv6_layout, ipv6));
		memcpy(MLX5_ADDR_OF(fte_match_set_lyr_2_4, headers_v,
				    dst_ipv4_dst_ipv6.ipv6_layout.ipv6),
		       &key->dst, MLX5_FLD_SZ_BYTES(ipv6_layout, ipv6));

		MLX5_SET_TO_ONES(fte_match_set_lyr_2_4, headers_c, ethertype);
		MLX5_SET(fte_match_set_lyr_2_4, headers_v, ethertype, ETH_P_IPV6);
	}

	/* Enforce DMAC when offloading incoming tunneled flows.
	 * Flow counters require a match on the DMAC.
	 */
	MLX5_SET_TO_ONES(fte_match_set_lyr_2_4, headers_c, dmac_47_16);
	MLX5_SET_TO_ONES(fte_match_set_lyr_2_4, headers_c, dmac_15_0);
	ether_addr_copy(MLX5_ADDR_OF(fte_match_set_lyr_2_4, headers_v,
				     dmac_47_16), priv->netdev->dev_addr);

	/* let software handle IP fragments */
	MLX5_SET(fte_match_set_lyr_2_4, headers_c, frag, 1);
	MLX5_SET(fte_match_set_lyr_2_4, headers_v, frag, 0);

	return 0;
}

static int __parse_cls_flower(struct mlx5e_priv *priv,
			      struct mlx5_flow_spec *spec,
			      struct tc_cls_flower_offload *f,
			      u8 *match_level)
{
	void *headers_c = MLX5_ADDR_OF(fte_match_param, spec->match_criteria,
				       outer_headers);
	void *headers_v = MLX5_ADDR_OF(fte_match_param, spec->match_value,
				       outer_headers);
	u16 addr_type = 0;
	u8 ip_proto = 0;

	*match_level = MLX5_MATCH_NONE;

	if (f->dissector->used_keys &
	    ~(BIT(FLOW_DISSECTOR_KEY_CONTROL) |
	      BIT(FLOW_DISSECTOR_KEY_BASIC) |
	      BIT(FLOW_DISSECTOR_KEY_ETH_ADDRS) |
	      BIT(FLOW_DISSECTOR_KEY_VLAN) |
	      BIT(FLOW_DISSECTOR_KEY_IPV4_ADDRS) |
	      BIT(FLOW_DISSECTOR_KEY_IPV6_ADDRS) |
	      BIT(FLOW_DISSECTOR_KEY_PORTS) |
	      BIT(FLOW_DISSECTOR_KEY_ENC_KEYID) |
	      BIT(FLOW_DISSECTOR_KEY_ENC_IPV4_ADDRS) |
	      BIT(FLOW_DISSECTOR_KEY_ENC_IPV6_ADDRS) |
	      BIT(FLOW_DISSECTOR_KEY_ENC_PORTS)	|
	      BIT(FLOW_DISSECTOR_KEY_ENC_CONTROL) |
	      BIT(FLOW_DISSECTOR_KEY_TCP) |
	      BIT(FLOW_DISSECTOR_KEY_IP))) {
		netdev_warn(priv->netdev, "Unsupported key used: 0x%x\n",
			    f->dissector->used_keys);
		return -EOPNOTSUPP;
	}

	if ((dissector_uses_key(f->dissector,
				FLOW_DISSECTOR_KEY_ENC_IPV4_ADDRS) ||
	     dissector_uses_key(f->dissector, FLOW_DISSECTOR_KEY_ENC_KEYID) ||
	     dissector_uses_key(f->dissector, FLOW_DISSECTOR_KEY_ENC_PORTS)) &&
	    dissector_uses_key(f->dissector, FLOW_DISSECTOR_KEY_ENC_CONTROL)) {
		struct flow_dissector_key_control *key =
			skb_flow_dissector_target(f->dissector,
						  FLOW_DISSECTOR_KEY_ENC_CONTROL,
						  f->key);
		switch (key->addr_type) {
		case FLOW_DISSECTOR_KEY_IPV4_ADDRS:
		case FLOW_DISSECTOR_KEY_IPV6_ADDRS:
			if (parse_tunnel_attr(priv, spec, f))
				return -EOPNOTSUPP;
			break;
		default:
			return -EOPNOTSUPP;
		}

		/* In decap flow, header pointers should point to the inner
		 * headers, outer header were already set by parse_tunnel_attr
		 */
		headers_c = MLX5_ADDR_OF(fte_match_param, spec->match_criteria,
					 inner_headers);
		headers_v = MLX5_ADDR_OF(fte_match_param, spec->match_value,
					 inner_headers);
	}

	if (dissector_uses_key(f->dissector, FLOW_DISSECTOR_KEY_ETH_ADDRS)) {
		struct flow_dissector_key_eth_addrs *key =
			skb_flow_dissector_target(f->dissector,
						  FLOW_DISSECTOR_KEY_ETH_ADDRS,
						  f->key);
		struct flow_dissector_key_eth_addrs *mask =
			skb_flow_dissector_target(f->dissector,
						  FLOW_DISSECTOR_KEY_ETH_ADDRS,
						  f->mask);

		ether_addr_copy(MLX5_ADDR_OF(fte_match_set_lyr_2_4, headers_c,
					     dmac_47_16),
				mask->dst);
		ether_addr_copy(MLX5_ADDR_OF(fte_match_set_lyr_2_4, headers_v,
					     dmac_47_16),
				key->dst);

		ether_addr_copy(MLX5_ADDR_OF(fte_match_set_lyr_2_4, headers_c,
					     smac_47_16),
				mask->src);
		ether_addr_copy(MLX5_ADDR_OF(fte_match_set_lyr_2_4, headers_v,
					     smac_47_16),
				key->src);

		if (!is_zero_ether_addr(mask->src) || !is_zero_ether_addr(mask->dst))
			*match_level = MLX5_MATCH_L2;
	}

	if (dissector_uses_key(f->dissector, FLOW_DISSECTOR_KEY_VLAN)) {
		struct flow_dissector_key_vlan *key =
			skb_flow_dissector_target(f->dissector,
						  FLOW_DISSECTOR_KEY_VLAN,
						  f->key);
		struct flow_dissector_key_vlan *mask =
			skb_flow_dissector_target(f->dissector,
						  FLOW_DISSECTOR_KEY_VLAN,
						  f->mask);
		if (mask->vlan_id || mask->vlan_priority) {
			MLX5_SET(fte_match_set_lyr_2_4, headers_c, cvlan_tag, 1);
			MLX5_SET(fte_match_set_lyr_2_4, headers_v, cvlan_tag, 1);

			MLX5_SET(fte_match_set_lyr_2_4, headers_c, first_vid, mask->vlan_id);
			MLX5_SET(fte_match_set_lyr_2_4, headers_v, first_vid, key->vlan_id);

			MLX5_SET(fte_match_set_lyr_2_4, headers_c, first_prio, mask->vlan_priority);
			MLX5_SET(fte_match_set_lyr_2_4, headers_v, first_prio, key->vlan_priority);

			*match_level = MLX5_MATCH_L2;
<<<<<<< HEAD
		}
	}

	if (dissector_uses_key(f->dissector, FLOW_DISSECTOR_KEY_BASIC)) {
		struct flow_dissector_key_basic *key =
			skb_flow_dissector_target(f->dissector,
						  FLOW_DISSECTOR_KEY_BASIC,
						  f->key);
		struct flow_dissector_key_basic *mask =
			skb_flow_dissector_target(f->dissector,
						  FLOW_DISSECTOR_KEY_BASIC,
						  f->mask);
		MLX5_SET(fte_match_set_lyr_2_4, headers_c, ethertype,
			 ntohs(mask->n_proto));
		MLX5_SET(fte_match_set_lyr_2_4, headers_v, ethertype,
			 ntohs(key->n_proto));

		if (mask->n_proto)
			*match_level = MLX5_MATCH_L2;
	}

	if (dissector_uses_key(f->dissector, FLOW_DISSECTOR_KEY_CONTROL)) {
		struct flow_dissector_key_control *key =
			skb_flow_dissector_target(f->dissector,
						  FLOW_DISSECTOR_KEY_CONTROL,
						  f->key);

		struct flow_dissector_key_control *mask =
			skb_flow_dissector_target(f->dissector,
						  FLOW_DISSECTOR_KEY_CONTROL,
						  f->mask);
		addr_type = key->addr_type;

		/* the HW doesn't support frag first/later */
		if (mask->flags & FLOW_DIS_FIRST_FRAG)
			return -EOPNOTSUPP;

		if (mask->flags & FLOW_DIS_IS_FRAGMENT) {
			MLX5_SET(fte_match_set_lyr_2_4, headers_c, frag, 1);
			MLX5_SET(fte_match_set_lyr_2_4, headers_v, frag,
				 key->flags & FLOW_DIS_IS_FRAGMENT);

			/* the HW doesn't need L3 inline to match on frag=no */
			if (!(key->flags & FLOW_DIS_IS_FRAGMENT))
				*match_level = MLX5_INLINE_MODE_L2;
	/* ***  L2 attributes parsing up to here *** */
			else
				*match_level = MLX5_INLINE_MODE_IP;
=======
>>>>>>> a228060a
		}
	}

	if (dissector_uses_key(f->dissector, FLOW_DISSECTOR_KEY_BASIC)) {
		struct flow_dissector_key_basic *key =
			skb_flow_dissector_target(f->dissector,
						  FLOW_DISSECTOR_KEY_BASIC,
						  f->key);
		struct flow_dissector_key_basic *mask =
			skb_flow_dissector_target(f->dissector,
						  FLOW_DISSECTOR_KEY_BASIC,
						  f->mask);
<<<<<<< HEAD
=======
		MLX5_SET(fte_match_set_lyr_2_4, headers_c, ethertype,
			 ntohs(mask->n_proto));
		MLX5_SET(fte_match_set_lyr_2_4, headers_v, ethertype,
			 ntohs(key->n_proto));

		if (mask->n_proto)
			*match_level = MLX5_MATCH_L2;
	}

	if (dissector_uses_key(f->dissector, FLOW_DISSECTOR_KEY_CONTROL)) {
		struct flow_dissector_key_control *key =
			skb_flow_dissector_target(f->dissector,
						  FLOW_DISSECTOR_KEY_CONTROL,
						  f->key);

		struct flow_dissector_key_control *mask =
			skb_flow_dissector_target(f->dissector,
						  FLOW_DISSECTOR_KEY_CONTROL,
						  f->mask);
		addr_type = key->addr_type;

		/* the HW doesn't support frag first/later */
		if (mask->flags & FLOW_DIS_FIRST_FRAG)
			return -EOPNOTSUPP;

		if (mask->flags & FLOW_DIS_IS_FRAGMENT) {
			MLX5_SET(fte_match_set_lyr_2_4, headers_c, frag, 1);
			MLX5_SET(fte_match_set_lyr_2_4, headers_v, frag,
				 key->flags & FLOW_DIS_IS_FRAGMENT);

			/* the HW doesn't need L3 inline to match on frag=no */
			if (!(key->flags & FLOW_DIS_IS_FRAGMENT))
				*match_level = MLX5_INLINE_MODE_L2;
	/* ***  L2 attributes parsing up to here *** */
			else
				*match_level = MLX5_INLINE_MODE_IP;
		}
	}

	if (dissector_uses_key(f->dissector, FLOW_DISSECTOR_KEY_BASIC)) {
		struct flow_dissector_key_basic *key =
			skb_flow_dissector_target(f->dissector,
						  FLOW_DISSECTOR_KEY_BASIC,
						  f->key);
		struct flow_dissector_key_basic *mask =
			skb_flow_dissector_target(f->dissector,
						  FLOW_DISSECTOR_KEY_BASIC,
						  f->mask);
>>>>>>> a228060a
		ip_proto = key->ip_proto;

		MLX5_SET(fte_match_set_lyr_2_4, headers_c, ip_protocol,
			 mask->ip_proto);
		MLX5_SET(fte_match_set_lyr_2_4, headers_v, ip_protocol,
			 key->ip_proto);

		if (mask->ip_proto)
			*match_level = MLX5_MATCH_L3;
	}

	if (addr_type == FLOW_DISSECTOR_KEY_IPV4_ADDRS) {
		struct flow_dissector_key_ipv4_addrs *key =
			skb_flow_dissector_target(f->dissector,
						  FLOW_DISSECTOR_KEY_IPV4_ADDRS,
						  f->key);
		struct flow_dissector_key_ipv4_addrs *mask =
			skb_flow_dissector_target(f->dissector,
						  FLOW_DISSECTOR_KEY_IPV4_ADDRS,
						  f->mask);

		memcpy(MLX5_ADDR_OF(fte_match_set_lyr_2_4, headers_c,
				    src_ipv4_src_ipv6.ipv4_layout.ipv4),
		       &mask->src, sizeof(mask->src));
		memcpy(MLX5_ADDR_OF(fte_match_set_lyr_2_4, headers_v,
				    src_ipv4_src_ipv6.ipv4_layout.ipv4),
		       &key->src, sizeof(key->src));
		memcpy(MLX5_ADDR_OF(fte_match_set_lyr_2_4, headers_c,
				    dst_ipv4_dst_ipv6.ipv4_layout.ipv4),
		       &mask->dst, sizeof(mask->dst));
		memcpy(MLX5_ADDR_OF(fte_match_set_lyr_2_4, headers_v,
				    dst_ipv4_dst_ipv6.ipv4_layout.ipv4),
		       &key->dst, sizeof(key->dst));

		if (mask->src || mask->dst)
			*match_level = MLX5_MATCH_L3;
	}

	if (addr_type == FLOW_DISSECTOR_KEY_IPV6_ADDRS) {
		struct flow_dissector_key_ipv6_addrs *key =
			skb_flow_dissector_target(f->dissector,
						  FLOW_DISSECTOR_KEY_IPV6_ADDRS,
						  f->key);
		struct flow_dissector_key_ipv6_addrs *mask =
			skb_flow_dissector_target(f->dissector,
						  FLOW_DISSECTOR_KEY_IPV6_ADDRS,
						  f->mask);

		memcpy(MLX5_ADDR_OF(fte_match_set_lyr_2_4, headers_c,
				    src_ipv4_src_ipv6.ipv6_layout.ipv6),
		       &mask->src, sizeof(mask->src));
		memcpy(MLX5_ADDR_OF(fte_match_set_lyr_2_4, headers_v,
				    src_ipv4_src_ipv6.ipv6_layout.ipv6),
		       &key->src, sizeof(key->src));

		memcpy(MLX5_ADDR_OF(fte_match_set_lyr_2_4, headers_c,
				    dst_ipv4_dst_ipv6.ipv6_layout.ipv6),
		       &mask->dst, sizeof(mask->dst));
		memcpy(MLX5_ADDR_OF(fte_match_set_lyr_2_4, headers_v,
				    dst_ipv4_dst_ipv6.ipv6_layout.ipv6),
		       &key->dst, sizeof(key->dst));

		if (ipv6_addr_type(&mask->src) != IPV6_ADDR_ANY ||
		    ipv6_addr_type(&mask->dst) != IPV6_ADDR_ANY)
			*match_level = MLX5_MATCH_L3;
	}

	if (dissector_uses_key(f->dissector, FLOW_DISSECTOR_KEY_IP)) {
		struct flow_dissector_key_ip *key =
			skb_flow_dissector_target(f->dissector,
						  FLOW_DISSECTOR_KEY_IP,
						  f->key);
		struct flow_dissector_key_ip *mask =
			skb_flow_dissector_target(f->dissector,
						  FLOW_DISSECTOR_KEY_IP,
						  f->mask);

		MLX5_SET(fte_match_set_lyr_2_4, headers_c, ip_ecn, mask->tos & 0x3);
		MLX5_SET(fte_match_set_lyr_2_4, headers_v, ip_ecn, key->tos & 0x3);

		MLX5_SET(fte_match_set_lyr_2_4, headers_c, ip_dscp, mask->tos >> 2);
		MLX5_SET(fte_match_set_lyr_2_4, headers_v, ip_dscp, key->tos  >> 2);

		MLX5_SET(fte_match_set_lyr_2_4, headers_c, ttl_hoplimit, mask->ttl);
		MLX5_SET(fte_match_set_lyr_2_4, headers_v, ttl_hoplimit, key->ttl);

		if (mask->ttl &&
		    !MLX5_CAP_ESW_FLOWTABLE_FDB(priv->mdev,
						ft_field_support.outer_ipv4_ttl))
			return -EOPNOTSUPP;

		if (mask->tos || mask->ttl)
			*match_level = MLX5_MATCH_L3;
	}

	/* ***  L3 attributes parsing up to here *** */

	if (dissector_uses_key(f->dissector, FLOW_DISSECTOR_KEY_PORTS)) {
		struct flow_dissector_key_ports *key =
			skb_flow_dissector_target(f->dissector,
						  FLOW_DISSECTOR_KEY_PORTS,
						  f->key);
		struct flow_dissector_key_ports *mask =
			skb_flow_dissector_target(f->dissector,
						  FLOW_DISSECTOR_KEY_PORTS,
						  f->mask);
		switch (ip_proto) {
		case IPPROTO_TCP:
			MLX5_SET(fte_match_set_lyr_2_4, headers_c,
				 tcp_sport, ntohs(mask->src));
			MLX5_SET(fte_match_set_lyr_2_4, headers_v,
				 tcp_sport, ntohs(key->src));

			MLX5_SET(fte_match_set_lyr_2_4, headers_c,
				 tcp_dport, ntohs(mask->dst));
			MLX5_SET(fte_match_set_lyr_2_4, headers_v,
				 tcp_dport, ntohs(key->dst));
			break;

		case IPPROTO_UDP:
			MLX5_SET(fte_match_set_lyr_2_4, headers_c,
				 udp_sport, ntohs(mask->src));
			MLX5_SET(fte_match_set_lyr_2_4, headers_v,
				 udp_sport, ntohs(key->src));

			MLX5_SET(fte_match_set_lyr_2_4, headers_c,
				 udp_dport, ntohs(mask->dst));
			MLX5_SET(fte_match_set_lyr_2_4, headers_v,
				 udp_dport, ntohs(key->dst));
			break;
		default:
			netdev_err(priv->netdev,
				   "Only UDP and TCP transport are supported\n");
			return -EINVAL;
		}

		if (mask->src || mask->dst)
			*match_level = MLX5_MATCH_L4;
	}

	if (dissector_uses_key(f->dissector, FLOW_DISSECTOR_KEY_TCP)) {
		struct flow_dissector_key_tcp *key =
			skb_flow_dissector_target(f->dissector,
						  FLOW_DISSECTOR_KEY_TCP,
						  f->key);
		struct flow_dissector_key_tcp *mask =
			skb_flow_dissector_target(f->dissector,
						  FLOW_DISSECTOR_KEY_TCP,
						  f->mask);

		MLX5_SET(fte_match_set_lyr_2_4, headers_c, tcp_flags,
			 ntohs(mask->flags));
		MLX5_SET(fte_match_set_lyr_2_4, headers_v, tcp_flags,
			 ntohs(key->flags));

		if (mask->flags)
			*match_level = MLX5_MATCH_L4;
	}

	return 0;
}

static int parse_cls_flower(struct mlx5e_priv *priv,
			    struct mlx5e_tc_flow *flow,
			    struct mlx5_flow_spec *spec,
			    struct tc_cls_flower_offload *f)
{
	struct mlx5_core_dev *dev = priv->mdev;
	struct mlx5_eswitch *esw = dev->priv.eswitch;
	struct mlx5e_rep_priv *rpriv = priv->ppriv;
	struct mlx5_eswitch_rep *rep;
	u8 match_level;
	int err;

	err = __parse_cls_flower(priv, spec, f, &match_level);

	if (!err && (flow->flags & MLX5E_TC_FLOW_ESWITCH)) {
		rep = rpriv->rep;
		if (rep->vport != FDB_UPLINK_VPORT &&
		    (esw->offloads.inline_mode != MLX5_INLINE_MODE_NONE &&
		    esw->offloads.inline_mode < match_level)) {
			netdev_warn(priv->netdev,
				    "Flow is not offloaded due to min inline setting, required %d actual %d\n",
				    match_level, esw->offloads.inline_mode);
			return -EOPNOTSUPP;
		}
	}

	if (flow->flags & MLX5E_TC_FLOW_ESWITCH)
		flow->esw_attr->match_level = match_level;
	else
		flow->nic_attr->match_level = match_level;

	return err;
}

struct pedit_headers {
	struct ethhdr  eth;
	struct iphdr   ip4;
	struct ipv6hdr ip6;
	struct tcphdr  tcp;
	struct udphdr  udp;
};

static int pedit_header_offsets[] = {
	[TCA_PEDIT_KEY_EX_HDR_TYPE_ETH] = offsetof(struct pedit_headers, eth),
	[TCA_PEDIT_KEY_EX_HDR_TYPE_IP4] = offsetof(struct pedit_headers, ip4),
	[TCA_PEDIT_KEY_EX_HDR_TYPE_IP6] = offsetof(struct pedit_headers, ip6),
	[TCA_PEDIT_KEY_EX_HDR_TYPE_TCP] = offsetof(struct pedit_headers, tcp),
	[TCA_PEDIT_KEY_EX_HDR_TYPE_UDP] = offsetof(struct pedit_headers, udp),
};

#define pedit_header(_ph, _htype) ((void *)(_ph) + pedit_header_offsets[_htype])

static int set_pedit_val(u8 hdr_type, u32 mask, u32 val, u32 offset,
			 struct pedit_headers *masks,
			 struct pedit_headers *vals)
{
	u32 *curr_pmask, *curr_pval;

	if (hdr_type >= __PEDIT_HDR_TYPE_MAX)
		goto out_err;

	curr_pmask = (u32 *)(pedit_header(masks, hdr_type) + offset);
	curr_pval  = (u32 *)(pedit_header(vals, hdr_type) + offset);

	if (*curr_pmask & mask)  /* disallow acting twice on the same location */
		goto out_err;

	*curr_pmask |= mask;
	*curr_pval  |= (val & mask);

	return 0;

out_err:
	return -EOPNOTSUPP;
}

struct mlx5_fields {
	u8  field;
	u8  size;
	u32 offset;
};

#define OFFLOAD(fw_field, size, field, off) \
		{MLX5_ACTION_IN_FIELD_OUT_ ## fw_field, size, offsetof(struct pedit_headers, field) + (off)}

static struct mlx5_fields fields[] = {
	OFFLOAD(DMAC_47_16, 4, eth.h_dest[0], 0),
	OFFLOAD(DMAC_15_0,  2, eth.h_dest[4], 0),
	OFFLOAD(SMAC_47_16, 4, eth.h_source[0], 0),
	OFFLOAD(SMAC_15_0,  2, eth.h_source[4], 0),
	OFFLOAD(ETHERTYPE,  2, eth.h_proto, 0),

	OFFLOAD(IP_TTL, 1, ip4.ttl,   0),
	OFFLOAD(SIPV4,  4, ip4.saddr, 0),
	OFFLOAD(DIPV4,  4, ip4.daddr, 0),

	OFFLOAD(SIPV6_127_96, 4, ip6.saddr.s6_addr32[0], 0),
	OFFLOAD(SIPV6_95_64,  4, ip6.saddr.s6_addr32[1], 0),
	OFFLOAD(SIPV6_63_32,  4, ip6.saddr.s6_addr32[2], 0),
	OFFLOAD(SIPV6_31_0,   4, ip6.saddr.s6_addr32[3], 0),
	OFFLOAD(DIPV6_127_96, 4, ip6.daddr.s6_addr32[0], 0),
	OFFLOAD(DIPV6_95_64,  4, ip6.daddr.s6_addr32[1], 0),
	OFFLOAD(DIPV6_63_32,  4, ip6.daddr.s6_addr32[2], 0),
	OFFLOAD(DIPV6_31_0,   4, ip6.daddr.s6_addr32[3], 0),
	OFFLOAD(IPV6_HOPLIMIT, 1, ip6.hop_limit, 0),

	OFFLOAD(TCP_SPORT, 2, tcp.source,  0),
	OFFLOAD(TCP_DPORT, 2, tcp.dest,    0),
	OFFLOAD(TCP_FLAGS, 1, tcp.ack_seq, 5),

	OFFLOAD(UDP_SPORT, 2, udp.source, 0),
	OFFLOAD(UDP_DPORT, 2, udp.dest,   0),
};

/* On input attr->num_mod_hdr_actions tells how many HW actions can be parsed at
 * max from the SW pedit action. On success, it says how many HW actions were
 * actually parsed.
 */
static int offload_pedit_fields(struct pedit_headers *masks,
				struct pedit_headers *vals,
				struct mlx5e_tc_flow_parse_attr *parse_attr)
{
	struct pedit_headers *set_masks, *add_masks, *set_vals, *add_vals;
	int i, action_size, nactions, max_actions, first, last, next_z;
	void *s_masks_p, *a_masks_p, *vals_p;
	struct mlx5_fields *f;
	u8 cmd, field_bsize;
	u32 s_mask, a_mask;
	unsigned long mask;
	__be32 mask_be32;
	__be16 mask_be16;
	void *action;

	set_masks = &masks[TCA_PEDIT_KEY_EX_CMD_SET];
	add_masks = &masks[TCA_PEDIT_KEY_EX_CMD_ADD];
	set_vals = &vals[TCA_PEDIT_KEY_EX_CMD_SET];
	add_vals = &vals[TCA_PEDIT_KEY_EX_CMD_ADD];

	action_size = MLX5_UN_SZ_BYTES(set_action_in_add_action_in_auto);
	action = parse_attr->mod_hdr_actions;
	max_actions = parse_attr->num_mod_hdr_actions;
	nactions = 0;

	for (i = 0; i < ARRAY_SIZE(fields); i++) {
		f = &fields[i];
		/* avoid seeing bits set from previous iterations */
		s_mask = 0;
		a_mask = 0;

		s_masks_p = (void *)set_masks + f->offset;
		a_masks_p = (void *)add_masks + f->offset;

		memcpy(&s_mask, s_masks_p, f->size);
		memcpy(&a_mask, a_masks_p, f->size);

		if (!s_mask && !a_mask) /* nothing to offload here */
			continue;

		if (s_mask && a_mask) {
			printk(KERN_WARNING "mlx5: can't set and add to the same HW field (%x)\n", f->field);
			return -EOPNOTSUPP;
		}

		if (nactions == max_actions) {
			printk(KERN_WARNING "mlx5: parsed %d pedit actions, can't do more\n", nactions);
			return -EOPNOTSUPP;
		}

		if (s_mask) {
			cmd  = MLX5_ACTION_TYPE_SET;
			mask = s_mask;
			vals_p = (void *)set_vals + f->offset;
			/* clear to denote we consumed this field */
			memset(s_masks_p, 0, f->size);
		} else {
			cmd  = MLX5_ACTION_TYPE_ADD;
			mask = a_mask;
			vals_p = (void *)add_vals + f->offset;
			/* clear to denote we consumed this field */
			memset(a_masks_p, 0, f->size);
		}

		field_bsize = f->size * BITS_PER_BYTE;

		if (field_bsize == 32) {
			mask_be32 = *(__be32 *)&mask;
			mask = (__force unsigned long)cpu_to_le32(be32_to_cpu(mask_be32));
		} else if (field_bsize == 16) {
			mask_be16 = *(__be16 *)&mask;
			mask = (__force unsigned long)cpu_to_le16(be16_to_cpu(mask_be16));
		}

		first = find_first_bit(&mask, field_bsize);
		next_z = find_next_zero_bit(&mask, field_bsize, first);
		last  = find_last_bit(&mask, field_bsize);
		if (first < next_z && next_z < last) {
			printk(KERN_WARNING "mlx5: rewrite of few sub-fields (mask %lx) isn't offloaded\n",
			       mask);
			return -EOPNOTSUPP;
		}

		MLX5_SET(set_action_in, action, action_type, cmd);
		MLX5_SET(set_action_in, action, field, f->field);

		if (cmd == MLX5_ACTION_TYPE_SET) {
			MLX5_SET(set_action_in, action, offset, first);
			/* length is num of bits to be written, zero means length of 32 */
			MLX5_SET(set_action_in, action, length, (last - first + 1));
		}

		if (field_bsize == 32)
			MLX5_SET(set_action_in, action, data, ntohl(*(__be32 *)vals_p) >> first);
		else if (field_bsize == 16)
			MLX5_SET(set_action_in, action, data, ntohs(*(__be16 *)vals_p) >> first);
		else if (field_bsize == 8)
			MLX5_SET(set_action_in, action, data, *(u8 *)vals_p >> first);

		action += action_size;
		nactions++;
	}

	parse_attr->num_mod_hdr_actions = nactions;
	return 0;
}

static int alloc_mod_hdr_actions(struct mlx5e_priv *priv,
				 const struct tc_action *a, int namespace,
				 struct mlx5e_tc_flow_parse_attr *parse_attr)
{
	int nkeys, action_size, max_actions;

	nkeys = tcf_pedit_nkeys(a);
	action_size = MLX5_UN_SZ_BYTES(set_action_in_add_action_in_auto);

	if (namespace == MLX5_FLOW_NAMESPACE_FDB) /* FDB offloading */
		max_actions = MLX5_CAP_ESW_FLOWTABLE_FDB(priv->mdev, max_modify_header_actions);
	else /* namespace is MLX5_FLOW_NAMESPACE_KERNEL - NIC offloading */
		max_actions = MLX5_CAP_FLOWTABLE_NIC_RX(priv->mdev, max_modify_header_actions);

	/* can get up to crazingly 16 HW actions in 32 bits pedit SW key */
	max_actions = min(max_actions, nkeys * 16);

	parse_attr->mod_hdr_actions = kcalloc(max_actions, action_size, GFP_KERNEL);
	if (!parse_attr->mod_hdr_actions)
		return -ENOMEM;

	parse_attr->num_mod_hdr_actions = max_actions;
	return 0;
}

static const struct pedit_headers zero_masks = {};

static int parse_tc_pedit_action(struct mlx5e_priv *priv,
				 const struct tc_action *a, int namespace,
				 struct mlx5e_tc_flow_parse_attr *parse_attr)
{
	struct pedit_headers masks[__PEDIT_CMD_MAX], vals[__PEDIT_CMD_MAX], *cmd_masks;
	int nkeys, i, err = -EOPNOTSUPP;
	u32 mask, val, offset;
	u8 cmd, htype;

	nkeys = tcf_pedit_nkeys(a);

	memset(masks, 0, sizeof(struct pedit_headers) * __PEDIT_CMD_MAX);
	memset(vals,  0, sizeof(struct pedit_headers) * __PEDIT_CMD_MAX);

	for (i = 0; i < nkeys; i++) {
		htype = tcf_pedit_htype(a, i);
		cmd = tcf_pedit_cmd(a, i);
		err = -EOPNOTSUPP; /* can't be all optimistic */

		if (htype == TCA_PEDIT_KEY_EX_HDR_TYPE_NETWORK) {
			netdev_warn(priv->netdev, "legacy pedit isn't offloaded\n");
			goto out_err;
		}

		if (cmd != TCA_PEDIT_KEY_EX_CMD_SET && cmd != TCA_PEDIT_KEY_EX_CMD_ADD) {
			netdev_warn(priv->netdev, "pedit cmd %d isn't offloaded\n", cmd);
			goto out_err;
		}

		mask = tcf_pedit_mask(a, i);
		val = tcf_pedit_val(a, i);
		offset = tcf_pedit_offset(a, i);

		err = set_pedit_val(htype, ~mask, val, offset, &masks[cmd], &vals[cmd]);
		if (err)
			goto out_err;
	}

	err = alloc_mod_hdr_actions(priv, a, namespace, parse_attr);
	if (err)
		goto out_err;

	err = offload_pedit_fields(masks, vals, parse_attr);
	if (err < 0)
		goto out_dealloc_parsed_actions;

	for (cmd = 0; cmd < __PEDIT_CMD_MAX; cmd++) {
		cmd_masks = &masks[cmd];
		if (memcmp(cmd_masks, &zero_masks, sizeof(zero_masks))) {
			netdev_warn(priv->netdev, "attempt to offload an unsupported field (cmd %d)\n", cmd);
			print_hex_dump(KERN_WARNING, "mask: ", DUMP_PREFIX_ADDRESS,
				       16, 1, cmd_masks, sizeof(zero_masks), true);
			err = -EOPNOTSUPP;
			goto out_dealloc_parsed_actions;
		}
	}

	return 0;

out_dealloc_parsed_actions:
	kfree(parse_attr->mod_hdr_actions);
out_err:
	return err;
}

static bool csum_offload_supported(struct mlx5e_priv *priv, u32 action, u32 update_flags)
{
	u32 prot_flags = TCA_CSUM_UPDATE_FLAG_IPV4HDR | TCA_CSUM_UPDATE_FLAG_TCP |
			 TCA_CSUM_UPDATE_FLAG_UDP;

	/*  The HW recalcs checksums only if re-writing headers */
	if (!(action & MLX5_FLOW_CONTEXT_ACTION_MOD_HDR)) {
		netdev_warn(priv->netdev,
			    "TC csum action is only offloaded with pedit\n");
		return false;
	}

	if (update_flags & ~prot_flags) {
		netdev_warn(priv->netdev,
			    "can't offload TC csum action for some header/s - flags %#x\n",
			    update_flags);
		return false;
	}

	return true;
}

static bool modify_header_match_supported(struct mlx5_flow_spec *spec,
					  struct tcf_exts *exts)
{
	const struct tc_action *a;
	bool modify_ip_header;
	LIST_HEAD(actions);
	u8 htype, ip_proto;
	void *headers_v;
	u16 ethertype;
	int nkeys, i;

	headers_v = MLX5_ADDR_OF(fte_match_param, spec->match_value, outer_headers);
	ethertype = MLX5_GET(fte_match_set_lyr_2_4, headers_v, ethertype);

	/* for non-IP we only re-write MACs, so we're okay */
	if (ethertype != ETH_P_IP && ethertype != ETH_P_IPV6)
		goto out_ok;

	modify_ip_header = false;
	tcf_exts_to_list(exts, &actions);
	list_for_each_entry(a, &actions, list) {
		if (!is_tcf_pedit(a))
			continue;

		nkeys = tcf_pedit_nkeys(a);
		for (i = 0; i < nkeys; i++) {
			htype = tcf_pedit_htype(a, i);
			if (htype == TCA_PEDIT_KEY_EX_HDR_TYPE_IP4 ||
			    htype == TCA_PEDIT_KEY_EX_HDR_TYPE_IP6) {
				modify_ip_header = true;
				break;
			}
		}
	}

	ip_proto = MLX5_GET(fte_match_set_lyr_2_4, headers_v, ip_protocol);
	if (modify_ip_header && ip_proto != IPPROTO_TCP &&
	    ip_proto != IPPROTO_UDP && ip_proto != IPPROTO_ICMP) {
		pr_info("can't offload re-write of ip proto %d\n", ip_proto);
		return false;
	}

out_ok:
	return true;
}

static bool actions_match_supported(struct mlx5e_priv *priv,
				    struct tcf_exts *exts,
				    struct mlx5e_tc_flow_parse_attr *parse_attr,
				    struct mlx5e_tc_flow *flow)
{
	u32 actions;

	if (flow->flags & MLX5E_TC_FLOW_ESWITCH)
		actions = flow->esw_attr->action;
	else
		actions = flow->nic_attr->action;

	if (actions & MLX5_FLOW_CONTEXT_ACTION_MOD_HDR)
		return modify_header_match_supported(&parse_attr->spec, exts);

	return true;
}

static bool same_hw_devs(struct mlx5e_priv *priv, struct mlx5e_priv *peer_priv)
{
	struct mlx5_core_dev *fmdev, *pmdev;
	u16 func_id, peer_id;

	fmdev = priv->mdev;
	pmdev = peer_priv->mdev;

	func_id = (u16)((fmdev->pdev->bus->number << 8) | PCI_SLOT(fmdev->pdev->devfn));
	peer_id = (u16)((pmdev->pdev->bus->number << 8) | PCI_SLOT(pmdev->pdev->devfn));

	return (func_id == peer_id);
}

static int parse_tc_nic_actions(struct mlx5e_priv *priv, struct tcf_exts *exts,
				struct mlx5e_tc_flow_parse_attr *parse_attr,
				struct mlx5e_tc_flow *flow)
{
	struct mlx5_nic_flow_attr *attr = flow->nic_attr;
	const struct tc_action *a;
	LIST_HEAD(actions);
	u32 action = 0;
	int err;

	if (!tcf_exts_has_actions(exts))
		return -EINVAL;

	attr->flow_tag = MLX5_FS_DEFAULT_FLOW_TAG;

	tcf_exts_to_list(exts, &actions);
	list_for_each_entry(a, &actions, list) {
		if (is_tcf_gact_shot(a)) {
			action |= MLX5_FLOW_CONTEXT_ACTION_DROP;
			if (MLX5_CAP_FLOWTABLE(priv->mdev,
					       flow_table_properties_nic_receive.flow_counter))
				action |= MLX5_FLOW_CONTEXT_ACTION_COUNT;
			continue;
		}

		if (is_tcf_pedit(a)) {
			err = parse_tc_pedit_action(priv, a, MLX5_FLOW_NAMESPACE_KERNEL,
						    parse_attr);
			if (err)
				return err;

			action |= MLX5_FLOW_CONTEXT_ACTION_MOD_HDR |
				  MLX5_FLOW_CONTEXT_ACTION_FWD_DEST;
			continue;
		}

		if (is_tcf_csum(a)) {
			if (csum_offload_supported(priv, action,
						   tcf_csum_update_flags(a)))
				continue;

			return -EOPNOTSUPP;
		}

		if (is_tcf_mirred_egress_redirect(a)) {
			struct net_device *peer_dev = tcf_mirred_dev(a);

			if (priv->netdev->netdev_ops == peer_dev->netdev_ops &&
			    same_hw_devs(priv, netdev_priv(peer_dev))) {
				parse_attr->mirred_ifindex = peer_dev->ifindex;
				flow->flags |= MLX5E_TC_FLOW_HAIRPIN;
				action |= MLX5_FLOW_CONTEXT_ACTION_FWD_DEST |
					  MLX5_FLOW_CONTEXT_ACTION_COUNT;
			} else {
				netdev_warn(priv->netdev, "device %s not on same HW, can't offload\n",
					    peer_dev->name);
				return -EINVAL;
			}
			continue;
		}

		if (is_tcf_skbedit_mark(a)) {
			u32 mark = tcf_skbedit_mark(a);

			if (mark & ~MLX5E_TC_FLOW_ID_MASK) {
				netdev_warn(priv->netdev, "Bad flow mark - only 16 bit is supported: 0x%x\n",
					    mark);
				return -EINVAL;
			}

			attr->flow_tag = mark;
			action |= MLX5_FLOW_CONTEXT_ACTION_FWD_DEST;
			continue;
		}

		return -EINVAL;
	}

	attr->action = action;
	if (!actions_match_supported(priv, exts, parse_attr, flow))
		return -EOPNOTSUPP;

	return 0;
}

static inline int cmp_encap_info(struct ip_tunnel_key *a,
				 struct ip_tunnel_key *b)
{
	return memcmp(a, b, sizeof(*a));
}

static inline int hash_encap_info(struct ip_tunnel_key *key)
{
	return jhash(key, sizeof(*key), 0);
}

static int mlx5e_route_lookup_ipv4(struct mlx5e_priv *priv,
				   struct net_device *mirred_dev,
				   struct net_device **out_dev,
				   struct flowi4 *fl4,
				   struct neighbour **out_n,
				   int *out_ttl)
{
	struct mlx5_eswitch *esw = priv->mdev->priv.eswitch;
	struct mlx5e_rep_priv *uplink_rpriv;
	struct rtable *rt;
	struct neighbour *n = NULL;

#if IS_ENABLED(CONFIG_INET)
	int ret;

	rt = ip_route_output_key(dev_net(mirred_dev), fl4);
	ret = PTR_ERR_OR_ZERO(rt);
	if (ret)
		return ret;
#else
	return -EOPNOTSUPP;
#endif
	uplink_rpriv = mlx5_eswitch_get_uplink_priv(esw, REP_ETH);
	/* if the egress device isn't on the same HW e-switch, we use the uplink */
	if (!switchdev_port_same_parent_id(priv->netdev, rt->dst.dev))
		*out_dev = uplink_rpriv->netdev;
	else
		*out_dev = rt->dst.dev;

	*out_ttl = ip4_dst_hoplimit(&rt->dst);
	n = dst_neigh_lookup(&rt->dst, &fl4->daddr);
	ip_rt_put(rt);
	if (!n)
		return -ENOMEM;

	*out_n = n;
	return 0;
}

static bool is_merged_eswitch_dev(struct mlx5e_priv *priv,
				  struct net_device *peer_netdev)
{
	struct mlx5e_priv *peer_priv;

	peer_priv = netdev_priv(peer_netdev);

	return (MLX5_CAP_ESW(priv->mdev, merged_eswitch) &&
		(priv->netdev->netdev_ops == peer_netdev->netdev_ops) &&
		same_hw_devs(priv, peer_priv) &&
		MLX5_VPORT_MANAGER(peer_priv->mdev) &&
		(peer_priv->mdev->priv.eswitch->mode == SRIOV_OFFLOADS));
}

static int mlx5e_route_lookup_ipv6(struct mlx5e_priv *priv,
				   struct net_device *mirred_dev,
				   struct net_device **out_dev,
				   struct flowi6 *fl6,
				   struct neighbour **out_n,
				   int *out_ttl)
{
	struct neighbour *n = NULL;
	struct dst_entry *dst;

#if IS_ENABLED(CONFIG_INET) && IS_ENABLED(CONFIG_IPV6)
	struct mlx5e_rep_priv *uplink_rpriv;
	struct mlx5_eswitch *esw = priv->mdev->priv.eswitch;
	int ret;

	ret = ipv6_stub->ipv6_dst_lookup(dev_net(mirred_dev), NULL, &dst,
					 fl6);
	if (ret < 0)
		return ret;

	*out_ttl = ip6_dst_hoplimit(dst);

	uplink_rpriv = mlx5_eswitch_get_uplink_priv(esw, REP_ETH);
	/* if the egress device isn't on the same HW e-switch, we use the uplink */
	if (!switchdev_port_same_parent_id(priv->netdev, dst->dev))
		*out_dev = uplink_rpriv->netdev;
	else
		*out_dev = dst->dev;
#else
	return -EOPNOTSUPP;
#endif

	n = dst_neigh_lookup(dst, &fl6->daddr);
	dst_release(dst);
	if (!n)
		return -ENOMEM;

	*out_n = n;
	return 0;
}

static void gen_vxlan_header_ipv4(struct net_device *out_dev,
				  char buf[], int encap_size,
				  unsigned char h_dest[ETH_ALEN],
				  int ttl,
				  __be32 daddr,
				  __be32 saddr,
				  __be16 udp_dst_port,
				  __be32 vx_vni)
{
	struct ethhdr *eth = (struct ethhdr *)buf;
	struct iphdr  *ip = (struct iphdr *)((char *)eth + sizeof(struct ethhdr));
	struct udphdr *udp = (struct udphdr *)((char *)ip + sizeof(struct iphdr));
	struct vxlanhdr *vxh = (struct vxlanhdr *)((char *)udp + sizeof(struct udphdr));

	memset(buf, 0, encap_size);

	ether_addr_copy(eth->h_dest, h_dest);
	ether_addr_copy(eth->h_source, out_dev->dev_addr);
	eth->h_proto = htons(ETH_P_IP);

	ip->daddr = daddr;
	ip->saddr = saddr;

	ip->ttl = ttl;
	ip->protocol = IPPROTO_UDP;
	ip->version = 0x4;
	ip->ihl = 0x5;

	udp->dest = udp_dst_port;
	vxh->vx_flags = VXLAN_HF_VNI;
	vxh->vx_vni = vxlan_vni_field(vx_vni);
}

static void gen_vxlan_header_ipv6(struct net_device *out_dev,
				  char buf[], int encap_size,
				  unsigned char h_dest[ETH_ALEN],
				  int ttl,
				  struct in6_addr *daddr,
				  struct in6_addr *saddr,
				  __be16 udp_dst_port,
				  __be32 vx_vni)
{
	struct ethhdr *eth = (struct ethhdr *)buf;
	struct ipv6hdr *ip6h = (struct ipv6hdr *)((char *)eth + sizeof(struct ethhdr));
	struct udphdr *udp = (struct udphdr *)((char *)ip6h + sizeof(struct ipv6hdr));
	struct vxlanhdr *vxh = (struct vxlanhdr *)((char *)udp + sizeof(struct udphdr));

	memset(buf, 0, encap_size);

	ether_addr_copy(eth->h_dest, h_dest);
	ether_addr_copy(eth->h_source, out_dev->dev_addr);
	eth->h_proto = htons(ETH_P_IPV6);

	ip6_flow_hdr(ip6h, 0, 0);
	/* the HW fills up ipv6 payload len */
	ip6h->nexthdr     = IPPROTO_UDP;
	ip6h->hop_limit   = ttl;
	ip6h->daddr	  = *daddr;
	ip6h->saddr	  = *saddr;

	udp->dest = udp_dst_port;
	vxh->vx_flags = VXLAN_HF_VNI;
	vxh->vx_vni = vxlan_vni_field(vx_vni);
}

static int mlx5e_create_encap_header_ipv4(struct mlx5e_priv *priv,
					  struct net_device *mirred_dev,
					  struct mlx5e_encap_entry *e)
{
	int max_encap_size = MLX5_CAP_ESW(priv->mdev, max_encap_header_size);
	int ipv4_encap_size = ETH_HLEN + sizeof(struct iphdr) + VXLAN_HLEN;
	struct ip_tunnel_key *tun_key = &e->tun_info.key;
	struct net_device *out_dev;
	struct neighbour *n = NULL;
	struct flowi4 fl4 = {};
	char *encap_header;
	int ttl, err;
	u8 nud_state;

	if (max_encap_size < ipv4_encap_size) {
		mlx5_core_warn(priv->mdev, "encap size %d too big, max supported is %d\n",
			       ipv4_encap_size, max_encap_size);
		return -EOPNOTSUPP;
	}

	encap_header = kzalloc(ipv4_encap_size, GFP_KERNEL);
	if (!encap_header)
		return -ENOMEM;

	switch (e->tunnel_type) {
	case MLX5_HEADER_TYPE_VXLAN:
		fl4.flowi4_proto = IPPROTO_UDP;
		fl4.fl4_dport = tun_key->tp_dst;
		break;
	default:
		err = -EOPNOTSUPP;
		goto free_encap;
	}
	fl4.flowi4_tos = tun_key->tos;
	fl4.daddr = tun_key->u.ipv4.dst;
	fl4.saddr = tun_key->u.ipv4.src;

	err = mlx5e_route_lookup_ipv4(priv, mirred_dev, &out_dev,
				      &fl4, &n, &ttl);
	if (err)
		goto free_encap;

	/* used by mlx5e_detach_encap to lookup a neigh hash table
	 * entry in the neigh hash table when a user deletes a rule
	 */
	e->m_neigh.dev = n->dev;
	e->m_neigh.family = n->ops->family;
	memcpy(&e->m_neigh.dst_ip, n->primary_key, n->tbl->key_len);
	e->out_dev = out_dev;

	/* It's importent to add the neigh to the hash table before checking
	 * the neigh validity state. So if we'll get a notification, in case the
	 * neigh changes it's validity state, we would find the relevant neigh
	 * in the hash.
	 */
	err = mlx5e_rep_encap_entry_attach(netdev_priv(out_dev), e);
	if (err)
		goto free_encap;

	read_lock_bh(&n->lock);
	nud_state = n->nud_state;
	ether_addr_copy(e->h_dest, n->ha);
	read_unlock_bh(&n->lock);

	switch (e->tunnel_type) {
	case MLX5_HEADER_TYPE_VXLAN:
		gen_vxlan_header_ipv4(out_dev, encap_header,
				      ipv4_encap_size, e->h_dest, ttl,
				      fl4.daddr,
				      fl4.saddr, tun_key->tp_dst,
				      tunnel_id_to_key32(tun_key->tun_id));
		break;
	default:
		err = -EOPNOTSUPP;
		goto destroy_neigh_entry;
	}
	e->encap_size = ipv4_encap_size;
	e->encap_header = encap_header;

	if (!(nud_state & NUD_VALID)) {
		neigh_event_send(n, NULL);
		err = -EAGAIN;
		goto out;
	}

	err = mlx5_encap_alloc(priv->mdev, e->tunnel_type,
			       ipv4_encap_size, encap_header, &e->encap_id);
	if (err)
		goto destroy_neigh_entry;

	e->flags |= MLX5_ENCAP_ENTRY_VALID;
	mlx5e_rep_queue_neigh_stats_work(netdev_priv(out_dev));
	neigh_release(n);
	return err;

destroy_neigh_entry:
	mlx5e_rep_encap_entry_detach(netdev_priv(e->out_dev), e);
free_encap:
	kfree(encap_header);
out:
	if (n)
		neigh_release(n);
	return err;
}

static int mlx5e_create_encap_header_ipv6(struct mlx5e_priv *priv,
					  struct net_device *mirred_dev,
					  struct mlx5e_encap_entry *e)
{
	int max_encap_size = MLX5_CAP_ESW(priv->mdev, max_encap_header_size);
	int ipv6_encap_size = ETH_HLEN + sizeof(struct ipv6hdr) + VXLAN_HLEN;
	struct ip_tunnel_key *tun_key = &e->tun_info.key;
	struct net_device *out_dev;
	struct neighbour *n = NULL;
	struct flowi6 fl6 = {};
	char *encap_header;
	int err, ttl = 0;
	u8 nud_state;

	if (max_encap_size < ipv6_encap_size) {
		mlx5_core_warn(priv->mdev, "encap size %d too big, max supported is %d\n",
			       ipv6_encap_size, max_encap_size);
		return -EOPNOTSUPP;
	}

	encap_header = kzalloc(ipv6_encap_size, GFP_KERNEL);
	if (!encap_header)
		return -ENOMEM;

	switch (e->tunnel_type) {
	case MLX5_HEADER_TYPE_VXLAN:
		fl6.flowi6_proto = IPPROTO_UDP;
		fl6.fl6_dport = tun_key->tp_dst;
		break;
	default:
		err = -EOPNOTSUPP;
		goto free_encap;
	}

	fl6.flowlabel = ip6_make_flowinfo(RT_TOS(tun_key->tos), tun_key->label);
	fl6.daddr = tun_key->u.ipv6.dst;
	fl6.saddr = tun_key->u.ipv6.src;

	err = mlx5e_route_lookup_ipv6(priv, mirred_dev, &out_dev,
				      &fl6, &n, &ttl);
	if (err)
		goto free_encap;

	/* used by mlx5e_detach_encap to lookup a neigh hash table
	 * entry in the neigh hash table when a user deletes a rule
	 */
	e->m_neigh.dev = n->dev;
	e->m_neigh.family = n->ops->family;
	memcpy(&e->m_neigh.dst_ip, n->primary_key, n->tbl->key_len);
	e->out_dev = out_dev;

	/* It's importent to add the neigh to the hash table before checking
	 * the neigh validity state. So if we'll get a notification, in case the
	 * neigh changes it's validity state, we would find the relevant neigh
	 * in the hash.
	 */
	err = mlx5e_rep_encap_entry_attach(netdev_priv(out_dev), e);
	if (err)
		goto free_encap;

	read_lock_bh(&n->lock);
	nud_state = n->nud_state;
	ether_addr_copy(e->h_dest, n->ha);
	read_unlock_bh(&n->lock);

	switch (e->tunnel_type) {
	case MLX5_HEADER_TYPE_VXLAN:
		gen_vxlan_header_ipv6(out_dev, encap_header,
				      ipv6_encap_size, e->h_dest, ttl,
				      &fl6.daddr,
				      &fl6.saddr, tun_key->tp_dst,
				      tunnel_id_to_key32(tun_key->tun_id));
		break;
	default:
		err = -EOPNOTSUPP;
		goto destroy_neigh_entry;
	}

	e->encap_size = ipv6_encap_size;
	e->encap_header = encap_header;

	if (!(nud_state & NUD_VALID)) {
		neigh_event_send(n, NULL);
		err = -EAGAIN;
		goto out;
	}

	err = mlx5_encap_alloc(priv->mdev, e->tunnel_type,
			       ipv6_encap_size, encap_header, &e->encap_id);
	if (err)
		goto destroy_neigh_entry;

	e->flags |= MLX5_ENCAP_ENTRY_VALID;
	mlx5e_rep_queue_neigh_stats_work(netdev_priv(out_dev));
	neigh_release(n);
	return err;

destroy_neigh_entry:
	mlx5e_rep_encap_entry_detach(netdev_priv(e->out_dev), e);
free_encap:
	kfree(encap_header);
out:
	if (n)
		neigh_release(n);
	return err;
}

static int mlx5e_attach_encap(struct mlx5e_priv *priv,
			      struct ip_tunnel_info *tun_info,
			      struct net_device *mirred_dev,
			      struct net_device **encap_dev,
			      struct mlx5e_tc_flow *flow)
{
	struct mlx5_eswitch *esw = priv->mdev->priv.eswitch;
	struct mlx5e_rep_priv *uplink_rpriv = mlx5_eswitch_get_uplink_priv(esw,
									   REP_ETH);
	struct net_device *up_dev = uplink_rpriv->netdev;
	unsigned short family = ip_tunnel_info_af(tun_info);
	struct mlx5e_priv *up_priv = netdev_priv(up_dev);
	struct mlx5_esw_flow_attr *attr = flow->esw_attr;
	struct ip_tunnel_key *key = &tun_info->key;
	struct mlx5e_encap_entry *e;
	int tunnel_type, err = 0;
	uintptr_t hash_key;
	bool found = false;

	/* udp dst port must be set */
	if (!memchr_inv(&key->tp_dst, 0, sizeof(key->tp_dst)))
		goto vxlan_encap_offload_err;

	/* setting udp src port isn't supported */
	if (memchr_inv(&key->tp_src, 0, sizeof(key->tp_src))) {
vxlan_encap_offload_err:
		netdev_warn(priv->netdev,
			    "must set udp dst port and not set udp src port\n");
		return -EOPNOTSUPP;
	}

	if (mlx5e_vxlan_lookup_port(up_priv, be16_to_cpu(key->tp_dst)) &&
	    MLX5_CAP_ESW(priv->mdev, vxlan_encap_decap)) {
		tunnel_type = MLX5_HEADER_TYPE_VXLAN;
	} else {
		netdev_warn(priv->netdev,
			    "%d isn't an offloaded vxlan udp dport\n", be16_to_cpu(key->tp_dst));
		return -EOPNOTSUPP;
	}

	hash_key = hash_encap_info(key);

	hash_for_each_possible_rcu(esw->offloads.encap_tbl, e,
				   encap_hlist, hash_key) {
		if (!cmp_encap_info(&e->tun_info.key, key)) {
			found = true;
			break;
		}
	}

	/* must verify if encap is valid or not */
	if (found)
		goto attach_flow;

	e = kzalloc(sizeof(*e), GFP_KERNEL);
	if (!e)
		return -ENOMEM;

	e->tun_info = *tun_info;
	e->tunnel_type = tunnel_type;
	INIT_LIST_HEAD(&e->flows);

	if (family == AF_INET)
		err = mlx5e_create_encap_header_ipv4(priv, mirred_dev, e);
	else if (family == AF_INET6)
		err = mlx5e_create_encap_header_ipv6(priv, mirred_dev, e);

	if (err && err != -EAGAIN)
		goto out_err;

	hash_add_rcu(esw->offloads.encap_tbl, &e->encap_hlist, hash_key);

attach_flow:
	list_add(&flow->encap, &e->flows);
	*encap_dev = e->out_dev;
	if (e->flags & MLX5_ENCAP_ENTRY_VALID)
		attr->encap_id = e->encap_id;
	else
		err = -EAGAIN;

	return err;

out_err:
	kfree(e);
	return err;
}

static int parse_tc_fdb_actions(struct mlx5e_priv *priv, struct tcf_exts *exts,
				struct mlx5e_tc_flow_parse_attr *parse_attr,
				struct mlx5e_tc_flow *flow)
{
	struct mlx5_esw_flow_attr *attr = flow->esw_attr;
	struct mlx5e_rep_priv *rpriv = priv->ppriv;
	struct ip_tunnel_info *info = NULL;
	const struct tc_action *a;
	LIST_HEAD(actions);
	bool encap = false;
	u32 action = 0;

	if (!tcf_exts_has_actions(exts))
		return -EINVAL;

	attr->in_rep = rpriv->rep;
	attr->in_mdev = priv->mdev;

	tcf_exts_to_list(exts, &actions);
	list_for_each_entry(a, &actions, list) {
		if (is_tcf_gact_shot(a)) {
			action |= MLX5_FLOW_CONTEXT_ACTION_DROP |
				  MLX5_FLOW_CONTEXT_ACTION_COUNT;
			continue;
		}

		if (is_tcf_pedit(a)) {
			int err;

			err = parse_tc_pedit_action(priv, a, MLX5_FLOW_NAMESPACE_FDB,
						    parse_attr);
			if (err)
				return err;

			action |= MLX5_FLOW_CONTEXT_ACTION_MOD_HDR;
			continue;
		}

		if (is_tcf_csum(a)) {
			if (csum_offload_supported(priv, action,
						   tcf_csum_update_flags(a)))
				continue;

			return -EOPNOTSUPP;
		}

		if (is_tcf_mirred_egress_redirect(a)) {
			struct net_device *out_dev;
			struct mlx5e_priv *out_priv;

			out_dev = tcf_mirred_dev(a);

			if (switchdev_port_same_parent_id(priv->netdev,
<<<<<<< HEAD
							  out_dev)) {
=======
							  out_dev) ||
			    is_merged_eswitch_dev(priv, out_dev)) {
>>>>>>> a228060a
				action |= MLX5_FLOW_CONTEXT_ACTION_FWD_DEST |
					  MLX5_FLOW_CONTEXT_ACTION_COUNT;
				out_priv = netdev_priv(out_dev);
				rpriv = out_priv->ppriv;
				attr->out_rep = rpriv->rep;
				attr->out_mdev = out_priv->mdev;
			} else if (encap) {
				parse_attr->mirred_ifindex = out_dev->ifindex;
				parse_attr->tun_info = *info;
				attr->parse_attr = parse_attr;
				action |= MLX5_FLOW_CONTEXT_ACTION_ENCAP |
					  MLX5_FLOW_CONTEXT_ACTION_FWD_DEST |
					  MLX5_FLOW_CONTEXT_ACTION_COUNT;
				/* attr->out_rep is resolved when we handle encap */
			} else {
				pr_err("devices %s %s not on same switch HW, can't offload forwarding\n",
				       priv->netdev->name, out_dev->name);
				return -EINVAL;
			}
			continue;
		}

		if (is_tcf_tunnel_set(a)) {
			info = tcf_tunnel_info(a);
			if (info)
				encap = true;
			else
				return -EOPNOTSUPP;
			continue;
		}

		if (is_tcf_vlan(a)) {
			if (tcf_vlan_action(a) == TCA_VLAN_ACT_POP) {
				action |= MLX5_FLOW_CONTEXT_ACTION_VLAN_POP;
			} else if (tcf_vlan_action(a) == TCA_VLAN_ACT_PUSH) {
				action |= MLX5_FLOW_CONTEXT_ACTION_VLAN_PUSH;
				attr->vlan_vid = tcf_vlan_push_vid(a);
				if (mlx5_eswitch_vlan_actions_supported(priv->mdev)) {
					attr->vlan_prio = tcf_vlan_push_prio(a);
					attr->vlan_proto = tcf_vlan_push_proto(a);
					if (!attr->vlan_proto)
						attr->vlan_proto = htons(ETH_P_8021Q);
				} else if (tcf_vlan_push_proto(a) != htons(ETH_P_8021Q) ||
					   tcf_vlan_push_prio(a)) {
					return -EOPNOTSUPP;
				}
			} else { /* action is TCA_VLAN_ACT_MODIFY */
				return -EOPNOTSUPP;
			}
			continue;
		}

		if (is_tcf_tunnel_release(a)) {
			action |= MLX5_FLOW_CONTEXT_ACTION_DECAP;
			continue;
		}

		return -EINVAL;
	}

	attr->action = action;
	if (!actions_match_supported(priv, exts, parse_attr, flow))
		return -EOPNOTSUPP;

	return 0;
<<<<<<< HEAD
=======
}

static void get_flags(int flags, u8 *flow_flags)
{
	u8 __flow_flags = 0;

	if (flags & MLX5E_TC_INGRESS)
		__flow_flags |= MLX5E_TC_FLOW_INGRESS;
	if (flags & MLX5E_TC_EGRESS)
		__flow_flags |= MLX5E_TC_FLOW_EGRESS;

	*flow_flags = __flow_flags;
}

static const struct rhashtable_params tc_ht_params = {
	.head_offset = offsetof(struct mlx5e_tc_flow, node),
	.key_offset = offsetof(struct mlx5e_tc_flow, cookie),
	.key_len = sizeof(((struct mlx5e_tc_flow *)0)->cookie),
	.automatic_shrinking = true,
};

static struct rhashtable *get_tc_ht(struct mlx5e_priv *priv)
{
	struct mlx5_eswitch *esw = priv->mdev->priv.eswitch;
	struct mlx5e_rep_priv *uplink_rpriv;

	if (MLX5_VPORT_MANAGER(priv->mdev) && esw->mode == SRIOV_OFFLOADS) {
		uplink_rpriv = mlx5_eswitch_get_uplink_priv(esw, REP_ETH);
		return &uplink_rpriv->tc_ht;
	} else
		return &priv->fs.tc.ht;
>>>>>>> a228060a
}

int mlx5e_configure_flower(struct mlx5e_priv *priv,
			   struct tc_cls_flower_offload *f, int flags)
{
	struct mlx5_eswitch *esw = priv->mdev->priv.eswitch;
	struct mlx5e_tc_flow_parse_attr *parse_attr;
	struct rhashtable *tc_ht = get_tc_ht(priv);
	struct mlx5e_tc_flow *flow;
	int attr_size, err = 0;
	u8 flow_flags = 0;

	get_flags(flags, &flow_flags);

	flow = rhashtable_lookup_fast(tc_ht, &f->cookie, tc_ht_params);
	if (flow) {
		netdev_warn_once(priv->netdev, "flow cookie %lx already exists, ignoring\n", f->cookie);
		return 0;
	}

	if (esw && esw->mode == SRIOV_OFFLOADS) {
		flow_flags |= MLX5E_TC_FLOW_ESWITCH;
		attr_size  = sizeof(struct mlx5_esw_flow_attr);
	} else {
		flow_flags |= MLX5E_TC_FLOW_NIC;
		attr_size  = sizeof(struct mlx5_nic_flow_attr);
	}

	flow = kzalloc(sizeof(*flow) + attr_size, GFP_KERNEL);
	parse_attr = kvzalloc(sizeof(*parse_attr), GFP_KERNEL);
	if (!parse_attr || !flow) {
		err = -ENOMEM;
		goto err_free;
	}

	flow->cookie = f->cookie;
	flow->flags = flow_flags;
	flow->priv = priv;

	err = parse_cls_flower(priv, flow, &parse_attr->spec, f);
	if (err < 0)
		goto err_free;

	if (flow->flags & MLX5E_TC_FLOW_ESWITCH) {
		err = parse_tc_fdb_actions(priv, f->exts, parse_attr, flow);
		if (err < 0)
			goto err_free;
		flow->rule = mlx5e_tc_add_fdb_flow(priv, parse_attr, flow);
	} else {
		err = parse_tc_nic_actions(priv, f->exts, parse_attr, flow);
		if (err < 0)
			goto err_free;
		flow->rule = mlx5e_tc_add_nic_flow(priv, parse_attr, flow);
	}

	if (IS_ERR(flow->rule)) {
		err = PTR_ERR(flow->rule);
		if (err != -EAGAIN)
			goto err_free;
	}

	if (err != -EAGAIN)
		flow->flags |= MLX5E_TC_FLOW_OFFLOADED;

	if (!(flow->flags & MLX5E_TC_FLOW_ESWITCH) ||
	    !(flow->esw_attr->action & MLX5_FLOW_CONTEXT_ACTION_ENCAP))
		kvfree(parse_attr);

	err = rhashtable_insert_fast(tc_ht, &flow->node, tc_ht_params);
	if (err) {
		mlx5e_tc_del_flow(priv, flow);
		kfree(flow);
	}

	return err;

err_free:
	kvfree(parse_attr);
	kfree(flow);
	return err;
}

#define DIRECTION_MASK (MLX5E_TC_INGRESS | MLX5E_TC_EGRESS)
#define FLOW_DIRECTION_MASK (MLX5E_TC_FLOW_INGRESS | MLX5E_TC_FLOW_EGRESS)

static bool same_flow_direction(struct mlx5e_tc_flow *flow, int flags)
{
	if ((flow->flags & FLOW_DIRECTION_MASK) == (flags & DIRECTION_MASK))
		return true;

	return false;
}

int mlx5e_delete_flower(struct mlx5e_priv *priv,
			struct tc_cls_flower_offload *f, int flags)
{
	struct rhashtable *tc_ht = get_tc_ht(priv);
	struct mlx5e_tc_flow *flow;

	flow = rhashtable_lookup_fast(tc_ht, &f->cookie, tc_ht_params);
	if (!flow || !same_flow_direction(flow, flags))
		return -EINVAL;

	rhashtable_remove_fast(tc_ht, &flow->node, tc_ht_params);

	mlx5e_tc_del_flow(priv, flow);

	kfree(flow);

	return 0;
}

int mlx5e_stats_flower(struct mlx5e_priv *priv,
		       struct tc_cls_flower_offload *f, int flags)
{
	struct rhashtable *tc_ht = get_tc_ht(priv);
	struct mlx5e_tc_flow *flow;
	struct mlx5_fc *counter;
	u64 bytes;
	u64 packets;
	u64 lastuse;

	flow = rhashtable_lookup_fast(tc_ht, &f->cookie, tc_ht_params);
	if (!flow || !same_flow_direction(flow, flags))
		return -EINVAL;

	if (!(flow->flags & MLX5E_TC_FLOW_OFFLOADED))
		return 0;

	counter = mlx5_flow_rule_counter(flow->rule);
	if (!counter)
		return 0;

	mlx5_fc_query_cached(counter, &bytes, &packets, &lastuse);

	tcf_exts_stats_update(f->exts, bytes, packets, lastuse);

	return 0;
}

int mlx5e_tc_nic_init(struct mlx5e_priv *priv)
{
	struct mlx5e_tc_table *tc = &priv->fs.tc;

	hash_init(tc->mod_hdr_tbl);
	hash_init(tc->hairpin_tbl);

	return rhashtable_init(&tc->ht, &tc_ht_params);
}

static void _mlx5e_tc_del_flow(void *ptr, void *arg)
{
	struct mlx5e_tc_flow *flow = ptr;
	struct mlx5e_priv *priv = flow->priv;

	mlx5e_tc_del_flow(priv, flow);
	kfree(flow);
}

void mlx5e_tc_nic_cleanup(struct mlx5e_priv *priv)
{
	struct mlx5e_tc_table *tc = &priv->fs.tc;

	rhashtable_free_and_destroy(&tc->ht, _mlx5e_tc_del_flow, NULL);

	if (!IS_ERR_OR_NULL(tc->t)) {
		mlx5_destroy_flow_table(tc->t);
		tc->t = NULL;
	}
}

int mlx5e_tc_esw_init(struct rhashtable *tc_ht)
{
	return rhashtable_init(tc_ht, &tc_ht_params);
}

void mlx5e_tc_esw_cleanup(struct rhashtable *tc_ht)
{
	rhashtable_free_and_destroy(tc_ht, _mlx5e_tc_del_flow, NULL);
}<|MERGE_RESOLUTION|>--- conflicted
+++ resolved
@@ -1308,7 +1308,6 @@
 			MLX5_SET(fte_match_set_lyr_2_4, headers_v, first_prio, key->vlan_priority);
 
 			*match_level = MLX5_MATCH_L2;
-<<<<<<< HEAD
 		}
 	}
 
@@ -1357,8 +1356,6 @@
 	/* ***  L2 attributes parsing up to here *** */
 			else
 				*match_level = MLX5_INLINE_MODE_IP;
-=======
->>>>>>> a228060a
 		}
 	}
 
@@ -1371,57 +1368,6 @@
 			skb_flow_dissector_target(f->dissector,
 						  FLOW_DISSECTOR_KEY_BASIC,
 						  f->mask);
-<<<<<<< HEAD
-=======
-		MLX5_SET(fte_match_set_lyr_2_4, headers_c, ethertype,
-			 ntohs(mask->n_proto));
-		MLX5_SET(fte_match_set_lyr_2_4, headers_v, ethertype,
-			 ntohs(key->n_proto));
-
-		if (mask->n_proto)
-			*match_level = MLX5_MATCH_L2;
-	}
-
-	if (dissector_uses_key(f->dissector, FLOW_DISSECTOR_KEY_CONTROL)) {
-		struct flow_dissector_key_control *key =
-			skb_flow_dissector_target(f->dissector,
-						  FLOW_DISSECTOR_KEY_CONTROL,
-						  f->key);
-
-		struct flow_dissector_key_control *mask =
-			skb_flow_dissector_target(f->dissector,
-						  FLOW_DISSECTOR_KEY_CONTROL,
-						  f->mask);
-		addr_type = key->addr_type;
-
-		/* the HW doesn't support frag first/later */
-		if (mask->flags & FLOW_DIS_FIRST_FRAG)
-			return -EOPNOTSUPP;
-
-		if (mask->flags & FLOW_DIS_IS_FRAGMENT) {
-			MLX5_SET(fte_match_set_lyr_2_4, headers_c, frag, 1);
-			MLX5_SET(fte_match_set_lyr_2_4, headers_v, frag,
-				 key->flags & FLOW_DIS_IS_FRAGMENT);
-
-			/* the HW doesn't need L3 inline to match on frag=no */
-			if (!(key->flags & FLOW_DIS_IS_FRAGMENT))
-				*match_level = MLX5_INLINE_MODE_L2;
-	/* ***  L2 attributes parsing up to here *** */
-			else
-				*match_level = MLX5_INLINE_MODE_IP;
-		}
-	}
-
-	if (dissector_uses_key(f->dissector, FLOW_DISSECTOR_KEY_BASIC)) {
-		struct flow_dissector_key_basic *key =
-			skb_flow_dissector_target(f->dissector,
-						  FLOW_DISSECTOR_KEY_BASIC,
-						  f->key);
-		struct flow_dissector_key_basic *mask =
-			skb_flow_dissector_target(f->dissector,
-						  FLOW_DISSECTOR_KEY_BASIC,
-						  f->mask);
->>>>>>> a228060a
 		ip_proto = key->ip_proto;
 
 		MLX5_SET(fte_match_set_lyr_2_4, headers_c, ip_protocol,
@@ -2608,12 +2554,8 @@
 			out_dev = tcf_mirred_dev(a);
 
 			if (switchdev_port_same_parent_id(priv->netdev,
-<<<<<<< HEAD
-							  out_dev)) {
-=======
 							  out_dev) ||
 			    is_merged_eswitch_dev(priv, out_dev)) {
->>>>>>> a228060a
 				action |= MLX5_FLOW_CONTEXT_ACTION_FWD_DEST |
 					  MLX5_FLOW_CONTEXT_ACTION_COUNT;
 				out_priv = netdev_priv(out_dev);
@@ -2679,8 +2621,6 @@
 		return -EOPNOTSUPP;
 
 	return 0;
-<<<<<<< HEAD
-=======
 }
 
 static void get_flags(int flags, u8 *flow_flags)
@@ -2712,7 +2652,6 @@
 		return &uplink_rpriv->tc_ht;
 	} else
 		return &priv->fs.tc.ht;
->>>>>>> a228060a
 }
 
 int mlx5e_configure_flower(struct mlx5e_priv *priv,
