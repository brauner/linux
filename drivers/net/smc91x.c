--- conflicted
+++ resolved
@@ -2124,11 +2124,7 @@
  *	0 --> there is a device
  *	anything else, error
  */
-<<<<<<< HEAD
-static int __init smc_drv_probe(struct platform_device *pdev)
-=======
 static int __devinit smc_drv_probe(struct platform_device *pdev)
->>>>>>> f6f7b52e
 {
 	struct smc91x_platdata *pd = pdev->dev.platform_data;
 	struct smc_local *lp;
