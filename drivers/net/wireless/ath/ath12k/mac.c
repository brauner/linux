--- conflicted
+++ resolved
@@ -2336,12 +2336,6 @@
 				     const struct ieee80211_he_6ghz_capa *he_6ghz_capa,
 				     int *smps)
 {
-<<<<<<< HEAD
-	if (!ht_cap->ht_supported && !he_6ghz_capa->capa)
-		return -EOPNOTSUPP;
-
-=======
->>>>>>> 8400291e
 	if (ht_cap->ht_supported)
 		*smps = u16_get_bits(ht_cap->cap, IEEE80211_HT_CAP_SM_PS);
 	else
@@ -2361,18 +2355,12 @@
 	const struct ieee80211_sta_ht_cap *ht_cap = &sta->deflink.ht_cap;
 	int smps;
 
-<<<<<<< HEAD
+	if (!ht_cap->ht_supported && !he_6ghz_capa->capa)
+		return;
+
 	if (ath12k_get_smps_from_capa(ht_cap, he_6ghz_capa, &smps))
 		return;
 
-=======
-	if (!ht_cap->ht_supported && !he_6ghz_capa->capa)
-		return;
-
-	if (ath12k_get_smps_from_capa(ht_cap, he_6ghz_capa, &smps))
-		return;
-
->>>>>>> 8400291e
 	switch (smps) {
 	case WLAN_HT_CAP_SM_PS_STATIC:
 		arg->static_mimops_flag = true;
@@ -2849,12 +2837,9 @@
 {
 	int smps, ret = 0;
 
-<<<<<<< HEAD
-=======
 	if (!ht_cap->ht_supported && !he_6ghz_capa)
 		return 0;
 
->>>>>>> 8400291e
 	ret = ath12k_get_smps_from_capa(ht_cap, he_6ghz_capa, &smps);
 	if (ret < 0)
 		return ret;
@@ -6072,10 +6057,6 @@
 		break;
 	case ATH12K_HW_STATE_RESTARTING:
 		ah->state = ATH12K_HW_STATE_RESTARTED;
-<<<<<<< HEAD
-		ath12k_mac_wait_reconfigure(ah->ab);
-=======
->>>>>>> 8400291e
 		break;
 	case ATH12K_HW_STATE_RESTARTED:
 	case ATH12K_HW_STATE_WEDGED:
@@ -8402,13 +8383,6 @@
 
 	if (!sband)
 		sband = hw->wiphy->bands[NL80211_BAND_6GHZ];
-<<<<<<< HEAD
-	if (!sband || idx >= sband->n_channels) {
-		idx -= sband->n_channels;
-		sband = NULL;
-	}
-=======
->>>>>>> 8400291e
 
 	if (!sband || idx >= sband->n_channels)
 		return -ENOENT;
@@ -9229,11 +9203,7 @@
 	wiphy->iftype_ext_capab = ath12k_iftypes_ext_capa;
 	wiphy->num_iftype_ext_capab = ARRAY_SIZE(ath12k_iftypes_ext_capa);
 
-<<<<<<< HEAD
-	wiphy->mbssid_max_interfaces = TARGET_NUM_VDEVS;
-=======
 	wiphy->mbssid_max_interfaces = mbssid_max_interfaces;
->>>>>>> 8400291e
 	wiphy->ema_max_profile_periodicity = TARGET_EMA_MAX_PROFILE_PERIOD;
 
 	if (is_6ghz) {
@@ -9434,7 +9404,6 @@
 
 	ah = ath12k_hw_to_ah(hw);
 	ah->hw = hw;
-	ah->ab = ab;
 	ah->num_radio = num_pdev_map;
 
 	mutex_init(&ah->hw_mutex);
