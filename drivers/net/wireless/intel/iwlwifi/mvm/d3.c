--- conflicted
+++ resolved
@@ -398,12 +398,7 @@
 	if (!wowlan->n_patterns)
 		return 0;
 
-<<<<<<< HEAD
-	cmd.len[0] = sizeof(*pattern_cmd) +
-		wowlan->n_patterns * sizeof(struct iwl_wowlan_pattern_v1);
-=======
 	cmd.len[0] = struct_size(pattern_cmd, patterns, wowlan->n_patterns);
->>>>>>> 6fb08f1a
 
 	pattern_cmd = kmalloc(cmd.len[0], GFP_KERNEL);
 	if (!pattern_cmd)
