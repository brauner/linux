--- conflicted
+++ resolved
@@ -132,8 +132,6 @@
 } __packed;
 
 /**
-<<<<<<< HEAD
-=======
  * enum iwl_device_power_flags - masks for device power command flags
  * @DEVIC_POWER_FLAGS_POWER_SAVE_ENA_MSK: '1' Allow to save power by turning off
  *	receiver and transmitter. '0' - does not allow. This flag should be
@@ -161,7 +159,6 @@
 } __packed;
 
 /**
->>>>>>> d8ec26d7
  * struct iwl_mac_power_cmd - New power command containing uAPSD support
  * MAC_PM_POWER_TABLE = 0xA9 (command, has simple generic response)
  * @id_and_color:	MAC contex identifier
@@ -320,11 +317,7 @@
 #define IWL_BF_ESCAPE_TIMER_MIN 0
 
 #define IWL_BA_ESCAPE_TIMER_DEFAULT 6
-<<<<<<< HEAD
-#define IWL_BA_ESCAPE_TIMER_D3 6
-=======
 #define IWL_BA_ESCAPE_TIMER_D3 9
->>>>>>> d8ec26d7
 #define IWL_BA_ESCAPE_TIMER_MAX 1024
 #define IWL_BA_ESCAPE_TIMER_MIN 0
 
