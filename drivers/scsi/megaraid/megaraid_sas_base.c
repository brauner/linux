// SPDX-License-Identifier: GPL-2.0-or-later
/*
 *  Linux MegaRAID driver for SAS based RAID controllers
 *
 *  Copyright (c) 2003-2013  LSI Corporation
 *  Copyright (c) 2013-2016  Avago Technologies
 *  Copyright (c) 2016-2018  Broadcom Inc.
 *
 *  Authors: Broadcom Inc.
 *           Sreenivas Bagalkote
 *           Sumant Patro
 *           Bo Yang
 *           Adam Radford
 *           Kashyap Desai <kashyap.desai@broadcom.com>
 *           Sumit Saxena <sumit.saxena@broadcom.com>
 *
 *  Send feedback to: megaraidlinux.pdl@broadcom.com
 */

#include <linux/kernel.h>
#include <linux/types.h>
#include <linux/pci.h>
#include <linux/list.h>
#include <linux/moduleparam.h>
#include <linux/module.h>
#include <linux/spinlock.h>
#include <linux/interrupt.h>
#include <linux/delay.h>
#include <linux/uio.h>
#include <linux/slab.h>
#include <linux/uaccess.h>
#include <asm/unaligned.h>
#include <linux/fs.h>
#include <linux/compat.h>
#include <linux/blkdev.h>
#include <linux/mutex.h>
#include <linux/poll.h>
#include <linux/vmalloc.h>
#include <linux/irq_poll.h>
#include <linux/blk-mq-pci.h>

#include <scsi/scsi.h>
#include <scsi/scsi_cmnd.h>
#include <scsi/scsi_device.h>
#include <scsi/scsi_host.h>
#include <scsi/scsi_tcq.h>
#include <scsi/scsi_dbg.h>
#include "megaraid_sas_fusion.h"
#include "megaraid_sas.h"

/*
 * Number of sectors per IO command
 * Will be set in megasas_init_mfi if user does not provide
 */
static unsigned int max_sectors;
module_param_named(max_sectors, max_sectors, int, 0444);
MODULE_PARM_DESC(max_sectors,
	"Maximum number of sectors per IO command");

static int msix_disable;
module_param(msix_disable, int, 0444);
MODULE_PARM_DESC(msix_disable, "Disable MSI-X interrupt handling. Default: 0");

static unsigned int msix_vectors;
module_param(msix_vectors, int, 0444);
MODULE_PARM_DESC(msix_vectors, "MSI-X max vector count. Default: Set by FW");

static int allow_vf_ioctls;
module_param(allow_vf_ioctls, int, 0444);
MODULE_PARM_DESC(allow_vf_ioctls, "Allow ioctls in SR-IOV VF mode. Default: 0");

static unsigned int throttlequeuedepth = MEGASAS_THROTTLE_QUEUE_DEPTH;
module_param(throttlequeuedepth, int, 0444);
MODULE_PARM_DESC(throttlequeuedepth,
	"Adapter queue depth when throttled due to I/O timeout. Default: 16");

unsigned int resetwaittime = MEGASAS_RESET_WAIT_TIME;
module_param(resetwaittime, int, 0444);
MODULE_PARM_DESC(resetwaittime, "Wait time in (1-180s) after I/O timeout before resetting adapter. Default: 180s");

static int smp_affinity_enable = 1;
module_param(smp_affinity_enable, int, 0444);
MODULE_PARM_DESC(smp_affinity_enable, "SMP affinity feature enable/disable Default: enable(1)");

static int rdpq_enable = 1;
module_param(rdpq_enable, int, 0444);
MODULE_PARM_DESC(rdpq_enable, "Allocate reply queue in chunks for large queue depth enable/disable Default: enable(1)");

unsigned int dual_qdepth_disable;
module_param(dual_qdepth_disable, int, 0444);
MODULE_PARM_DESC(dual_qdepth_disable, "Disable dual queue depth feature. Default: 0");

static unsigned int scmd_timeout = MEGASAS_DEFAULT_CMD_TIMEOUT;
module_param(scmd_timeout, int, 0444);
MODULE_PARM_DESC(scmd_timeout, "scsi command timeout (10-90s), default 90s. See megasas_reset_timer.");

int perf_mode = -1;
module_param(perf_mode, int, 0444);
MODULE_PARM_DESC(perf_mode, "Performance mode (only for Aero adapters), options:\n\t\t"
		"0 - balanced: High iops and low latency queues are allocated &\n\t\t"
		"interrupt coalescing is enabled only on high iops queues\n\t\t"
		"1 - iops: High iops queues are not allocated &\n\t\t"
		"interrupt coalescing is enabled on all queues\n\t\t"
		"2 - latency: High iops queues are not allocated &\n\t\t"
		"interrupt coalescing is disabled on all queues\n\t\t"
		"default mode is 'balanced'"
		);

int event_log_level = MFI_EVT_CLASS_CRITICAL;
module_param(event_log_level, int, 0644);
MODULE_PARM_DESC(event_log_level, "Asynchronous event logging level- range is: -2(CLASS_DEBUG) to 4(CLASS_DEAD), Default: 2(CLASS_CRITICAL)");

unsigned int enable_sdev_max_qd;
module_param(enable_sdev_max_qd, int, 0444);
MODULE_PARM_DESC(enable_sdev_max_qd, "Enable sdev max qd as can_queue. Default: 0");

int poll_queues;
module_param(poll_queues, int, 0444);
MODULE_PARM_DESC(poll_queues, "Number of queues to be use for io_uring poll mode.\n\t\t"
		"This parameter is effective only if host_tagset_enable=1 &\n\t\t"
		"It is not applicable for MFI_SERIES. &\n\t\t"
		"Driver will work in latency mode. &\n\t\t"
		"High iops queues are not allocated &\n\t\t"
		);

int host_tagset_enable = 1;
module_param(host_tagset_enable, int, 0444);
MODULE_PARM_DESC(host_tagset_enable, "Shared host tagset enable/disable Default: enable(1)");

MODULE_LICENSE("GPL");
MODULE_VERSION(MEGASAS_VERSION);
MODULE_AUTHOR("megaraidlinux.pdl@broadcom.com");
MODULE_DESCRIPTION("Broadcom MegaRAID SAS Driver");

int megasas_transition_to_ready(struct megasas_instance *instance, int ocr);
static int megasas_get_pd_list(struct megasas_instance *instance);
static int megasas_ld_list_query(struct megasas_instance *instance,
				 u8 query_type);
static int megasas_issue_init_mfi(struct megasas_instance *instance);
static int megasas_register_aen(struct megasas_instance *instance,
				u32 seq_num, u32 class_locale_word);
static void megasas_get_pd_info(struct megasas_instance *instance,
				struct scsi_device *sdev);
static void
megasas_set_ld_removed_by_fw(struct megasas_instance *instance);

/*
 * PCI ID table for all supported controllers
 */
static struct pci_device_id megasas_pci_table[] = {

	{PCI_DEVICE(PCI_VENDOR_ID_LSI_LOGIC, PCI_DEVICE_ID_LSI_SAS1064R)},
	/* xscale IOP */
	{PCI_DEVICE(PCI_VENDOR_ID_LSI_LOGIC, PCI_DEVICE_ID_LSI_SAS1078R)},
	/* ppc IOP */
	{PCI_DEVICE(PCI_VENDOR_ID_LSI_LOGIC, PCI_DEVICE_ID_LSI_SAS1078DE)},
	/* ppc IOP */
	{PCI_DEVICE(PCI_VENDOR_ID_LSI_LOGIC, PCI_DEVICE_ID_LSI_SAS1078GEN2)},
	/* gen2*/
	{PCI_DEVICE(PCI_VENDOR_ID_LSI_LOGIC, PCI_DEVICE_ID_LSI_SAS0079GEN2)},
	/* gen2*/
	{PCI_DEVICE(PCI_VENDOR_ID_LSI_LOGIC, PCI_DEVICE_ID_LSI_SAS0073SKINNY)},
	/* skinny*/
	{PCI_DEVICE(PCI_VENDOR_ID_LSI_LOGIC, PCI_DEVICE_ID_LSI_SAS0071SKINNY)},
	/* skinny*/
	{PCI_DEVICE(PCI_VENDOR_ID_LSI_LOGIC, PCI_DEVICE_ID_LSI_VERDE_ZCR)},
	/* xscale IOP, vega */
	{PCI_DEVICE(PCI_VENDOR_ID_DELL, PCI_DEVICE_ID_DELL_PERC5)},
	/* xscale IOP */
	{PCI_DEVICE(PCI_VENDOR_ID_LSI_LOGIC, PCI_DEVICE_ID_LSI_FUSION)},
	/* Fusion */
	{PCI_DEVICE(PCI_VENDOR_ID_LSI_LOGIC, PCI_DEVICE_ID_LSI_PLASMA)},
	/* Plasma */
	{PCI_DEVICE(PCI_VENDOR_ID_LSI_LOGIC, PCI_DEVICE_ID_LSI_INVADER)},
	/* Invader */
	{PCI_DEVICE(PCI_VENDOR_ID_LSI_LOGIC, PCI_DEVICE_ID_LSI_FURY)},
	/* Fury */
	{PCI_DEVICE(PCI_VENDOR_ID_LSI_LOGIC, PCI_DEVICE_ID_LSI_INTRUDER)},
	/* Intruder */
	{PCI_DEVICE(PCI_VENDOR_ID_LSI_LOGIC, PCI_DEVICE_ID_LSI_INTRUDER_24)},
	/* Intruder 24 port*/
	{PCI_DEVICE(PCI_VENDOR_ID_LSI_LOGIC, PCI_DEVICE_ID_LSI_CUTLASS_52)},
	{PCI_DEVICE(PCI_VENDOR_ID_LSI_LOGIC, PCI_DEVICE_ID_LSI_CUTLASS_53)},
	/* VENTURA */
	{PCI_DEVICE(PCI_VENDOR_ID_LSI_LOGIC, PCI_DEVICE_ID_LSI_VENTURA)},
	{PCI_DEVICE(PCI_VENDOR_ID_LSI_LOGIC, PCI_DEVICE_ID_LSI_CRUSADER)},
	{PCI_DEVICE(PCI_VENDOR_ID_LSI_LOGIC, PCI_DEVICE_ID_LSI_HARPOON)},
	{PCI_DEVICE(PCI_VENDOR_ID_LSI_LOGIC, PCI_DEVICE_ID_LSI_TOMCAT)},
	{PCI_DEVICE(PCI_VENDOR_ID_LSI_LOGIC, PCI_DEVICE_ID_LSI_VENTURA_4PORT)},
	{PCI_DEVICE(PCI_VENDOR_ID_LSI_LOGIC, PCI_DEVICE_ID_LSI_CRUSADER_4PORT)},
	{PCI_DEVICE(PCI_VENDOR_ID_LSI_LOGIC, PCI_DEVICE_ID_LSI_AERO_10E1)},
	{PCI_DEVICE(PCI_VENDOR_ID_LSI_LOGIC, PCI_DEVICE_ID_LSI_AERO_10E2)},
	{PCI_DEVICE(PCI_VENDOR_ID_LSI_LOGIC, PCI_DEVICE_ID_LSI_AERO_10E5)},
	{PCI_DEVICE(PCI_VENDOR_ID_LSI_LOGIC, PCI_DEVICE_ID_LSI_AERO_10E6)},
	{PCI_DEVICE(PCI_VENDOR_ID_LSI_LOGIC, PCI_DEVICE_ID_LSI_AERO_10E0)},
	{PCI_DEVICE(PCI_VENDOR_ID_LSI_LOGIC, PCI_DEVICE_ID_LSI_AERO_10E3)},
	{PCI_DEVICE(PCI_VENDOR_ID_LSI_LOGIC, PCI_DEVICE_ID_LSI_AERO_10E4)},
	{PCI_DEVICE(PCI_VENDOR_ID_LSI_LOGIC, PCI_DEVICE_ID_LSI_AERO_10E7)},
	{}
};

MODULE_DEVICE_TABLE(pci, megasas_pci_table);

static int megasas_mgmt_majorno;
struct megasas_mgmt_info megasas_mgmt_info;
static struct fasync_struct *megasas_async_queue;
static DEFINE_MUTEX(megasas_async_queue_mutex);

static int megasas_poll_wait_aen;
static DECLARE_WAIT_QUEUE_HEAD(megasas_poll_wait);
static u32 support_poll_for_event;
u32 megasas_dbg_lvl;
static u32 support_device_change;
static bool support_nvme_encapsulation;
static bool support_pci_lane_margining;

/* define lock for aen poll */
static DEFINE_SPINLOCK(poll_aen_lock);

extern struct dentry *megasas_debugfs_root;
extern int megasas_blk_mq_poll(struct Scsi_Host *shost, unsigned int queue_num);

void
megasas_complete_cmd(struct megasas_instance *instance, struct megasas_cmd *cmd,
		     u8 alt_status);
static u32
megasas_read_fw_status_reg_gen2(struct megasas_instance *instance);
static int
megasas_adp_reset_gen2(struct megasas_instance *instance,
		       struct megasas_register_set __iomem *reg_set);
static irqreturn_t megasas_isr(int irq, void *devp);
static u32
megasas_init_adapter_mfi(struct megasas_instance *instance);
u32
megasas_build_and_issue_cmd(struct megasas_instance *instance,
			    struct scsi_cmnd *scmd);
static void megasas_complete_cmd_dpc(unsigned long instance_addr);
int
wait_and_poll(struct megasas_instance *instance, struct megasas_cmd *cmd,
	int seconds);
void megasas_fusion_ocr_wq(struct work_struct *work);
static int megasas_get_ld_vf_affiliation(struct megasas_instance *instance,
					 int initial);
static int
megasas_set_dma_mask(struct megasas_instance *instance);
static int
megasas_alloc_ctrl_mem(struct megasas_instance *instance);
static inline void
megasas_free_ctrl_mem(struct megasas_instance *instance);
static inline int
megasas_alloc_ctrl_dma_buffers(struct megasas_instance *instance);
static inline void
megasas_free_ctrl_dma_buffers(struct megasas_instance *instance);
static inline void
megasas_init_ctrl_params(struct megasas_instance *instance);

u32 megasas_readl(struct megasas_instance *instance,
		  const volatile void __iomem *addr)
{
	u32 i = 0, ret_val;
	/*
	 * Due to a HW errata in Aero controllers, reads to certain
	 * Fusion registers could intermittently return all zeroes.
	 * This behavior is transient in nature and subsequent reads will
	 * return valid value. As a workaround in driver, retry readl for
	 * upto three times until a non-zero value is read.
	 */
	if (instance->adapter_type == AERO_SERIES) {
		do {
			ret_val = readl(addr);
			i++;
		} while (ret_val == 0 && i < 3);
		return ret_val;
	} else {
		return readl(addr);
	}
}

/**
 * megasas_set_dma_settings -	Populate DMA address, length and flags for DCMDs
 * @instance:			Adapter soft state
 * @dcmd:			DCMD frame inside MFI command
 * @dma_addr:			DMA address of buffer to be passed to FW
 * @dma_len:			Length of DMA buffer to be passed to FW
 * @return:			void
 */
void megasas_set_dma_settings(struct megasas_instance *instance,
			      struct megasas_dcmd_frame *dcmd,
			      dma_addr_t dma_addr, u32 dma_len)
{
	if (instance->consistent_mask_64bit) {
		dcmd->sgl.sge64[0].phys_addr = cpu_to_le64(dma_addr);
		dcmd->sgl.sge64[0].length = cpu_to_le32(dma_len);
		dcmd->flags = cpu_to_le16(dcmd->flags | MFI_FRAME_SGL64);

	} else {
		dcmd->sgl.sge32[0].phys_addr =
				cpu_to_le32(lower_32_bits(dma_addr));
		dcmd->sgl.sge32[0].length = cpu_to_le32(dma_len);
		dcmd->flags = cpu_to_le16(dcmd->flags);
	}
}

static void
megasas_issue_dcmd(struct megasas_instance *instance, struct megasas_cmd *cmd)
{
	instance->instancet->fire_cmd(instance,
		cmd->frame_phys_addr, 0, instance->reg_set);
	return;
}

/**
 * megasas_get_cmd -	Get a command from the free pool
 * @instance:		Adapter soft state
 *
 * Returns a free command from the pool
 */
struct megasas_cmd *megasas_get_cmd(struct megasas_instance
						  *instance)
{
	unsigned long flags;
	struct megasas_cmd *cmd = NULL;

	spin_lock_irqsave(&instance->mfi_pool_lock, flags);

	if (!list_empty(&instance->cmd_pool)) {
		cmd = list_entry((&instance->cmd_pool)->next,
				 struct megasas_cmd, list);
		list_del_init(&cmd->list);
	} else {
		dev_err(&instance->pdev->dev, "Command pool empty!\n");
	}

	spin_unlock_irqrestore(&instance->mfi_pool_lock, flags);
	return cmd;
}

/**
 * megasas_return_cmd -	Return a cmd to free command pool
 * @instance:		Adapter soft state
 * @cmd:		Command packet to be returned to free command pool
 */
void
megasas_return_cmd(struct megasas_instance *instance, struct megasas_cmd *cmd)
{
	unsigned long flags;
	u32 blk_tags;
	struct megasas_cmd_fusion *cmd_fusion;
	struct fusion_context *fusion = instance->ctrl_context;

	/* This flag is used only for fusion adapter.
	 * Wait for Interrupt for Polled mode DCMD
	 */
	if (cmd->flags & DRV_DCMD_POLLED_MODE)
		return;

	spin_lock_irqsave(&instance->mfi_pool_lock, flags);

	if (fusion) {
		blk_tags = instance->max_scsi_cmds + cmd->index;
		cmd_fusion = fusion->cmd_list[blk_tags];
		megasas_return_cmd_fusion(instance, cmd_fusion);
	}
	cmd->scmd = NULL;
	cmd->frame_count = 0;
	cmd->flags = 0;
	memset(cmd->frame, 0, instance->mfi_frame_size);
	cmd->frame->io.context = cpu_to_le32(cmd->index);
	if (!fusion && reset_devices)
		cmd->frame->hdr.cmd = MFI_CMD_INVALID;
	list_add(&cmd->list, (&instance->cmd_pool)->next);

	spin_unlock_irqrestore(&instance->mfi_pool_lock, flags);

}

static const char *
format_timestamp(uint32_t timestamp)
{
	static char buffer[32];

	if ((timestamp & 0xff000000) == 0xff000000)
		snprintf(buffer, sizeof(buffer), "boot + %us", timestamp &
		0x00ffffff);
	else
		snprintf(buffer, sizeof(buffer), "%us", timestamp);
	return buffer;
}

static const char *
format_class(int8_t class)
{
	static char buffer[6];

	switch (class) {
	case MFI_EVT_CLASS_DEBUG:
		return "debug";
	case MFI_EVT_CLASS_PROGRESS:
		return "progress";
	case MFI_EVT_CLASS_INFO:
		return "info";
	case MFI_EVT_CLASS_WARNING:
		return "WARN";
	case MFI_EVT_CLASS_CRITICAL:
		return "CRIT";
	case MFI_EVT_CLASS_FATAL:
		return "FATAL";
	case MFI_EVT_CLASS_DEAD:
		return "DEAD";
	default:
		snprintf(buffer, sizeof(buffer), "%d", class);
		return buffer;
	}
}

/**
  * megasas_decode_evt: Decode FW AEN event and print critical event
  * for information.
  * @instance:			Adapter soft state
  */
static void
megasas_decode_evt(struct megasas_instance *instance)
{
	struct megasas_evt_detail *evt_detail = instance->evt_detail;
	union megasas_evt_class_locale class_locale;
	class_locale.word = le32_to_cpu(evt_detail->cl.word);

	if ((event_log_level < MFI_EVT_CLASS_DEBUG) ||
	    (event_log_level > MFI_EVT_CLASS_DEAD)) {
		printk(KERN_WARNING "megaraid_sas: provided event log level is out of range, setting it to default 2(CLASS_CRITICAL), permissible range is: -2 to 4\n");
		event_log_level = MFI_EVT_CLASS_CRITICAL;
	}

	if (class_locale.members.class >= event_log_level)
		dev_info(&instance->pdev->dev, "%d (%s/0x%04x/%s) - %s\n",
			le32_to_cpu(evt_detail->seq_num),
			format_timestamp(le32_to_cpu(evt_detail->time_stamp)),
			(class_locale.members.locale),
			format_class(class_locale.members.class),
			evt_detail->description);

	if (megasas_dbg_lvl & LD_PD_DEBUG)
		dev_info(&instance->pdev->dev,
			 "evt_detail.args.ld.target_id/index %d/%d\n",
			 evt_detail->args.ld.target_id, evt_detail->args.ld.ld_index);

}

/*
 * The following functions are defined for xscale
 * (deviceid : 1064R, PERC5) controllers
 */

/**
 * megasas_enable_intr_xscale -	Enables interrupts
 * @instance:	Adapter soft state
 */
static inline void
megasas_enable_intr_xscale(struct megasas_instance *instance)
{
	struct megasas_register_set __iomem *regs;

	regs = instance->reg_set;
	writel(0, &(regs)->outbound_intr_mask);

	/* Dummy readl to force pci flush */
	readl(&regs->outbound_intr_mask);
}

/**
 * megasas_disable_intr_xscale -Disables interrupt
 * @instance:	Adapter soft state
 */
static inline void
megasas_disable_intr_xscale(struct megasas_instance *instance)
{
	struct megasas_register_set __iomem *regs;
	u32 mask = 0x1f;

	regs = instance->reg_set;
	writel(mask, &regs->outbound_intr_mask);
	/* Dummy readl to force pci flush */
	readl(&regs->outbound_intr_mask);
}

/**
 * megasas_read_fw_status_reg_xscale - returns the current FW status value
 * @instance:	Adapter soft state
 */
static u32
megasas_read_fw_status_reg_xscale(struct megasas_instance *instance)
{
	return readl(&instance->reg_set->outbound_msg_0);
}
/**
 * megasas_clear_intr_xscale -	Check & clear interrupt
 * @instance:	Adapter soft state
 */
static int
megasas_clear_intr_xscale(struct megasas_instance *instance)
{
	u32 status;
	u32 mfiStatus = 0;
	struct megasas_register_set __iomem *regs;
	regs = instance->reg_set;

	/*
	 * Check if it is our interrupt
	 */
	status = readl(&regs->outbound_intr_status);

	if (status & MFI_OB_INTR_STATUS_MASK)
		mfiStatus = MFI_INTR_FLAG_REPLY_MESSAGE;
	if (status & MFI_XSCALE_OMR0_CHANGE_INTERRUPT)
		mfiStatus |= MFI_INTR_FLAG_FIRMWARE_STATE_CHANGE;

	/*
	 * Clear the interrupt by writing back the same value
	 */
	if (mfiStatus)
		writel(status, &regs->outbound_intr_status);

	/* Dummy readl to force pci flush */
	readl(&regs->outbound_intr_status);

	return mfiStatus;
}

/**
 * megasas_fire_cmd_xscale -	Sends command to the FW
 * @instance:		Adapter soft state
 * @frame_phys_addr :	Physical address of cmd
 * @frame_count :	Number of frames for the command
 * @regs :		MFI register set
 */
static inline void
megasas_fire_cmd_xscale(struct megasas_instance *instance,
		dma_addr_t frame_phys_addr,
		u32 frame_count,
		struct megasas_register_set __iomem *regs)
{
	unsigned long flags;

	spin_lock_irqsave(&instance->hba_lock, flags);
	writel((frame_phys_addr >> 3)|(frame_count),
	       &(regs)->inbound_queue_port);
	spin_unlock_irqrestore(&instance->hba_lock, flags);
}

/**
 * megasas_adp_reset_xscale -  For controller reset
 * @instance:	Adapter soft state
 * @regs:	MFI register set
 */
static int
megasas_adp_reset_xscale(struct megasas_instance *instance,
	struct megasas_register_set __iomem *regs)
{
	u32 i;
	u32 pcidata;

	writel(MFI_ADP_RESET, &regs->inbound_doorbell);

	for (i = 0; i < 3; i++)
		msleep(1000); /* sleep for 3 secs */
	pcidata  = 0;
	pci_read_config_dword(instance->pdev, MFI_1068_PCSR_OFFSET, &pcidata);
	dev_notice(&instance->pdev->dev, "pcidata = %x\n", pcidata);
	if (pcidata & 0x2) {
		dev_notice(&instance->pdev->dev, "mfi 1068 offset read=%x\n", pcidata);
		pcidata &= ~0x2;
		pci_write_config_dword(instance->pdev,
				MFI_1068_PCSR_OFFSET, pcidata);

		for (i = 0; i < 2; i++)
			msleep(1000); /* need to wait 2 secs again */

		pcidata  = 0;
		pci_read_config_dword(instance->pdev,
				MFI_1068_FW_HANDSHAKE_OFFSET, &pcidata);
		dev_notice(&instance->pdev->dev, "1068 offset handshake read=%x\n", pcidata);
		if ((pcidata & 0xffff0000) == MFI_1068_FW_READY) {
			dev_notice(&instance->pdev->dev, "1068 offset pcidt=%x\n", pcidata);
			pcidata = 0;
			pci_write_config_dword(instance->pdev,
				MFI_1068_FW_HANDSHAKE_OFFSET, pcidata);
		}
	}
	return 0;
}

/**
 * megasas_check_reset_xscale -	For controller reset check
 * @instance:	Adapter soft state
 * @regs:	MFI register set
 */
static int
megasas_check_reset_xscale(struct megasas_instance *instance,
		struct megasas_register_set __iomem *regs)
{
	if ((atomic_read(&instance->adprecovery) != MEGASAS_HBA_OPERATIONAL) &&
	    (le32_to_cpu(*instance->consumer) ==
		MEGASAS_ADPRESET_INPROG_SIGN))
		return 1;
	return 0;
}

static struct megasas_instance_template megasas_instance_template_xscale = {

	.fire_cmd = megasas_fire_cmd_xscale,
	.enable_intr = megasas_enable_intr_xscale,
	.disable_intr = megasas_disable_intr_xscale,
	.clear_intr = megasas_clear_intr_xscale,
	.read_fw_status_reg = megasas_read_fw_status_reg_xscale,
	.adp_reset = megasas_adp_reset_xscale,
	.check_reset = megasas_check_reset_xscale,
	.service_isr = megasas_isr,
	.tasklet = megasas_complete_cmd_dpc,
	.init_adapter = megasas_init_adapter_mfi,
	.build_and_issue_cmd = megasas_build_and_issue_cmd,
	.issue_dcmd = megasas_issue_dcmd,
};

/*
 * This is the end of set of functions & definitions specific
 * to xscale (deviceid : 1064R, PERC5) controllers
 */

/*
 * The following functions are defined for ppc (deviceid : 0x60)
 * controllers
 */

/**
 * megasas_enable_intr_ppc -	Enables interrupts
 * @instance:	Adapter soft state
 */
static inline void
megasas_enable_intr_ppc(struct megasas_instance *instance)
{
	struct megasas_register_set __iomem *regs;

	regs = instance->reg_set;
	writel(0xFFFFFFFF, &(regs)->outbound_doorbell_clear);

	writel(~0x80000000, &(regs)->outbound_intr_mask);

	/* Dummy readl to force pci flush */
	readl(&regs->outbound_intr_mask);
}

/**
 * megasas_disable_intr_ppc -	Disable interrupt
 * @instance:	Adapter soft state
 */
static inline void
megasas_disable_intr_ppc(struct megasas_instance *instance)
{
	struct megasas_register_set __iomem *regs;
	u32 mask = 0xFFFFFFFF;

	regs = instance->reg_set;
	writel(mask, &regs->outbound_intr_mask);
	/* Dummy readl to force pci flush */
	readl(&regs->outbound_intr_mask);
}

/**
 * megasas_read_fw_status_reg_ppc - returns the current FW status value
 * @instance:	Adapter soft state
 */
static u32
megasas_read_fw_status_reg_ppc(struct megasas_instance *instance)
{
	return readl(&instance->reg_set->outbound_scratch_pad_0);
}

/**
 * megasas_clear_intr_ppc -	Check & clear interrupt
 * @instance:	Adapter soft state
 */
static int
megasas_clear_intr_ppc(struct megasas_instance *instance)
{
	u32 status, mfiStatus = 0;
	struct megasas_register_set __iomem *regs;
	regs = instance->reg_set;

	/*
	 * Check if it is our interrupt
	 */
	status = readl(&regs->outbound_intr_status);

	if (status & MFI_REPLY_1078_MESSAGE_INTERRUPT)
		mfiStatus = MFI_INTR_FLAG_REPLY_MESSAGE;

	if (status & MFI_G2_OUTBOUND_DOORBELL_CHANGE_INTERRUPT)
		mfiStatus |= MFI_INTR_FLAG_FIRMWARE_STATE_CHANGE;

	/*
	 * Clear the interrupt by writing back the same value
	 */
	writel(status, &regs->outbound_doorbell_clear);

	/* Dummy readl to force pci flush */
	readl(&regs->outbound_doorbell_clear);

	return mfiStatus;
}

/**
 * megasas_fire_cmd_ppc -	Sends command to the FW
 * @instance:		Adapter soft state
 * @frame_phys_addr:	Physical address of cmd
 * @frame_count:	Number of frames for the command
 * @regs:		MFI register set
 */
static inline void
megasas_fire_cmd_ppc(struct megasas_instance *instance,
		dma_addr_t frame_phys_addr,
		u32 frame_count,
		struct megasas_register_set __iomem *regs)
{
	unsigned long flags;

	spin_lock_irqsave(&instance->hba_lock, flags);
	writel((frame_phys_addr | (frame_count<<1))|1,
			&(regs)->inbound_queue_port);
	spin_unlock_irqrestore(&instance->hba_lock, flags);
}

/**
 * megasas_check_reset_ppc -	For controller reset check
 * @instance:	Adapter soft state
 * @regs:	MFI register set
 */
static int
megasas_check_reset_ppc(struct megasas_instance *instance,
			struct megasas_register_set __iomem *regs)
{
	if (atomic_read(&instance->adprecovery) != MEGASAS_HBA_OPERATIONAL)
		return 1;

	return 0;
}

static struct megasas_instance_template megasas_instance_template_ppc = {

	.fire_cmd = megasas_fire_cmd_ppc,
	.enable_intr = megasas_enable_intr_ppc,
	.disable_intr = megasas_disable_intr_ppc,
	.clear_intr = megasas_clear_intr_ppc,
	.read_fw_status_reg = megasas_read_fw_status_reg_ppc,
	.adp_reset = megasas_adp_reset_xscale,
	.check_reset = megasas_check_reset_ppc,
	.service_isr = megasas_isr,
	.tasklet = megasas_complete_cmd_dpc,
	.init_adapter = megasas_init_adapter_mfi,
	.build_and_issue_cmd = megasas_build_and_issue_cmd,
	.issue_dcmd = megasas_issue_dcmd,
};

/**
 * megasas_enable_intr_skinny -	Enables interrupts
 * @instance:	Adapter soft state
 */
static inline void
megasas_enable_intr_skinny(struct megasas_instance *instance)
{
	struct megasas_register_set __iomem *regs;

	regs = instance->reg_set;
	writel(0xFFFFFFFF, &(regs)->outbound_intr_mask);

	writel(~MFI_SKINNY_ENABLE_INTERRUPT_MASK, &(regs)->outbound_intr_mask);

	/* Dummy readl to force pci flush */
	readl(&regs->outbound_intr_mask);
}

/**
 * megasas_disable_intr_skinny -	Disables interrupt
 * @instance:	Adapter soft state
 */
static inline void
megasas_disable_intr_skinny(struct megasas_instance *instance)
{
	struct megasas_register_set __iomem *regs;
	u32 mask = 0xFFFFFFFF;

	regs = instance->reg_set;
	writel(mask, &regs->outbound_intr_mask);
	/* Dummy readl to force pci flush */
	readl(&regs->outbound_intr_mask);
}

/**
 * megasas_read_fw_status_reg_skinny - returns the current FW status value
 * @instance:	Adapter soft state
 */
static u32
megasas_read_fw_status_reg_skinny(struct megasas_instance *instance)
{
	return readl(&instance->reg_set->outbound_scratch_pad_0);
}

/**
 * megasas_clear_intr_skinny -	Check & clear interrupt
 * @instance:	Adapter soft state
 */
static int
megasas_clear_intr_skinny(struct megasas_instance *instance)
{
	u32 status;
	u32 mfiStatus = 0;
	struct megasas_register_set __iomem *regs;
	regs = instance->reg_set;

	/*
	 * Check if it is our interrupt
	 */
	status = readl(&regs->outbound_intr_status);

	if (!(status & MFI_SKINNY_ENABLE_INTERRUPT_MASK)) {
		return 0;
	}

	/*
	 * Check if it is our interrupt
	 */
	if ((megasas_read_fw_status_reg_skinny(instance) & MFI_STATE_MASK) ==
	    MFI_STATE_FAULT) {
		mfiStatus = MFI_INTR_FLAG_FIRMWARE_STATE_CHANGE;
	} else
		mfiStatus = MFI_INTR_FLAG_REPLY_MESSAGE;

	/*
	 * Clear the interrupt by writing back the same value
	 */
	writel(status, &regs->outbound_intr_status);

	/*
	 * dummy read to flush PCI
	 */
	readl(&regs->outbound_intr_status);

	return mfiStatus;
}

/**
 * megasas_fire_cmd_skinny -	Sends command to the FW
 * @instance:		Adapter soft state
 * @frame_phys_addr:	Physical address of cmd
 * @frame_count:	Number of frames for the command
 * @regs:		MFI register set
 */
static inline void
megasas_fire_cmd_skinny(struct megasas_instance *instance,
			dma_addr_t frame_phys_addr,
			u32 frame_count,
			struct megasas_register_set __iomem *regs)
{
	unsigned long flags;

	spin_lock_irqsave(&instance->hba_lock, flags);
	writel(upper_32_bits(frame_phys_addr),
	       &(regs)->inbound_high_queue_port);
	writel((lower_32_bits(frame_phys_addr) | (frame_count<<1))|1,
	       &(regs)->inbound_low_queue_port);
	spin_unlock_irqrestore(&instance->hba_lock, flags);
}

/**
 * megasas_check_reset_skinny -	For controller reset check
 * @instance:	Adapter soft state
 * @regs:	MFI register set
 */
static int
megasas_check_reset_skinny(struct megasas_instance *instance,
				struct megasas_register_set __iomem *regs)
{
	if (atomic_read(&instance->adprecovery) != MEGASAS_HBA_OPERATIONAL)
		return 1;

	return 0;
}

static struct megasas_instance_template megasas_instance_template_skinny = {

	.fire_cmd = megasas_fire_cmd_skinny,
	.enable_intr = megasas_enable_intr_skinny,
	.disable_intr = megasas_disable_intr_skinny,
	.clear_intr = megasas_clear_intr_skinny,
	.read_fw_status_reg = megasas_read_fw_status_reg_skinny,
	.adp_reset = megasas_adp_reset_gen2,
	.check_reset = megasas_check_reset_skinny,
	.service_isr = megasas_isr,
	.tasklet = megasas_complete_cmd_dpc,
	.init_adapter = megasas_init_adapter_mfi,
	.build_and_issue_cmd = megasas_build_and_issue_cmd,
	.issue_dcmd = megasas_issue_dcmd,
};


/*
 * The following functions are defined for gen2 (deviceid : 0x78 0x79)
 * controllers
 */

/**
 * megasas_enable_intr_gen2 -  Enables interrupts
 * @instance:	Adapter soft state
 */
static inline void
megasas_enable_intr_gen2(struct megasas_instance *instance)
{
	struct megasas_register_set __iomem *regs;

	regs = instance->reg_set;
	writel(0xFFFFFFFF, &(regs)->outbound_doorbell_clear);

	/* write ~0x00000005 (4 & 1) to the intr mask*/
	writel(~MFI_GEN2_ENABLE_INTERRUPT_MASK, &(regs)->outbound_intr_mask);

	/* Dummy readl to force pci flush */
	readl(&regs->outbound_intr_mask);
}

/**
 * megasas_disable_intr_gen2 - Disables interrupt
 * @instance:	Adapter soft state
 */
static inline void
megasas_disable_intr_gen2(struct megasas_instance *instance)
{
	struct megasas_register_set __iomem *regs;
	u32 mask = 0xFFFFFFFF;

	regs = instance->reg_set;
	writel(mask, &regs->outbound_intr_mask);
	/* Dummy readl to force pci flush */
	readl(&regs->outbound_intr_mask);
}

/**
 * megasas_read_fw_status_reg_gen2 - returns the current FW status value
 * @instance:	Adapter soft state
 */
static u32
megasas_read_fw_status_reg_gen2(struct megasas_instance *instance)
{
	return readl(&instance->reg_set->outbound_scratch_pad_0);
}

/**
 * megasas_clear_intr_gen2 -      Check & clear interrupt
 * @instance:	Adapter soft state
 */
static int
megasas_clear_intr_gen2(struct megasas_instance *instance)
{
	u32 status;
	u32 mfiStatus = 0;
	struct megasas_register_set __iomem *regs;
	regs = instance->reg_set;

	/*
	 * Check if it is our interrupt
	 */
	status = readl(&regs->outbound_intr_status);

	if (status & MFI_INTR_FLAG_REPLY_MESSAGE) {
		mfiStatus = MFI_INTR_FLAG_REPLY_MESSAGE;
	}
	if (status & MFI_G2_OUTBOUND_DOORBELL_CHANGE_INTERRUPT) {
		mfiStatus |= MFI_INTR_FLAG_FIRMWARE_STATE_CHANGE;
	}

	/*
	 * Clear the interrupt by writing back the same value
	 */
	if (mfiStatus)
		writel(status, &regs->outbound_doorbell_clear);

	/* Dummy readl to force pci flush */
	readl(&regs->outbound_intr_status);

	return mfiStatus;
}

/**
 * megasas_fire_cmd_gen2 -     Sends command to the FW
 * @instance:		Adapter soft state
 * @frame_phys_addr:	Physical address of cmd
 * @frame_count:	Number of frames for the command
 * @regs:		MFI register set
 */
static inline void
megasas_fire_cmd_gen2(struct megasas_instance *instance,
			dma_addr_t frame_phys_addr,
			u32 frame_count,
			struct megasas_register_set __iomem *regs)
{
	unsigned long flags;

	spin_lock_irqsave(&instance->hba_lock, flags);
	writel((frame_phys_addr | (frame_count<<1))|1,
			&(regs)->inbound_queue_port);
	spin_unlock_irqrestore(&instance->hba_lock, flags);
}

/**
 * megasas_adp_reset_gen2 -	For controller reset
 * @instance:	Adapter soft state
 * @reg_set:	MFI register set
 */
static int
megasas_adp_reset_gen2(struct megasas_instance *instance,
			struct megasas_register_set __iomem *reg_set)
{
	u32 retry = 0 ;
	u32 HostDiag;
	u32 __iomem *seq_offset = &reg_set->seq_offset;
	u32 __iomem *hostdiag_offset = &reg_set->host_diag;

	if (instance->instancet == &megasas_instance_template_skinny) {
		seq_offset = &reg_set->fusion_seq_offset;
		hostdiag_offset = &reg_set->fusion_host_diag;
	}

	writel(0, seq_offset);
	writel(4, seq_offset);
	writel(0xb, seq_offset);
	writel(2, seq_offset);
	writel(7, seq_offset);
	writel(0xd, seq_offset);

	msleep(1000);

	HostDiag = (u32)readl(hostdiag_offset);

	while (!(HostDiag & DIAG_WRITE_ENABLE)) {
		msleep(100);
		HostDiag = (u32)readl(hostdiag_offset);
		dev_notice(&instance->pdev->dev, "RESETGEN2: retry=%x, hostdiag=%x\n",
					retry, HostDiag);

		if (retry++ >= 100)
			return 1;

	}

	dev_notice(&instance->pdev->dev, "ADP_RESET_GEN2: HostDiag=%x\n", HostDiag);

	writel((HostDiag | DIAG_RESET_ADAPTER), hostdiag_offset);

	ssleep(10);

	HostDiag = (u32)readl(hostdiag_offset);
	while (HostDiag & DIAG_RESET_ADAPTER) {
		msleep(100);
		HostDiag = (u32)readl(hostdiag_offset);
		dev_notice(&instance->pdev->dev, "RESET_GEN2: retry=%x, hostdiag=%x\n",
				retry, HostDiag);

		if (retry++ >= 1000)
			return 1;

	}
	return 0;
}

/**
 * megasas_check_reset_gen2 -	For controller reset check
 * @instance:	Adapter soft state
 * @regs:	MFI register set
 */
static int
megasas_check_reset_gen2(struct megasas_instance *instance,
		struct megasas_register_set __iomem *regs)
{
	if (atomic_read(&instance->adprecovery) != MEGASAS_HBA_OPERATIONAL)
		return 1;

	return 0;
}

static struct megasas_instance_template megasas_instance_template_gen2 = {

	.fire_cmd = megasas_fire_cmd_gen2,
	.enable_intr = megasas_enable_intr_gen2,
	.disable_intr = megasas_disable_intr_gen2,
	.clear_intr = megasas_clear_intr_gen2,
	.read_fw_status_reg = megasas_read_fw_status_reg_gen2,
	.adp_reset = megasas_adp_reset_gen2,
	.check_reset = megasas_check_reset_gen2,
	.service_isr = megasas_isr,
	.tasklet = megasas_complete_cmd_dpc,
	.init_adapter = megasas_init_adapter_mfi,
	.build_and_issue_cmd = megasas_build_and_issue_cmd,
	.issue_dcmd = megasas_issue_dcmd,
};

/*
 * This is the end of set of functions & definitions
 * specific to gen2 (deviceid : 0x78, 0x79) controllers
 */

/*
 * Template added for TB (Fusion)
 */
extern struct megasas_instance_template megasas_instance_template_fusion;

/**
 * megasas_issue_polled -	Issues a polling command
 * @instance:			Adapter soft state
 * @cmd:			Command packet to be issued
 *
 * For polling, MFI requires the cmd_status to be set to MFI_STAT_INVALID_STATUS before posting.
 */
int
megasas_issue_polled(struct megasas_instance *instance, struct megasas_cmd *cmd)
{
	struct megasas_header *frame_hdr = &cmd->frame->hdr;

	frame_hdr->cmd_status = MFI_STAT_INVALID_STATUS;
	frame_hdr->flags |= cpu_to_le16(MFI_FRAME_DONT_POST_IN_REPLY_QUEUE);

	if (atomic_read(&instance->adprecovery) == MEGASAS_HW_CRITICAL_ERROR) {
		dev_err(&instance->pdev->dev, "Failed from %s %d\n",
			__func__, __LINE__);
		return DCMD_INIT;
	}

	instance->instancet->issue_dcmd(instance, cmd);

	return wait_and_poll(instance, cmd, instance->requestorId ?
			MEGASAS_ROUTINE_WAIT_TIME_VF : MFI_IO_TIMEOUT_SECS);
}

/**
 * megasas_issue_blocked_cmd -	Synchronous wrapper around regular FW cmds
 * @instance:			Adapter soft state
 * @cmd:			Command to be issued
 * @timeout:			Timeout in seconds
 *
 * This function waits on an event for the command to be returned from ISR.
 * Max wait time is MEGASAS_INTERNAL_CMD_WAIT_TIME secs
 * Used to issue ioctl commands.
 */
int
megasas_issue_blocked_cmd(struct megasas_instance *instance,
			  struct megasas_cmd *cmd, int timeout)
{
	int ret = 0;
	cmd->cmd_status_drv = DCMD_INIT;

	if (atomic_read(&instance->adprecovery) == MEGASAS_HW_CRITICAL_ERROR) {
		dev_err(&instance->pdev->dev, "Failed from %s %d\n",
			__func__, __LINE__);
		return DCMD_INIT;
	}

	instance->instancet->issue_dcmd(instance, cmd);

	if (timeout) {
		ret = wait_event_timeout(instance->int_cmd_wait_q,
		cmd->cmd_status_drv != DCMD_INIT, timeout * HZ);
		if (!ret) {
			dev_err(&instance->pdev->dev,
				"DCMD(opcode: 0x%x) is timed out, func:%s\n",
				cmd->frame->dcmd.opcode, __func__);
			return DCMD_TIMEOUT;
		}
	} else
		wait_event(instance->int_cmd_wait_q,
				cmd->cmd_status_drv != DCMD_INIT);

	return cmd->cmd_status_drv;
}

/**
 * megasas_issue_blocked_abort_cmd -	Aborts previously issued cmd
 * @instance:				Adapter soft state
 * @cmd_to_abort:			Previously issued cmd to be aborted
 * @timeout:				Timeout in seconds
 *
 * MFI firmware can abort previously issued AEN comamnd (automatic event
 * notification). The megasas_issue_blocked_abort_cmd() issues such abort
 * cmd and waits for return status.
 * Max wait time is MEGASAS_INTERNAL_CMD_WAIT_TIME secs
 */
static int
megasas_issue_blocked_abort_cmd(struct megasas_instance *instance,
				struct megasas_cmd *cmd_to_abort, int timeout)
{
	struct megasas_cmd *cmd;
	struct megasas_abort_frame *abort_fr;
	int ret = 0;
	u32 opcode;

	cmd = megasas_get_cmd(instance);

	if (!cmd)
		return -1;

	abort_fr = &cmd->frame->abort;

	/*
	 * Prepare and issue the abort frame
	 */
	abort_fr->cmd = MFI_CMD_ABORT;
	abort_fr->cmd_status = MFI_STAT_INVALID_STATUS;
	abort_fr->flags = cpu_to_le16(0);
	abort_fr->abort_context = cpu_to_le32(cmd_to_abort->index);
	abort_fr->abort_mfi_phys_addr_lo =
		cpu_to_le32(lower_32_bits(cmd_to_abort->frame_phys_addr));
	abort_fr->abort_mfi_phys_addr_hi =
		cpu_to_le32(upper_32_bits(cmd_to_abort->frame_phys_addr));

	cmd->sync_cmd = 1;
	cmd->cmd_status_drv = DCMD_INIT;

	if (atomic_read(&instance->adprecovery) == MEGASAS_HW_CRITICAL_ERROR) {
		dev_err(&instance->pdev->dev, "Failed from %s %d\n",
			__func__, __LINE__);
		return DCMD_INIT;
	}

	instance->instancet->issue_dcmd(instance, cmd);

	if (timeout) {
		ret = wait_event_timeout(instance->abort_cmd_wait_q,
		cmd->cmd_status_drv != DCMD_INIT, timeout * HZ);
		if (!ret) {
			opcode = cmd_to_abort->frame->dcmd.opcode;
			dev_err(&instance->pdev->dev,
				"Abort(to be aborted DCMD opcode: 0x%x) is timed out func:%s\n",
				opcode,  __func__);
			return DCMD_TIMEOUT;
		}
	} else
		wait_event(instance->abort_cmd_wait_q,
		cmd->cmd_status_drv != DCMD_INIT);

	cmd->sync_cmd = 0;

	megasas_return_cmd(instance, cmd);
	return cmd->cmd_status_drv;
}

/**
 * megasas_make_sgl32 -	Prepares 32-bit SGL
 * @instance:		Adapter soft state
 * @scp:		SCSI command from the mid-layer
 * @mfi_sgl:		SGL to be filled in
 *
 * If successful, this function returns the number of SG elements. Otherwise,
 * it returnes -1.
 */
static int
megasas_make_sgl32(struct megasas_instance *instance, struct scsi_cmnd *scp,
		   union megasas_sgl *mfi_sgl)
{
	int i;
	int sge_count;
	struct scatterlist *os_sgl;

	sge_count = scsi_dma_map(scp);
	BUG_ON(sge_count < 0);

	if (sge_count) {
		scsi_for_each_sg(scp, os_sgl, sge_count, i) {
			mfi_sgl->sge32[i].length = cpu_to_le32(sg_dma_len(os_sgl));
			mfi_sgl->sge32[i].phys_addr = cpu_to_le32(sg_dma_address(os_sgl));
		}
	}
	return sge_count;
}

/**
 * megasas_make_sgl64 -	Prepares 64-bit SGL
 * @instance:		Adapter soft state
 * @scp:		SCSI command from the mid-layer
 * @mfi_sgl:		SGL to be filled in
 *
 * If successful, this function returns the number of SG elements. Otherwise,
 * it returnes -1.
 */
static int
megasas_make_sgl64(struct megasas_instance *instance, struct scsi_cmnd *scp,
		   union megasas_sgl *mfi_sgl)
{
	int i;
	int sge_count;
	struct scatterlist *os_sgl;

	sge_count = scsi_dma_map(scp);
	BUG_ON(sge_count < 0);

	if (sge_count) {
		scsi_for_each_sg(scp, os_sgl, sge_count, i) {
			mfi_sgl->sge64[i].length = cpu_to_le32(sg_dma_len(os_sgl));
			mfi_sgl->sge64[i].phys_addr = cpu_to_le64(sg_dma_address(os_sgl));
		}
	}
	return sge_count;
}

/**
 * megasas_make_sgl_skinny - Prepares IEEE SGL
 * @instance:           Adapter soft state
 * @scp:                SCSI command from the mid-layer
 * @mfi_sgl:            SGL to be filled in
 *
 * If successful, this function returns the number of SG elements. Otherwise,
 * it returnes -1.
 */
static int
megasas_make_sgl_skinny(struct megasas_instance *instance,
		struct scsi_cmnd *scp, union megasas_sgl *mfi_sgl)
{
	int i;
	int sge_count;
	struct scatterlist *os_sgl;

	sge_count = scsi_dma_map(scp);

	if (sge_count) {
		scsi_for_each_sg(scp, os_sgl, sge_count, i) {
			mfi_sgl->sge_skinny[i].length =
				cpu_to_le32(sg_dma_len(os_sgl));
			mfi_sgl->sge_skinny[i].phys_addr =
				cpu_to_le64(sg_dma_address(os_sgl));
			mfi_sgl->sge_skinny[i].flag = cpu_to_le32(0);
		}
	}
	return sge_count;
}

 /**
 * megasas_get_frame_count - Computes the number of frames
 * @frame_type		: type of frame- io or pthru frame
 * @sge_count		: number of sg elements
 *
 * Returns the number of frames required for numnber of sge's (sge_count)
 */

static u32 megasas_get_frame_count(struct megasas_instance *instance,
			u8 sge_count, u8 frame_type)
{
	int num_cnt;
	int sge_bytes;
	u32 sge_sz;
	u32 frame_count = 0;

	sge_sz = (IS_DMA64) ? sizeof(struct megasas_sge64) :
	    sizeof(struct megasas_sge32);

	if (instance->flag_ieee) {
		sge_sz = sizeof(struct megasas_sge_skinny);
	}

	/*
	 * Main frame can contain 2 SGEs for 64-bit SGLs and
	 * 3 SGEs for 32-bit SGLs for ldio &
	 * 1 SGEs for 64-bit SGLs and
	 * 2 SGEs for 32-bit SGLs for pthru frame
	 */
	if (unlikely(frame_type == PTHRU_FRAME)) {
		if (instance->flag_ieee == 1) {
			num_cnt = sge_count - 1;
		} else if (IS_DMA64)
			num_cnt = sge_count - 1;
		else
			num_cnt = sge_count - 2;
	} else {
		if (instance->flag_ieee == 1) {
			num_cnt = sge_count - 1;
		} else if (IS_DMA64)
			num_cnt = sge_count - 2;
		else
			num_cnt = sge_count - 3;
	}

	if (num_cnt > 0) {
		sge_bytes = sge_sz * num_cnt;

		frame_count = (sge_bytes / MEGAMFI_FRAME_SIZE) +
		    ((sge_bytes % MEGAMFI_FRAME_SIZE) ? 1 : 0) ;
	}
	/* Main frame */
	frame_count += 1;

	if (frame_count > 7)
		frame_count = 8;
	return frame_count;
}

/**
 * megasas_build_dcdb -	Prepares a direct cdb (DCDB) command
 * @instance:		Adapter soft state
 * @scp:		SCSI command
 * @cmd:		Command to be prepared in
 *
 * This function prepares CDB commands. These are typcially pass-through
 * commands to the devices.
 */
static int
megasas_build_dcdb(struct megasas_instance *instance, struct scsi_cmnd *scp,
		   struct megasas_cmd *cmd)
{
	u32 is_logical;
	u32 device_id;
	u16 flags = 0;
	struct megasas_pthru_frame *pthru;

	is_logical = MEGASAS_IS_LOGICAL(scp->device);
	device_id = MEGASAS_DEV_INDEX(scp);
	pthru = (struct megasas_pthru_frame *)cmd->frame;

	if (scp->sc_data_direction == DMA_TO_DEVICE)
		flags = MFI_FRAME_DIR_WRITE;
	else if (scp->sc_data_direction == DMA_FROM_DEVICE)
		flags = MFI_FRAME_DIR_READ;
	else if (scp->sc_data_direction == DMA_NONE)
		flags = MFI_FRAME_DIR_NONE;

	if (instance->flag_ieee == 1) {
		flags |= MFI_FRAME_IEEE;
	}

	/*
	 * Prepare the DCDB frame
	 */
	pthru->cmd = (is_logical) ? MFI_CMD_LD_SCSI_IO : MFI_CMD_PD_SCSI_IO;
	pthru->cmd_status = 0x0;
	pthru->scsi_status = 0x0;
	pthru->target_id = device_id;
	pthru->lun = scp->device->lun;
	pthru->cdb_len = scp->cmd_len;
	pthru->timeout = 0;
	pthru->pad_0 = 0;
	pthru->flags = cpu_to_le16(flags);
	pthru->data_xfer_len = cpu_to_le32(scsi_bufflen(scp));

	memcpy(pthru->cdb, scp->cmnd, scp->cmd_len);

	/*
	 * If the command is for the tape device, set the
	 * pthru timeout to the os layer timeout value.
	 */
	if (scp->device->type == TYPE_TAPE) {
		if (scsi_cmd_to_rq(scp)->timeout / HZ > 0xFFFF)
			pthru->timeout = cpu_to_le16(0xFFFF);
		else
			pthru->timeout = cpu_to_le16(scsi_cmd_to_rq(scp)->timeout / HZ);
	}

	/*
	 * Construct SGL
	 */
	if (instance->flag_ieee == 1) {
		pthru->flags |= cpu_to_le16(MFI_FRAME_SGL64);
		pthru->sge_count = megasas_make_sgl_skinny(instance, scp,
						      &pthru->sgl);
	} else if (IS_DMA64) {
		pthru->flags |= cpu_to_le16(MFI_FRAME_SGL64);
		pthru->sge_count = megasas_make_sgl64(instance, scp,
						      &pthru->sgl);
	} else
		pthru->sge_count = megasas_make_sgl32(instance, scp,
						      &pthru->sgl);

	if (pthru->sge_count > instance->max_num_sge) {
		dev_err(&instance->pdev->dev, "DCDB too many SGE NUM=%x\n",
			pthru->sge_count);
		return 0;
	}

	/*
	 * Sense info specific
	 */
	pthru->sense_len = SCSI_SENSE_BUFFERSIZE;
	pthru->sense_buf_phys_addr_hi =
		cpu_to_le32(upper_32_bits(cmd->sense_phys_addr));
	pthru->sense_buf_phys_addr_lo =
		cpu_to_le32(lower_32_bits(cmd->sense_phys_addr));

	/*
	 * Compute the total number of frames this command consumes. FW uses
	 * this number to pull sufficient number of frames from host memory.
	 */
	cmd->frame_count = megasas_get_frame_count(instance, pthru->sge_count,
							PTHRU_FRAME);

	return cmd->frame_count;
}

/**
 * megasas_build_ldio -	Prepares IOs to logical devices
 * @instance:		Adapter soft state
 * @scp:		SCSI command
 * @cmd:		Command to be prepared
 *
 * Frames (and accompanying SGLs) for regular SCSI IOs use this function.
 */
static int
megasas_build_ldio(struct megasas_instance *instance, struct scsi_cmnd *scp,
		   struct megasas_cmd *cmd)
{
	u32 device_id;
	u8 sc = scp->cmnd[0];
	u16 flags = 0;
	struct megasas_io_frame *ldio;

	device_id = MEGASAS_DEV_INDEX(scp);
	ldio = (struct megasas_io_frame *)cmd->frame;

	if (scp->sc_data_direction == DMA_TO_DEVICE)
		flags = MFI_FRAME_DIR_WRITE;
	else if (scp->sc_data_direction == DMA_FROM_DEVICE)
		flags = MFI_FRAME_DIR_READ;

	if (instance->flag_ieee == 1) {
		flags |= MFI_FRAME_IEEE;
	}

	/*
	 * Prepare the Logical IO frame: 2nd bit is zero for all read cmds
	 */
	ldio->cmd = (sc & 0x02) ? MFI_CMD_LD_WRITE : MFI_CMD_LD_READ;
	ldio->cmd_status = 0x0;
	ldio->scsi_status = 0x0;
	ldio->target_id = device_id;
	ldio->timeout = 0;
	ldio->reserved_0 = 0;
	ldio->pad_0 = 0;
	ldio->flags = cpu_to_le16(flags);
	ldio->start_lba_hi = 0;
	ldio->access_byte = (scp->cmd_len != 6) ? scp->cmnd[1] : 0;

	/*
	 * 6-byte READ(0x08) or WRITE(0x0A) cdb
	 */
	if (scp->cmd_len == 6) {
		ldio->lba_count = cpu_to_le32((u32) scp->cmnd[4]);
		ldio->start_lba_lo = cpu_to_le32(((u32) scp->cmnd[1] << 16) |
						 ((u32) scp->cmnd[2] << 8) |
						 (u32) scp->cmnd[3]);

		ldio->start_lba_lo &= cpu_to_le32(0x1FFFFF);
	}

	/*
	 * 10-byte READ(0x28) or WRITE(0x2A) cdb
	 */
	else if (scp->cmd_len == 10) {
		ldio->lba_count = cpu_to_le32((u32) scp->cmnd[8] |
					      ((u32) scp->cmnd[7] << 8));
		ldio->start_lba_lo = cpu_to_le32(((u32) scp->cmnd[2] << 24) |
						 ((u32) scp->cmnd[3] << 16) |
						 ((u32) scp->cmnd[4] << 8) |
						 (u32) scp->cmnd[5]);
	}

	/*
	 * 12-byte READ(0xA8) or WRITE(0xAA) cdb
	 */
	else if (scp->cmd_len == 12) {
		ldio->lba_count = cpu_to_le32(((u32) scp->cmnd[6] << 24) |
					      ((u32) scp->cmnd[7] << 16) |
					      ((u32) scp->cmnd[8] << 8) |
					      (u32) scp->cmnd[9]);

		ldio->start_lba_lo = cpu_to_le32(((u32) scp->cmnd[2] << 24) |
						 ((u32) scp->cmnd[3] << 16) |
						 ((u32) scp->cmnd[4] << 8) |
						 (u32) scp->cmnd[5]);
	}

	/*
	 * 16-byte READ(0x88) or WRITE(0x8A) cdb
	 */
	else if (scp->cmd_len == 16) {
		ldio->lba_count = cpu_to_le32(((u32) scp->cmnd[10] << 24) |
					      ((u32) scp->cmnd[11] << 16) |
					      ((u32) scp->cmnd[12] << 8) |
					      (u32) scp->cmnd[13]);

		ldio->start_lba_lo = cpu_to_le32(((u32) scp->cmnd[6] << 24) |
						 ((u32) scp->cmnd[7] << 16) |
						 ((u32) scp->cmnd[8] << 8) |
						 (u32) scp->cmnd[9]);

		ldio->start_lba_hi = cpu_to_le32(((u32) scp->cmnd[2] << 24) |
						 ((u32) scp->cmnd[3] << 16) |
						 ((u32) scp->cmnd[4] << 8) |
						 (u32) scp->cmnd[5]);

	}

	/*
	 * Construct SGL
	 */
	if (instance->flag_ieee) {
		ldio->flags |= cpu_to_le16(MFI_FRAME_SGL64);
		ldio->sge_count = megasas_make_sgl_skinny(instance, scp,
					      &ldio->sgl);
	} else if (IS_DMA64) {
		ldio->flags |= cpu_to_le16(MFI_FRAME_SGL64);
		ldio->sge_count = megasas_make_sgl64(instance, scp, &ldio->sgl);
	} else
		ldio->sge_count = megasas_make_sgl32(instance, scp, &ldio->sgl);

	if (ldio->sge_count > instance->max_num_sge) {
		dev_err(&instance->pdev->dev, "build_ld_io: sge_count = %x\n",
			ldio->sge_count);
		return 0;
	}

	/*
	 * Sense info specific
	 */
	ldio->sense_len = SCSI_SENSE_BUFFERSIZE;
	ldio->sense_buf_phys_addr_hi = 0;
	ldio->sense_buf_phys_addr_lo = cpu_to_le32(cmd->sense_phys_addr);

	/*
	 * Compute the total number of frames this command consumes. FW uses
	 * this number to pull sufficient number of frames from host memory.
	 */
	cmd->frame_count = megasas_get_frame_count(instance,
			ldio->sge_count, IO_FRAME);

	return cmd->frame_count;
}

/**
 * megasas_cmd_type -		Checks if the cmd is for logical drive/sysPD
 *				and whether it's RW or non RW
 * @cmd:			SCSI command
 *
 */
inline int megasas_cmd_type(struct scsi_cmnd *cmd)
{
	int ret;

	switch (cmd->cmnd[0]) {
	case READ_10:
	case WRITE_10:
	case READ_12:
	case WRITE_12:
	case READ_6:
	case WRITE_6:
	case READ_16:
	case WRITE_16:
		ret = (MEGASAS_IS_LOGICAL(cmd->device)) ?
			READ_WRITE_LDIO : READ_WRITE_SYSPDIO;
		break;
	default:
		ret = (MEGASAS_IS_LOGICAL(cmd->device)) ?
			NON_READ_WRITE_LDIO : NON_READ_WRITE_SYSPDIO;
	}
	return ret;
}

 /**
 * megasas_dump_pending_frames -	Dumps the frame address of all pending cmds
 *					in FW
 * @instance:				Adapter soft state
 */
static inline void
megasas_dump_pending_frames(struct megasas_instance *instance)
{
	struct megasas_cmd *cmd;
	int i,n;
	union megasas_sgl *mfi_sgl;
	struct megasas_io_frame *ldio;
	struct megasas_pthru_frame *pthru;
	u32 sgcount;
	u16 max_cmd = instance->max_fw_cmds;

	dev_err(&instance->pdev->dev, "[%d]: Dumping Frame Phys Address of all pending cmds in FW\n",instance->host->host_no);
	dev_err(&instance->pdev->dev, "[%d]: Total OS Pending cmds : %d\n",instance->host->host_no,atomic_read(&instance->fw_outstanding));
	if (IS_DMA64)
		dev_err(&instance->pdev->dev, "[%d]: 64 bit SGLs were sent to FW\n",instance->host->host_no);
	else
		dev_err(&instance->pdev->dev, "[%d]: 32 bit SGLs were sent to FW\n",instance->host->host_no);

	dev_err(&instance->pdev->dev, "[%d]: Pending OS cmds in FW : \n",instance->host->host_no);
	for (i = 0; i < max_cmd; i++) {
		cmd = instance->cmd_list[i];
		if (!cmd->scmd)
			continue;
		dev_err(&instance->pdev->dev, "[%d]: Frame addr :0x%08lx : ",instance->host->host_no,(unsigned long)cmd->frame_phys_addr);
		if (megasas_cmd_type(cmd->scmd) == READ_WRITE_LDIO) {
			ldio = (struct megasas_io_frame *)cmd->frame;
			mfi_sgl = &ldio->sgl;
			sgcount = ldio->sge_count;
			dev_err(&instance->pdev->dev, "[%d]: frame count : 0x%x, Cmd : 0x%x, Tgt id : 0x%x,"
			" lba lo : 0x%x, lba_hi : 0x%x, sense_buf addr : 0x%x,sge count : 0x%x\n",
			instance->host->host_no, cmd->frame_count, ldio->cmd, ldio->target_id,
			le32_to_cpu(ldio->start_lba_lo), le32_to_cpu(ldio->start_lba_hi),
			le32_to_cpu(ldio->sense_buf_phys_addr_lo), sgcount);
		} else {
			pthru = (struct megasas_pthru_frame *) cmd->frame;
			mfi_sgl = &pthru->sgl;
			sgcount = pthru->sge_count;
			dev_err(&instance->pdev->dev, "[%d]: frame count : 0x%x, Cmd : 0x%x, Tgt id : 0x%x, "
			"lun : 0x%x, cdb_len : 0x%x, data xfer len : 0x%x, sense_buf addr : 0x%x,sge count : 0x%x\n",
			instance->host->host_no, cmd->frame_count, pthru->cmd, pthru->target_id,
			pthru->lun, pthru->cdb_len, le32_to_cpu(pthru->data_xfer_len),
			le32_to_cpu(pthru->sense_buf_phys_addr_lo), sgcount);
		}
		if (megasas_dbg_lvl & MEGASAS_DBG_LVL) {
			for (n = 0; n < sgcount; n++) {
				if (IS_DMA64)
					dev_err(&instance->pdev->dev, "sgl len : 0x%x, sgl addr : 0x%llx\n",
						le32_to_cpu(mfi_sgl->sge64[n].length),
						le64_to_cpu(mfi_sgl->sge64[n].phys_addr));
				else
					dev_err(&instance->pdev->dev, "sgl len : 0x%x, sgl addr : 0x%x\n",
						le32_to_cpu(mfi_sgl->sge32[n].length),
						le32_to_cpu(mfi_sgl->sge32[n].phys_addr));
			}
		}
	} /*for max_cmd*/
	dev_err(&instance->pdev->dev, "[%d]: Pending Internal cmds in FW : \n",instance->host->host_no);
	for (i = 0; i < max_cmd; i++) {

		cmd = instance->cmd_list[i];

		if (cmd->sync_cmd == 1)
			dev_err(&instance->pdev->dev, "0x%08lx : ", (unsigned long)cmd->frame_phys_addr);
	}
	dev_err(&instance->pdev->dev, "[%d]: Dumping Done\n\n",instance->host->host_no);
}

u32
megasas_build_and_issue_cmd(struct megasas_instance *instance,
			    struct scsi_cmnd *scmd)
{
	struct megasas_cmd *cmd;
	u32 frame_count;

	cmd = megasas_get_cmd(instance);
	if (!cmd)
		return SCSI_MLQUEUE_HOST_BUSY;

	/*
	 * Logical drive command
	 */
	if (megasas_cmd_type(scmd) == READ_WRITE_LDIO)
		frame_count = megasas_build_ldio(instance, scmd, cmd);
	else
		frame_count = megasas_build_dcdb(instance, scmd, cmd);

	if (!frame_count)
		goto out_return_cmd;

	cmd->scmd = scmd;
	scmd->SCp.ptr = (char *)cmd;

	/*
	 * Issue the command to the FW
	 */
	atomic_inc(&instance->fw_outstanding);

	instance->instancet->fire_cmd(instance, cmd->frame_phys_addr,
				cmd->frame_count-1, instance->reg_set);

	return 0;
out_return_cmd:
	megasas_return_cmd(instance, cmd);
	return SCSI_MLQUEUE_HOST_BUSY;
}


/**
 * megasas_queue_command -	Queue entry point
 * @shost:			adapter SCSI host
 * @scmd:			SCSI command to be queued
 */
static int
megasas_queue_command(struct Scsi_Host *shost, struct scsi_cmnd *scmd)
{
	struct megasas_instance *instance;
	struct MR_PRIV_DEVICE *mr_device_priv_data;
	u32 ld_tgt_id;

	instance = (struct megasas_instance *)
	    scmd->device->host->hostdata;

	if (instance->unload == 1) {
		scmd->result = DID_NO_CONNECT << 16;
		scsi_done(scmd);
		return 0;
	}

	if (instance->issuepend_done == 0)
		return SCSI_MLQUEUE_HOST_BUSY;


	/* Check for an mpio path and adjust behavior */
	if (atomic_read(&instance->adprecovery) == MEGASAS_ADPRESET_SM_INFAULT) {
		if (megasas_check_mpio_paths(instance, scmd) ==
		    (DID_REQUEUE << 16)) {
			return SCSI_MLQUEUE_HOST_BUSY;
		} else {
			scmd->result = DID_NO_CONNECT << 16;
			scsi_done(scmd);
			return 0;
		}
	}

	mr_device_priv_data = scmd->device->hostdata;
	if (!mr_device_priv_data ||
	    (atomic_read(&instance->adprecovery) == MEGASAS_HW_CRITICAL_ERROR)) {
		scmd->result = DID_NO_CONNECT << 16;
		scsi_done(scmd);
		return 0;
	}

	if (MEGASAS_IS_LOGICAL(scmd->device)) {
		ld_tgt_id = MEGASAS_TARGET_ID(scmd->device);
		if (instance->ld_tgtid_status[ld_tgt_id] == LD_TARGET_ID_DELETED) {
			scmd->result = DID_NO_CONNECT << 16;
<<<<<<< HEAD
			scmd->scsi_done(scmd);
=======
			scsi_done(scmd);
>>>>>>> df0cc57e
			return 0;
		}
	}

	if (atomic_read(&instance->adprecovery) != MEGASAS_HBA_OPERATIONAL)
		return SCSI_MLQUEUE_HOST_BUSY;

	if (mr_device_priv_data->tm_busy)
		return SCSI_MLQUEUE_DEVICE_BUSY;


	scmd->result = 0;

	if (MEGASAS_IS_LOGICAL(scmd->device) &&
	    (scmd->device->id >= instance->fw_supported_vd_count ||
		scmd->device->lun)) {
		scmd->result = DID_BAD_TARGET << 16;
		goto out_done;
	}

	if ((scmd->cmnd[0] == SYNCHRONIZE_CACHE) &&
	    MEGASAS_IS_LOGICAL(scmd->device) &&
	    (!instance->fw_sync_cache_support)) {
		scmd->result = DID_OK << 16;
		goto out_done;
	}

	return instance->instancet->build_and_issue_cmd(instance, scmd);

 out_done:
	scsi_done(scmd);
	return 0;
}

static struct megasas_instance *megasas_lookup_instance(u16 host_no)
{
	int i;

	for (i = 0; i < megasas_mgmt_info.max_index; i++) {

		if ((megasas_mgmt_info.instance[i]) &&
		    (megasas_mgmt_info.instance[i]->host->host_no == host_no))
			return megasas_mgmt_info.instance[i];
	}

	return NULL;
}

/*
* megasas_set_dynamic_target_properties -
* Device property set by driver may not be static and it is required to be
* updated after OCR
*
* set tm_capable.
* set dma alignment (only for eedp protection enable vd).
*
* @sdev: OS provided scsi device
*
* Returns void
*/
void megasas_set_dynamic_target_properties(struct scsi_device *sdev,
					   bool is_target_prop)
{
	u16 pd_index = 0, ld;
	u32 device_id;
	struct megasas_instance *instance;
	struct fusion_context *fusion;
	struct MR_PRIV_DEVICE *mr_device_priv_data;
	struct MR_PD_CFG_SEQ_NUM_SYNC *pd_sync;
	struct MR_LD_RAID *raid;
	struct MR_DRV_RAID_MAP_ALL *local_map_ptr;

	instance = megasas_lookup_instance(sdev->host->host_no);
	fusion = instance->ctrl_context;
	mr_device_priv_data = sdev->hostdata;

	if (!fusion || !mr_device_priv_data)
		return;

	if (MEGASAS_IS_LOGICAL(sdev)) {
		device_id = ((sdev->channel % 2) * MEGASAS_MAX_DEV_PER_CHANNEL)
					+ sdev->id;
		local_map_ptr = fusion->ld_drv_map[(instance->map_id & 1)];
		ld = MR_TargetIdToLdGet(device_id, local_map_ptr);
		if (ld >= instance->fw_supported_vd_count)
			return;
		raid = MR_LdRaidGet(ld, local_map_ptr);

		if (raid->capability.ldPiMode == MR_PROT_INFO_TYPE_CONTROLLER)
			blk_queue_update_dma_alignment(sdev->request_queue, 0x7);

		mr_device_priv_data->is_tm_capable =
			raid->capability.tmCapable;

		if (!raid->flags.isEPD)
			sdev->no_write_same = 1;

	} else if (instance->use_seqnum_jbod_fp) {
		pd_index = (sdev->channel * MEGASAS_MAX_DEV_PER_CHANNEL) +
			sdev->id;
		pd_sync = (void *)fusion->pd_seq_sync
				[(instance->pd_seq_map_id - 1) & 1];
		mr_device_priv_data->is_tm_capable =
			pd_sync->seq[pd_index].capability.tmCapable;
	}

	if (is_target_prop && instance->tgt_prop->reset_tmo) {
		/*
		 * If FW provides a target reset timeout value, driver will use
		 * it. If not set, fallback to default values.
		 */
		mr_device_priv_data->target_reset_tmo =
			min_t(u8, instance->max_reset_tmo,
			      instance->tgt_prop->reset_tmo);
		mr_device_priv_data->task_abort_tmo = instance->task_abort_tmo;
	} else {
		mr_device_priv_data->target_reset_tmo =
						MEGASAS_DEFAULT_TM_TIMEOUT;
		mr_device_priv_data->task_abort_tmo =
						MEGASAS_DEFAULT_TM_TIMEOUT;
	}
}

/*
 * megasas_set_nvme_device_properties -
 * set nomerges=2
 * set virtual page boundary = 4K (current mr_nvme_pg_size is 4K).
 * set maximum io transfer = MDTS of NVME device provided by MR firmware.
 *
 * MR firmware provides value in KB. Caller of this function converts
 * kb into bytes.
 *
 * e.a MDTS=5 means 2^5 * nvme page size. (In case of 4K page size,
 * MR firmware provides value 128 as (32 * 4K) = 128K.
 *
 * @sdev:				scsi device
 * @max_io_size:				maximum io transfer size
 *
 */
static inline void
megasas_set_nvme_device_properties(struct scsi_device *sdev, u32 max_io_size)
{
	struct megasas_instance *instance;
	u32 mr_nvme_pg_size;

	instance = (struct megasas_instance *)sdev->host->hostdata;
	mr_nvme_pg_size = max_t(u32, instance->nvme_page_size,
				MR_DEFAULT_NVME_PAGE_SIZE);

	blk_queue_max_hw_sectors(sdev->request_queue, (max_io_size / 512));

	blk_queue_flag_set(QUEUE_FLAG_NOMERGES, sdev->request_queue);
	blk_queue_virt_boundary(sdev->request_queue, mr_nvme_pg_size - 1);
}

/*
 * megasas_set_fw_assisted_qd -
 * set device queue depth to can_queue
 * set device queue depth to fw assisted qd
 *
 * @sdev:				scsi device
 * @is_target_prop			true, if fw provided target properties.
 */
static void megasas_set_fw_assisted_qd(struct scsi_device *sdev,
						 bool is_target_prop)
{
	u8 interface_type;
	u32 device_qd = MEGASAS_DEFAULT_CMD_PER_LUN;
	u32 tgt_device_qd;
	struct megasas_instance *instance;
	struct MR_PRIV_DEVICE *mr_device_priv_data;

	instance = megasas_lookup_instance(sdev->host->host_no);
	mr_device_priv_data = sdev->hostdata;
	interface_type  = mr_device_priv_data->interface_type;

	switch (interface_type) {
	case SAS_PD:
		device_qd = MEGASAS_SAS_QD;
		break;
	case SATA_PD:
		device_qd = MEGASAS_SATA_QD;
		break;
	case NVME_PD:
		device_qd = MEGASAS_NVME_QD;
		break;
	}

	if (is_target_prop) {
		tgt_device_qd = le32_to_cpu(instance->tgt_prop->device_qdepth);
		if (tgt_device_qd)
			device_qd = min(instance->host->can_queue,
					(int)tgt_device_qd);
	}

	if (instance->enable_sdev_max_qd && interface_type != UNKNOWN_DRIVE)
		device_qd = instance->host->can_queue;

	scsi_change_queue_depth(sdev, device_qd);
}

/*
 * megasas_set_static_target_properties -
 * Device property set by driver are static and it is not required to be
 * updated after OCR.
 *
 * set io timeout
 * set device queue depth
 * set nvme device properties. see - megasas_set_nvme_device_properties
 *
 * @sdev:				scsi device
 * @is_target_prop			true, if fw provided target properties.
 */
static void megasas_set_static_target_properties(struct scsi_device *sdev,
						 bool is_target_prop)
{
	u32 max_io_size_kb = MR_DEFAULT_NVME_MDTS_KB;
	struct megasas_instance *instance;

	instance = megasas_lookup_instance(sdev->host->host_no);

	/*
	 * The RAID firmware may require extended timeouts.
	 */
	blk_queue_rq_timeout(sdev->request_queue, scmd_timeout * HZ);

	/* max_io_size_kb will be set to non zero for
	 * nvme based vd and syspd.
	 */
	if (is_target_prop)
		max_io_size_kb = le32_to_cpu(instance->tgt_prop->max_io_size_kb);

	if (instance->nvme_page_size && max_io_size_kb)
		megasas_set_nvme_device_properties(sdev, (max_io_size_kb << 10));

	megasas_set_fw_assisted_qd(sdev, is_target_prop);
}


static int megasas_slave_configure(struct scsi_device *sdev)
{
	u16 pd_index = 0;
	struct megasas_instance *instance;
	int ret_target_prop = DCMD_FAILED;
	bool is_target_prop = false;

	instance = megasas_lookup_instance(sdev->host->host_no);
	if (instance->pd_list_not_supported) {
		if (!MEGASAS_IS_LOGICAL(sdev) && sdev->type == TYPE_DISK) {
			pd_index = (sdev->channel * MEGASAS_MAX_DEV_PER_CHANNEL) +
				sdev->id;
			if (instance->pd_list[pd_index].driveState !=
				MR_PD_STATE_SYSTEM)
				return -ENXIO;
		}
	}

	mutex_lock(&instance->reset_mutex);
	/* Send DCMD to Firmware and cache the information */
	if ((instance->pd_info) && !MEGASAS_IS_LOGICAL(sdev))
		megasas_get_pd_info(instance, sdev);

	/* Some ventura firmware may not have instance->nvme_page_size set.
	 * Do not send MR_DCMD_DRV_GET_TARGET_PROP
	 */
	if ((instance->tgt_prop) && (instance->nvme_page_size))
		ret_target_prop = megasas_get_target_prop(instance, sdev);

	is_target_prop = (ret_target_prop == DCMD_SUCCESS) ? true : false;
	megasas_set_static_target_properties(sdev, is_target_prop);

	/* This sdev property may change post OCR */
	megasas_set_dynamic_target_properties(sdev, is_target_prop);

	mutex_unlock(&instance->reset_mutex);

	return 0;
}

static int megasas_slave_alloc(struct scsi_device *sdev)
{
	u16 pd_index = 0, ld_tgt_id;
	struct megasas_instance *instance ;
	struct MR_PRIV_DEVICE *mr_device_priv_data;

	instance = megasas_lookup_instance(sdev->host->host_no);
	if (!MEGASAS_IS_LOGICAL(sdev)) {
		/*
		 * Open the OS scan to the SYSTEM PD
		 */
		pd_index =
			(sdev->channel * MEGASAS_MAX_DEV_PER_CHANNEL) +
			sdev->id;
		if ((instance->pd_list_not_supported ||
			instance->pd_list[pd_index].driveState ==
			MR_PD_STATE_SYSTEM)) {
			goto scan_target;
		}
		return -ENXIO;
	}

scan_target:
	mr_device_priv_data = kzalloc(sizeof(*mr_device_priv_data),
					GFP_KERNEL);
	if (!mr_device_priv_data)
		return -ENOMEM;

	if (MEGASAS_IS_LOGICAL(sdev)) {
		ld_tgt_id = MEGASAS_TARGET_ID(sdev);
		instance->ld_tgtid_status[ld_tgt_id] = LD_TARGET_ID_ACTIVE;
		if (megasas_dbg_lvl & LD_PD_DEBUG)
			sdev_printk(KERN_INFO, sdev, "LD target ID %d created.\n", ld_tgt_id);
	}

	sdev->hostdata = mr_device_priv_data;

	atomic_set(&mr_device_priv_data->r1_ldio_hint,
		   instance->r1_ldio_hint_default);
	return 0;
}

static void megasas_slave_destroy(struct scsi_device *sdev)
{
	u16 ld_tgt_id;
	struct megasas_instance *instance;

	instance = megasas_lookup_instance(sdev->host->host_no);

	if (MEGASAS_IS_LOGICAL(sdev)) {
		ld_tgt_id = MEGASAS_TARGET_ID(sdev);
		instance->ld_tgtid_status[ld_tgt_id] = LD_TARGET_ID_DELETED;
		if (megasas_dbg_lvl & LD_PD_DEBUG)
			sdev_printk(KERN_INFO, sdev,
				    "LD target ID %d removed from OS stack\n", ld_tgt_id);
	}

	kfree(sdev->hostdata);
	sdev->hostdata = NULL;
}

/*
* megasas_complete_outstanding_ioctls - Complete outstanding ioctls after a
*                                       kill adapter
* @instance:				Adapter soft state
*
*/
static void megasas_complete_outstanding_ioctls(struct megasas_instance *instance)
{
	int i;
	struct megasas_cmd *cmd_mfi;
	struct megasas_cmd_fusion *cmd_fusion;
	struct fusion_context *fusion = instance->ctrl_context;

	/* Find all outstanding ioctls */
	if (fusion) {
		for (i = 0; i < instance->max_fw_cmds; i++) {
			cmd_fusion = fusion->cmd_list[i];
			if (cmd_fusion->sync_cmd_idx != (u32)ULONG_MAX) {
				cmd_mfi = instance->cmd_list[cmd_fusion->sync_cmd_idx];
				if (cmd_mfi->sync_cmd &&
				    (cmd_mfi->frame->hdr.cmd != MFI_CMD_ABORT)) {
					cmd_mfi->frame->hdr.cmd_status =
							MFI_STAT_WRONG_STATE;
					megasas_complete_cmd(instance,
							     cmd_mfi, DID_OK);
				}
			}
		}
	} else {
		for (i = 0; i < instance->max_fw_cmds; i++) {
			cmd_mfi = instance->cmd_list[i];
			if (cmd_mfi->sync_cmd && cmd_mfi->frame->hdr.cmd !=
				MFI_CMD_ABORT)
				megasas_complete_cmd(instance, cmd_mfi, DID_OK);
		}
	}
}


void megaraid_sas_kill_hba(struct megasas_instance *instance)
{
	if (atomic_read(&instance->adprecovery) == MEGASAS_HW_CRITICAL_ERROR) {
		dev_warn(&instance->pdev->dev,
			 "Adapter already dead, skipping kill HBA\n");
		return;
	}

	/* Set critical error to block I/O & ioctls in case caller didn't */
	atomic_set(&instance->adprecovery, MEGASAS_HW_CRITICAL_ERROR);
	/* Wait 1 second to ensure IO or ioctls in build have posted */
	msleep(1000);
	if ((instance->pdev->device == PCI_DEVICE_ID_LSI_SAS0073SKINNY) ||
		(instance->pdev->device == PCI_DEVICE_ID_LSI_SAS0071SKINNY) ||
		(instance->adapter_type != MFI_SERIES)) {
		if (!instance->requestorId) {
			writel(MFI_STOP_ADP, &instance->reg_set->doorbell);
			/* Flush */
			readl(&instance->reg_set->doorbell);
		}
		if (instance->requestorId && instance->peerIsPresent)
			memset(instance->ld_ids, 0xff, MEGASAS_MAX_LD_IDS);
	} else {
		writel(MFI_STOP_ADP,
			&instance->reg_set->inbound_doorbell);
	}
	/* Complete outstanding ioctls when adapter is killed */
	megasas_complete_outstanding_ioctls(instance);
}

 /**
  * megasas_check_and_restore_queue_depth - Check if queue depth needs to be
  *					restored to max value
  * @instance:			Adapter soft state
  *
  */
void
megasas_check_and_restore_queue_depth(struct megasas_instance *instance)
{
	unsigned long flags;

	if (instance->flag & MEGASAS_FW_BUSY
	    && time_after(jiffies, instance->last_time + 5 * HZ)
	    && atomic_read(&instance->fw_outstanding) <
	    instance->throttlequeuedepth + 1) {

		spin_lock_irqsave(instance->host->host_lock, flags);
		instance->flag &= ~MEGASAS_FW_BUSY;

		instance->host->can_queue = instance->cur_can_queue;
		spin_unlock_irqrestore(instance->host->host_lock, flags);
	}
}

/**
 * megasas_complete_cmd_dpc	 -	Returns FW's controller structure
 * @instance_addr:			Address of adapter soft state
 *
 * Tasklet to complete cmds
 */
static void megasas_complete_cmd_dpc(unsigned long instance_addr)
{
	u32 producer;
	u32 consumer;
	u32 context;
	struct megasas_cmd *cmd;
	struct megasas_instance *instance =
				(struct megasas_instance *)instance_addr;
	unsigned long flags;

	/* If we have already declared adapter dead, donot complete cmds */
	if (atomic_read(&instance->adprecovery) == MEGASAS_HW_CRITICAL_ERROR)
		return;

	spin_lock_irqsave(&instance->completion_lock, flags);

	producer = le32_to_cpu(*instance->producer);
	consumer = le32_to_cpu(*instance->consumer);

	while (consumer != producer) {
		context = le32_to_cpu(instance->reply_queue[consumer]);
		if (context >= instance->max_fw_cmds) {
			dev_err(&instance->pdev->dev, "Unexpected context value %x\n",
				context);
			BUG();
		}

		cmd = instance->cmd_list[context];

		megasas_complete_cmd(instance, cmd, DID_OK);

		consumer++;
		if (consumer == (instance->max_fw_cmds + 1)) {
			consumer = 0;
		}
	}

	*instance->consumer = cpu_to_le32(producer);

	spin_unlock_irqrestore(&instance->completion_lock, flags);

	/*
	 * Check if we can restore can_queue
	 */
	megasas_check_and_restore_queue_depth(instance);
}

static void megasas_sriov_heartbeat_handler(struct timer_list *t);

/**
 * megasas_start_timer - Initializes sriov heartbeat timer object
 * @instance:		Adapter soft state
 *
 */
void megasas_start_timer(struct megasas_instance *instance)
{
	struct timer_list *timer = &instance->sriov_heartbeat_timer;

	timer_setup(timer, megasas_sriov_heartbeat_handler, 0);
	timer->expires = jiffies + MEGASAS_SRIOV_HEARTBEAT_INTERVAL_VF;
	add_timer(timer);
}

static void
megasas_internal_reset_defer_cmds(struct megasas_instance *instance);

static void
process_fw_state_change_wq(struct work_struct *work);

static void megasas_do_ocr(struct megasas_instance *instance)
{
	if ((instance->pdev->device == PCI_DEVICE_ID_LSI_SAS1064R) ||
	(instance->pdev->device == PCI_DEVICE_ID_DELL_PERC5) ||
	(instance->pdev->device == PCI_DEVICE_ID_LSI_VERDE_ZCR)) {
		*instance->consumer = cpu_to_le32(MEGASAS_ADPRESET_INPROG_SIGN);
	}
	instance->instancet->disable_intr(instance);
	atomic_set(&instance->adprecovery, MEGASAS_ADPRESET_SM_INFAULT);
	instance->issuepend_done = 0;

	atomic_set(&instance->fw_outstanding, 0);
	megasas_internal_reset_defer_cmds(instance);
	process_fw_state_change_wq(&instance->work_init);
}

static int megasas_get_ld_vf_affiliation_111(struct megasas_instance *instance,
					    int initial)
{
	struct megasas_cmd *cmd;
	struct megasas_dcmd_frame *dcmd;
	struct MR_LD_VF_AFFILIATION_111 *new_affiliation_111 = NULL;
	dma_addr_t new_affiliation_111_h;
	int ld, retval = 0;
	u8 thisVf;

	cmd = megasas_get_cmd(instance);

	if (!cmd) {
		dev_printk(KERN_DEBUG, &instance->pdev->dev, "megasas_get_ld_vf_affiliation_111:"
		       "Failed to get cmd for scsi%d\n",
			instance->host->host_no);
		return -ENOMEM;
	}

	dcmd = &cmd->frame->dcmd;

	if (!instance->vf_affiliation_111) {
		dev_warn(&instance->pdev->dev, "SR-IOV: Couldn't get LD/VF "
		       "affiliation for scsi%d\n", instance->host->host_no);
		megasas_return_cmd(instance, cmd);
		return -ENOMEM;
	}

	if (initial)
			memset(instance->vf_affiliation_111, 0,
			       sizeof(struct MR_LD_VF_AFFILIATION_111));
	else {
		new_affiliation_111 =
			dma_alloc_coherent(&instance->pdev->dev,
					   sizeof(struct MR_LD_VF_AFFILIATION_111),
					   &new_affiliation_111_h, GFP_KERNEL);
		if (!new_affiliation_111) {
			dev_printk(KERN_DEBUG, &instance->pdev->dev, "SR-IOV: Couldn't allocate "
			       "memory for new affiliation for scsi%d\n",
			       instance->host->host_no);
			megasas_return_cmd(instance, cmd);
			return -ENOMEM;
		}
	}

	memset(dcmd->mbox.b, 0, MFI_MBOX_SIZE);

	dcmd->cmd = MFI_CMD_DCMD;
	dcmd->cmd_status = MFI_STAT_INVALID_STATUS;
	dcmd->sge_count = 1;
	dcmd->flags = cpu_to_le16(MFI_FRAME_DIR_BOTH);
	dcmd->timeout = 0;
	dcmd->pad_0 = 0;
	dcmd->data_xfer_len =
		cpu_to_le32(sizeof(struct MR_LD_VF_AFFILIATION_111));
	dcmd->opcode = cpu_to_le32(MR_DCMD_LD_VF_MAP_GET_ALL_LDS_111);

	if (initial)
		dcmd->sgl.sge32[0].phys_addr =
			cpu_to_le32(instance->vf_affiliation_111_h);
	else
		dcmd->sgl.sge32[0].phys_addr =
			cpu_to_le32(new_affiliation_111_h);

	dcmd->sgl.sge32[0].length = cpu_to_le32(
		sizeof(struct MR_LD_VF_AFFILIATION_111));

	dev_warn(&instance->pdev->dev, "SR-IOV: Getting LD/VF affiliation for "
	       "scsi%d\n", instance->host->host_no);

	if (megasas_issue_blocked_cmd(instance, cmd, 0) != DCMD_SUCCESS) {
		dev_warn(&instance->pdev->dev, "SR-IOV: LD/VF affiliation DCMD"
		       " failed with status 0x%x for scsi%d\n",
		       dcmd->cmd_status, instance->host->host_no);
		retval = 1; /* Do a scan if we couldn't get affiliation */
		goto out;
	}

	if (!initial) {
		thisVf = new_affiliation_111->thisVf;
		for (ld = 0 ; ld < new_affiliation_111->vdCount; ld++)
			if (instance->vf_affiliation_111->map[ld].policy[thisVf] !=
			    new_affiliation_111->map[ld].policy[thisVf]) {
				dev_warn(&instance->pdev->dev, "SR-IOV: "
				       "Got new LD/VF affiliation for scsi%d\n",
				       instance->host->host_no);
				memcpy(instance->vf_affiliation_111,
				       new_affiliation_111,
				       sizeof(struct MR_LD_VF_AFFILIATION_111));
				retval = 1;
				goto out;
			}
	}
out:
	if (new_affiliation_111) {
		dma_free_coherent(&instance->pdev->dev,
				    sizeof(struct MR_LD_VF_AFFILIATION_111),
				    new_affiliation_111,
				    new_affiliation_111_h);
	}

	megasas_return_cmd(instance, cmd);

	return retval;
}

static int megasas_get_ld_vf_affiliation_12(struct megasas_instance *instance,
					    int initial)
{
	struct megasas_cmd *cmd;
	struct megasas_dcmd_frame *dcmd;
	struct MR_LD_VF_AFFILIATION *new_affiliation = NULL;
	struct MR_LD_VF_MAP *newmap = NULL, *savedmap = NULL;
	dma_addr_t new_affiliation_h;
	int i, j, retval = 0, found = 0, doscan = 0;
	u8 thisVf;

	cmd = megasas_get_cmd(instance);

	if (!cmd) {
		dev_printk(KERN_DEBUG, &instance->pdev->dev, "megasas_get_ld_vf_affiliation12: "
		       "Failed to get cmd for scsi%d\n",
		       instance->host->host_no);
		return -ENOMEM;
	}

	dcmd = &cmd->frame->dcmd;

	if (!instance->vf_affiliation) {
		dev_warn(&instance->pdev->dev, "SR-IOV: Couldn't get LD/VF "
		       "affiliation for scsi%d\n", instance->host->host_no);
		megasas_return_cmd(instance, cmd);
		return -ENOMEM;
	}

	if (initial)
		memset(instance->vf_affiliation, 0, (MAX_LOGICAL_DRIVES + 1) *
		       sizeof(struct MR_LD_VF_AFFILIATION));
	else {
		new_affiliation =
			dma_alloc_coherent(&instance->pdev->dev,
					   (MAX_LOGICAL_DRIVES + 1) * sizeof(struct MR_LD_VF_AFFILIATION),
					   &new_affiliation_h, GFP_KERNEL);
		if (!new_affiliation) {
			dev_printk(KERN_DEBUG, &instance->pdev->dev, "SR-IOV: Couldn't allocate "
			       "memory for new affiliation for scsi%d\n",
			       instance->host->host_no);
			megasas_return_cmd(instance, cmd);
			return -ENOMEM;
		}
	}

	memset(dcmd->mbox.b, 0, MFI_MBOX_SIZE);

	dcmd->cmd = MFI_CMD_DCMD;
	dcmd->cmd_status = MFI_STAT_INVALID_STATUS;
	dcmd->sge_count = 1;
	dcmd->flags = cpu_to_le16(MFI_FRAME_DIR_BOTH);
	dcmd->timeout = 0;
	dcmd->pad_0 = 0;
	dcmd->data_xfer_len = cpu_to_le32((MAX_LOGICAL_DRIVES + 1) *
		sizeof(struct MR_LD_VF_AFFILIATION));
	dcmd->opcode = cpu_to_le32(MR_DCMD_LD_VF_MAP_GET_ALL_LDS);

	if (initial)
		dcmd->sgl.sge32[0].phys_addr =
			cpu_to_le32(instance->vf_affiliation_h);
	else
		dcmd->sgl.sge32[0].phys_addr =
			cpu_to_le32(new_affiliation_h);

	dcmd->sgl.sge32[0].length = cpu_to_le32((MAX_LOGICAL_DRIVES + 1) *
		sizeof(struct MR_LD_VF_AFFILIATION));

	dev_warn(&instance->pdev->dev, "SR-IOV: Getting LD/VF affiliation for "
	       "scsi%d\n", instance->host->host_no);


	if (megasas_issue_blocked_cmd(instance, cmd, 0) != DCMD_SUCCESS) {
		dev_warn(&instance->pdev->dev, "SR-IOV: LD/VF affiliation DCMD"
		       " failed with status 0x%x for scsi%d\n",
		       dcmd->cmd_status, instance->host->host_no);
		retval = 1; /* Do a scan if we couldn't get affiliation */
		goto out;
	}

	if (!initial) {
		if (!new_affiliation->ldCount) {
			dev_warn(&instance->pdev->dev, "SR-IOV: Got new LD/VF "
			       "affiliation for passive path for scsi%d\n",
			       instance->host->host_no);
			retval = 1;
			goto out;
		}
		newmap = new_affiliation->map;
		savedmap = instance->vf_affiliation->map;
		thisVf = new_affiliation->thisVf;
		for (i = 0 ; i < new_affiliation->ldCount; i++) {
			found = 0;
			for (j = 0; j < instance->vf_affiliation->ldCount;
			     j++) {
				if (newmap->ref.targetId ==
				    savedmap->ref.targetId) {
					found = 1;
					if (newmap->policy[thisVf] !=
					    savedmap->policy[thisVf]) {
						doscan = 1;
						goto out;
					}
				}
				savedmap = (struct MR_LD_VF_MAP *)
					((unsigned char *)savedmap +
					 savedmap->size);
			}
			if (!found && newmap->policy[thisVf] !=
			    MR_LD_ACCESS_HIDDEN) {
				doscan = 1;
				goto out;
			}
			newmap = (struct MR_LD_VF_MAP *)
				((unsigned char *)newmap + newmap->size);
		}

		newmap = new_affiliation->map;
		savedmap = instance->vf_affiliation->map;

		for (i = 0 ; i < instance->vf_affiliation->ldCount; i++) {
			found = 0;
			for (j = 0 ; j < new_affiliation->ldCount; j++) {
				if (savedmap->ref.targetId ==
				    newmap->ref.targetId) {
					found = 1;
					if (savedmap->policy[thisVf] !=
					    newmap->policy[thisVf]) {
						doscan = 1;
						goto out;
					}
				}
				newmap = (struct MR_LD_VF_MAP *)
					((unsigned char *)newmap +
					 newmap->size);
			}
			if (!found && savedmap->policy[thisVf] !=
			    MR_LD_ACCESS_HIDDEN) {
				doscan = 1;
				goto out;
			}
			savedmap = (struct MR_LD_VF_MAP *)
				((unsigned char *)savedmap +
				 savedmap->size);
		}
	}
out:
	if (doscan) {
		dev_warn(&instance->pdev->dev, "SR-IOV: Got new LD/VF "
		       "affiliation for scsi%d\n", instance->host->host_no);
		memcpy(instance->vf_affiliation, new_affiliation,
		       new_affiliation->size);
		retval = 1;
	}

	if (new_affiliation)
		dma_free_coherent(&instance->pdev->dev,
				    (MAX_LOGICAL_DRIVES + 1) *
				    sizeof(struct MR_LD_VF_AFFILIATION),
				    new_affiliation, new_affiliation_h);
	megasas_return_cmd(instance, cmd);

	return retval;
}

/* This function will get the current SR-IOV LD/VF affiliation */
static int megasas_get_ld_vf_affiliation(struct megasas_instance *instance,
	int initial)
{
	int retval;

	if (instance->PlasmaFW111)
		retval = megasas_get_ld_vf_affiliation_111(instance, initial);
	else
		retval = megasas_get_ld_vf_affiliation_12(instance, initial);
	return retval;
}

/* This function will tell FW to start the SR-IOV heartbeat */
int megasas_sriov_start_heartbeat(struct megasas_instance *instance,
					 int initial)
{
	struct megasas_cmd *cmd;
	struct megasas_dcmd_frame *dcmd;
	int retval = 0;

	cmd = megasas_get_cmd(instance);

	if (!cmd) {
		dev_printk(KERN_DEBUG, &instance->pdev->dev, "megasas_sriov_start_heartbeat: "
		       "Failed to get cmd for scsi%d\n",
		       instance->host->host_no);
		return -ENOMEM;
	}

	dcmd = &cmd->frame->dcmd;

	if (initial) {
		instance->hb_host_mem =
			dma_alloc_coherent(&instance->pdev->dev,
					   sizeof(struct MR_CTRL_HB_HOST_MEM),
					   &instance->hb_host_mem_h,
					   GFP_KERNEL);
		if (!instance->hb_host_mem) {
			dev_printk(KERN_DEBUG, &instance->pdev->dev, "SR-IOV: Couldn't allocate"
			       " memory for heartbeat host memory for scsi%d\n",
			       instance->host->host_no);
			retval = -ENOMEM;
			goto out;
		}
	}

	memset(dcmd->mbox.b, 0, MFI_MBOX_SIZE);

	dcmd->mbox.s[0] = cpu_to_le16(sizeof(struct MR_CTRL_HB_HOST_MEM));
	dcmd->cmd = MFI_CMD_DCMD;
	dcmd->cmd_status = MFI_STAT_INVALID_STATUS;
	dcmd->sge_count = 1;
	dcmd->flags = cpu_to_le16(MFI_FRAME_DIR_BOTH);
	dcmd->timeout = 0;
	dcmd->pad_0 = 0;
	dcmd->data_xfer_len = cpu_to_le32(sizeof(struct MR_CTRL_HB_HOST_MEM));
	dcmd->opcode = cpu_to_le32(MR_DCMD_CTRL_SHARED_HOST_MEM_ALLOC);

	megasas_set_dma_settings(instance, dcmd, instance->hb_host_mem_h,
				 sizeof(struct MR_CTRL_HB_HOST_MEM));

	dev_warn(&instance->pdev->dev, "SR-IOV: Starting heartbeat for scsi%d\n",
	       instance->host->host_no);

	if ((instance->adapter_type != MFI_SERIES) &&
	    !instance->mask_interrupts)
		retval = megasas_issue_blocked_cmd(instance, cmd,
			MEGASAS_ROUTINE_WAIT_TIME_VF);
	else
		retval = megasas_issue_polled(instance, cmd);

	if (retval) {
		dev_warn(&instance->pdev->dev, "SR-IOV: MR_DCMD_CTRL_SHARED_HOST"
			"_MEM_ALLOC DCMD %s for scsi%d\n",
			(dcmd->cmd_status == MFI_STAT_INVALID_STATUS) ?
			"timed out" : "failed", instance->host->host_no);
		retval = 1;
	}

out:
	megasas_return_cmd(instance, cmd);

	return retval;
}

/* Handler for SR-IOV heartbeat */
static void megasas_sriov_heartbeat_handler(struct timer_list *t)
{
	struct megasas_instance *instance =
		from_timer(instance, t, sriov_heartbeat_timer);

	if (instance->hb_host_mem->HB.fwCounter !=
	    instance->hb_host_mem->HB.driverCounter) {
		instance->hb_host_mem->HB.driverCounter =
			instance->hb_host_mem->HB.fwCounter;
		mod_timer(&instance->sriov_heartbeat_timer,
			  jiffies + MEGASAS_SRIOV_HEARTBEAT_INTERVAL_VF);
	} else {
		dev_warn(&instance->pdev->dev, "SR-IOV: Heartbeat never "
		       "completed for scsi%d\n", instance->host->host_no);
		schedule_work(&instance->work_init);
	}
}

/**
 * megasas_wait_for_outstanding -	Wait for all outstanding cmds
 * @instance:				Adapter soft state
 *
 * This function waits for up to MEGASAS_RESET_WAIT_TIME seconds for FW to
 * complete all its outstanding commands. Returns error if one or more IOs
 * are pending after this time period. It also marks the controller dead.
 */
static int megasas_wait_for_outstanding(struct megasas_instance *instance)
{
	int i, sl, outstanding;
	u32 reset_index;
	u32 wait_time = MEGASAS_RESET_WAIT_TIME;
	unsigned long flags;
	struct list_head clist_local;
	struct megasas_cmd *reset_cmd;
	u32 fw_state;

	if (atomic_read(&instance->adprecovery) == MEGASAS_HW_CRITICAL_ERROR) {
		dev_info(&instance->pdev->dev, "%s:%d HBA is killed.\n",
		__func__, __LINE__);
		return FAILED;
	}

	if (atomic_read(&instance->adprecovery) != MEGASAS_HBA_OPERATIONAL) {

		INIT_LIST_HEAD(&clist_local);
		spin_lock_irqsave(&instance->hba_lock, flags);
		list_splice_init(&instance->internal_reset_pending_q,
				&clist_local);
		spin_unlock_irqrestore(&instance->hba_lock, flags);

		dev_notice(&instance->pdev->dev, "HBA reset wait ...\n");
		for (i = 0; i < wait_time; i++) {
			msleep(1000);
			if (atomic_read(&instance->adprecovery) == MEGASAS_HBA_OPERATIONAL)
				break;
		}

		if (atomic_read(&instance->adprecovery) != MEGASAS_HBA_OPERATIONAL) {
			dev_notice(&instance->pdev->dev, "reset: Stopping HBA.\n");
			atomic_set(&instance->adprecovery, MEGASAS_HW_CRITICAL_ERROR);
			return FAILED;
		}

		reset_index = 0;
		while (!list_empty(&clist_local)) {
			reset_cmd = list_entry((&clist_local)->next,
						struct megasas_cmd, list);
			list_del_init(&reset_cmd->list);
			if (reset_cmd->scmd) {
				reset_cmd->scmd->result = DID_REQUEUE << 16;
				dev_notice(&instance->pdev->dev, "%d:%p reset [%02x]\n",
					reset_index, reset_cmd,
					reset_cmd->scmd->cmnd[0]);

				scsi_done(reset_cmd->scmd);
				megasas_return_cmd(instance, reset_cmd);
			} else if (reset_cmd->sync_cmd) {
				dev_notice(&instance->pdev->dev, "%p synch cmds"
						"reset queue\n",
						reset_cmd);

				reset_cmd->cmd_status_drv = DCMD_INIT;
				instance->instancet->fire_cmd(instance,
						reset_cmd->frame_phys_addr,
						0, instance->reg_set);
			} else {
				dev_notice(&instance->pdev->dev, "%p unexpected"
					"cmds lst\n",
					reset_cmd);
			}
			reset_index++;
		}

		return SUCCESS;
	}

	for (i = 0; i < resetwaittime; i++) {
		outstanding = atomic_read(&instance->fw_outstanding);

		if (!outstanding)
			break;

		if (!(i % MEGASAS_RESET_NOTICE_INTERVAL)) {
			dev_notice(&instance->pdev->dev, "[%2d]waiting for %d "
			       "commands to complete\n",i,outstanding);
			/*
			 * Call cmd completion routine. Cmd to be
			 * be completed directly without depending on isr.
			 */
			megasas_complete_cmd_dpc((unsigned long)instance);
		}

		msleep(1000);
	}

	i = 0;
	outstanding = atomic_read(&instance->fw_outstanding);
	fw_state = instance->instancet->read_fw_status_reg(instance) & MFI_STATE_MASK;

	if ((!outstanding && (fw_state == MFI_STATE_OPERATIONAL)))
		goto no_outstanding;

	if (instance->disableOnlineCtrlReset)
		goto kill_hba_and_failed;
	do {
		if ((fw_state == MFI_STATE_FAULT) || atomic_read(&instance->fw_outstanding)) {
			dev_info(&instance->pdev->dev,
				"%s:%d waiting_for_outstanding: before issue OCR. FW state = 0x%x, outstanding 0x%x\n",
				__func__, __LINE__, fw_state, atomic_read(&instance->fw_outstanding));
			if (i == 3)
				goto kill_hba_and_failed;
			megasas_do_ocr(instance);

			if (atomic_read(&instance->adprecovery) == MEGASAS_HW_CRITICAL_ERROR) {
				dev_info(&instance->pdev->dev, "%s:%d OCR failed and HBA is killed.\n",
				__func__, __LINE__);
				return FAILED;
			}
			dev_info(&instance->pdev->dev, "%s:%d waiting_for_outstanding: after issue OCR.\n",
				__func__, __LINE__);

			for (sl = 0; sl < 10; sl++)
				msleep(500);

			outstanding = atomic_read(&instance->fw_outstanding);

			fw_state = instance->instancet->read_fw_status_reg(instance) & MFI_STATE_MASK;
			if ((!outstanding && (fw_state == MFI_STATE_OPERATIONAL)))
				goto no_outstanding;
		}
		i++;
	} while (i <= 3);

no_outstanding:

	dev_info(&instance->pdev->dev, "%s:%d no more pending commands remain after reset handling.\n",
		__func__, __LINE__);
	return SUCCESS;

kill_hba_and_failed:

	/* Reset not supported, kill adapter */
	dev_info(&instance->pdev->dev, "%s:%d killing adapter scsi%d"
		" disableOnlineCtrlReset %d fw_outstanding %d \n",
		__func__, __LINE__, instance->host->host_no, instance->disableOnlineCtrlReset,
		atomic_read(&instance->fw_outstanding));
	megasas_dump_pending_frames(instance);
	megaraid_sas_kill_hba(instance);

	return FAILED;
}

/**
 * megasas_generic_reset -	Generic reset routine
 * @scmd:			Mid-layer SCSI command
 *
 * This routine implements a generic reset handler for device, bus and host
 * reset requests. Device, bus and host specific reset handlers can use this
 * function after they do their specific tasks.
 */
static int megasas_generic_reset(struct scsi_cmnd *scmd)
{
	int ret_val;
	struct megasas_instance *instance;

	instance = (struct megasas_instance *)scmd->device->host->hostdata;

	scmd_printk(KERN_NOTICE, scmd, "megasas: RESET cmd=%x retries=%x\n",
		 scmd->cmnd[0], scmd->retries);

	if (atomic_read(&instance->adprecovery) == MEGASAS_HW_CRITICAL_ERROR) {
		dev_err(&instance->pdev->dev, "cannot recover from previous reset failures\n");
		return FAILED;
	}

	ret_val = megasas_wait_for_outstanding(instance);
	if (ret_val == SUCCESS)
		dev_notice(&instance->pdev->dev, "reset successful\n");
	else
		dev_err(&instance->pdev->dev, "failed to do reset\n");

	return ret_val;
}

/**
 * megasas_reset_timer - quiesce the adapter if required
 * @scmd:		scsi cmnd
 *
 * Sets the FW busy flag and reduces the host->can_queue if the
 * cmd has not been completed within the timeout period.
 */
static enum
blk_eh_timer_return megasas_reset_timer(struct scsi_cmnd *scmd)
{
	struct megasas_instance *instance;
	unsigned long flags;

	if (time_after(jiffies, scmd->jiffies_at_alloc +
				(scmd_timeout * 2) * HZ)) {
		return BLK_EH_DONE;
	}

	instance = (struct megasas_instance *)scmd->device->host->hostdata;
	if (!(instance->flag & MEGASAS_FW_BUSY)) {
		/* FW is busy, throttle IO */
		spin_lock_irqsave(instance->host->host_lock, flags);

		instance->host->can_queue = instance->throttlequeuedepth;
		instance->last_time = jiffies;
		instance->flag |= MEGASAS_FW_BUSY;

		spin_unlock_irqrestore(instance->host->host_lock, flags);
	}
	return BLK_EH_RESET_TIMER;
}

/**
 * megasas_dump -	This function will print hexdump of provided buffer.
 * @buf:		Buffer to be dumped
 * @sz:		Size in bytes
 * @format:		Different formats of dumping e.g. format=n will
 *			cause only 'n' 32 bit words to be dumped in a single
 *			line.
 */
inline void
megasas_dump(void *buf, int sz, int format)
{
	int i;
	__le32 *buf_loc = (__le32 *)buf;

	for (i = 0; i < (sz / sizeof(__le32)); i++) {
		if ((i % format) == 0) {
			if (i != 0)
				printk(KERN_CONT "\n");
			printk(KERN_CONT "%08x: ", (i * 4));
		}
		printk(KERN_CONT "%08x ", le32_to_cpu(buf_loc[i]));
	}
	printk(KERN_CONT "\n");
}

/**
 * megasas_dump_reg_set -	This function will print hexdump of register set
 * @reg_set:	Register set to be dumped
 */
inline void
megasas_dump_reg_set(void __iomem *reg_set)
{
	unsigned int i, sz = 256;
	u32 __iomem *reg = (u32 __iomem *)reg_set;

	for (i = 0; i < (sz / sizeof(u32)); i++)
		printk("%08x: %08x\n", (i * 4), readl(&reg[i]));
}

/**
 * megasas_dump_fusion_io -	This function will print key details
 *				of SCSI IO
 * @scmd:			SCSI command pointer of SCSI IO
 */
void
megasas_dump_fusion_io(struct scsi_cmnd *scmd)
{
	struct megasas_cmd_fusion *cmd;
	union MEGASAS_REQUEST_DESCRIPTOR_UNION *req_desc;
	struct megasas_instance *instance;

	cmd = (struct megasas_cmd_fusion *)scmd->SCp.ptr;
	instance = (struct megasas_instance *)scmd->device->host->hostdata;

	scmd_printk(KERN_INFO, scmd,
		    "scmd: (0x%p)  retries: 0x%x  allowed: 0x%x\n",
		    scmd, scmd->retries, scmd->allowed);
	scsi_print_command(scmd);

	if (cmd) {
		req_desc = (union MEGASAS_REQUEST_DESCRIPTOR_UNION *)cmd->request_desc;
		scmd_printk(KERN_INFO, scmd, "Request descriptor details:\n");
		scmd_printk(KERN_INFO, scmd,
			    "RequestFlags:0x%x  MSIxIndex:0x%x  SMID:0x%x  LMID:0x%x  DevHandle:0x%x\n",
			    req_desc->SCSIIO.RequestFlags,
			    req_desc->SCSIIO.MSIxIndex, req_desc->SCSIIO.SMID,
			    req_desc->SCSIIO.LMID, req_desc->SCSIIO.DevHandle);

		printk(KERN_INFO "IO request frame:\n");
		megasas_dump(cmd->io_request,
			     MEGA_MPI2_RAID_DEFAULT_IO_FRAME_SIZE, 8);
		printk(KERN_INFO "Chain frame:\n");
		megasas_dump(cmd->sg_frame,
			     instance->max_chain_frame_sz, 8);
	}

}

/*
 * megasas_dump_sys_regs - This function will dump system registers through
 *			    sysfs.
 * @reg_set:		    Pointer to System register set.
 * @buf:		    Buffer to which output is to be written.
 * @return:		    Number of bytes written to buffer.
 */
static inline ssize_t
megasas_dump_sys_regs(void __iomem *reg_set, char *buf)
{
	unsigned int i, sz = 256;
	int bytes_wrote = 0;
	char *loc = (char *)buf;
	u32 __iomem *reg = (u32 __iomem *)reg_set;

	for (i = 0; i < sz / sizeof(u32); i++) {
		bytes_wrote += scnprintf(loc + bytes_wrote,
					 PAGE_SIZE - bytes_wrote,
					 "%08x: %08x\n", (i * 4),
					 readl(&reg[i]));
	}
	return bytes_wrote;
}

/**
 * megasas_reset_bus_host -	Bus & host reset handler entry point
 * @scmd:			Mid-layer SCSI command
 */
static int megasas_reset_bus_host(struct scsi_cmnd *scmd)
{
	int ret;
	struct megasas_instance *instance;

	instance = (struct megasas_instance *)scmd->device->host->hostdata;

	scmd_printk(KERN_INFO, scmd,
		"OCR is requested due to IO timeout!!\n");

	scmd_printk(KERN_INFO, scmd,
		"SCSI host state: %d  SCSI host busy: %d  FW outstanding: %d\n",
		scmd->device->host->shost_state,
		scsi_host_busy(scmd->device->host),
		atomic_read(&instance->fw_outstanding));
	/*
	 * First wait for all commands to complete
	 */
	if (instance->adapter_type == MFI_SERIES) {
		ret = megasas_generic_reset(scmd);
	} else {
		megasas_dump_fusion_io(scmd);
		ret = megasas_reset_fusion(scmd->device->host,
				SCSIIO_TIMEOUT_OCR);
	}

	return ret;
}

/**
 * megasas_task_abort - Issues task abort request to firmware
 *			(supported only for fusion adapters)
 * @scmd:		SCSI command pointer
 */
static int megasas_task_abort(struct scsi_cmnd *scmd)
{
	int ret;
	struct megasas_instance *instance;

	instance = (struct megasas_instance *)scmd->device->host->hostdata;

	if (instance->adapter_type != MFI_SERIES)
		ret = megasas_task_abort_fusion(scmd);
	else {
		sdev_printk(KERN_NOTICE, scmd->device, "TASK ABORT not supported\n");
		ret = FAILED;
	}

	return ret;
}

/**
 * megasas_reset_target:  Issues target reset request to firmware
 *                        (supported only for fusion adapters)
 * @scmd:                 SCSI command pointer
 */
static int megasas_reset_target(struct scsi_cmnd *scmd)
{
	int ret;
	struct megasas_instance *instance;

	instance = (struct megasas_instance *)scmd->device->host->hostdata;

	if (instance->adapter_type != MFI_SERIES)
		ret = megasas_reset_target_fusion(scmd);
	else {
		sdev_printk(KERN_NOTICE, scmd->device, "TARGET RESET not supported\n");
		ret = FAILED;
	}

	return ret;
}

/**
 * megasas_bios_param - Returns disk geometry for a disk
 * @sdev:		device handle
 * @bdev:		block device
 * @capacity:		drive capacity
 * @geom:		geometry parameters
 */
static int
megasas_bios_param(struct scsi_device *sdev, struct block_device *bdev,
		 sector_t capacity, int geom[])
{
	int heads;
	int sectors;
	sector_t cylinders;
	unsigned long tmp;

	/* Default heads (64) & sectors (32) */
	heads = 64;
	sectors = 32;

	tmp = heads * sectors;
	cylinders = capacity;

	sector_div(cylinders, tmp);

	/*
	 * Handle extended translation size for logical drives > 1Gb
	 */

	if (capacity >= 0x200000) {
		heads = 255;
		sectors = 63;
		tmp = heads*sectors;
		cylinders = capacity;
		sector_div(cylinders, tmp);
	}

	geom[0] = heads;
	geom[1] = sectors;
	geom[2] = cylinders;

	return 0;
}

static int megasas_map_queues(struct Scsi_Host *shost)
{
	struct megasas_instance *instance;
	int qoff = 0, offset;
	struct blk_mq_queue_map *map;

	instance = (struct megasas_instance *)shost->hostdata;

	if (shost->nr_hw_queues == 1)
		return 0;

	offset = instance->low_latency_index_start;

	/* Setup Default hctx */
	map = &shost->tag_set.map[HCTX_TYPE_DEFAULT];
	map->nr_queues = instance->msix_vectors - offset;
	map->queue_offset = 0;
	blk_mq_pci_map_queues(map, instance->pdev, offset);
	qoff += map->nr_queues;
	offset += map->nr_queues;

	/* Setup Poll hctx */
	map = &shost->tag_set.map[HCTX_TYPE_POLL];
	map->nr_queues = instance->iopoll_q_count;
	if (map->nr_queues) {
		/*
		 * The poll queue(s) doesn't have an IRQ (and hence IRQ
		 * affinity), so use the regular blk-mq cpu mapping
		 */
		map->queue_offset = qoff;
		blk_mq_map_queues(map);
	}

	return 0;
}

static void megasas_aen_polling(struct work_struct *work);

/**
 * megasas_service_aen -	Processes an event notification
 * @instance:			Adapter soft state
 * @cmd:			AEN command completed by the ISR
 *
 * For AEN, driver sends a command down to FW that is held by the FW till an
 * event occurs. When an event of interest occurs, FW completes the command
 * that it was previously holding.
 *
 * This routines sends SIGIO signal to processes that have registered with the
 * driver for AEN.
 */
static void
megasas_service_aen(struct megasas_instance *instance, struct megasas_cmd *cmd)
{
	unsigned long flags;

	/*
	 * Don't signal app if it is just an aborted previously registered aen
	 */
	if ((!cmd->abort_aen) && (instance->unload == 0)) {
		spin_lock_irqsave(&poll_aen_lock, flags);
		megasas_poll_wait_aen = 1;
		spin_unlock_irqrestore(&poll_aen_lock, flags);
		wake_up(&megasas_poll_wait);
		kill_fasync(&megasas_async_queue, SIGIO, POLL_IN);
	}
	else
		cmd->abort_aen = 0;

	instance->aen_cmd = NULL;

	megasas_return_cmd(instance, cmd);

	if ((instance->unload == 0) &&
		((instance->issuepend_done == 1))) {
		struct megasas_aen_event *ev;

		ev = kzalloc(sizeof(*ev), GFP_ATOMIC);
		if (!ev) {
			dev_err(&instance->pdev->dev, "megasas_service_aen: out of memory\n");
		} else {
			ev->instance = instance;
			instance->ev = ev;
			INIT_DELAYED_WORK(&ev->hotplug_work,
					  megasas_aen_polling);
			schedule_delayed_work(&ev->hotplug_work, 0);
		}
	}
}

static ssize_t
fw_crash_buffer_store(struct device *cdev,
	struct device_attribute *attr, const char *buf, size_t count)
{
	struct Scsi_Host *shost = class_to_shost(cdev);
	struct megasas_instance *instance =
		(struct megasas_instance *) shost->hostdata;
	int val = 0;
	unsigned long flags;

	if (kstrtoint(buf, 0, &val) != 0)
		return -EINVAL;

	spin_lock_irqsave(&instance->crashdump_lock, flags);
	instance->fw_crash_buffer_offset = val;
	spin_unlock_irqrestore(&instance->crashdump_lock, flags);
	return strlen(buf);
}

static ssize_t
fw_crash_buffer_show(struct device *cdev,
	struct device_attribute *attr, char *buf)
{
	struct Scsi_Host *shost = class_to_shost(cdev);
	struct megasas_instance *instance =
		(struct megasas_instance *) shost->hostdata;
	u32 size;
	unsigned long dmachunk = CRASH_DMA_BUF_SIZE;
	unsigned long chunk_left_bytes;
	unsigned long src_addr;
	unsigned long flags;
	u32 buff_offset;

	spin_lock_irqsave(&instance->crashdump_lock, flags);
	buff_offset = instance->fw_crash_buffer_offset;
	if (!instance->crash_dump_buf &&
		!((instance->fw_crash_state == AVAILABLE) ||
		(instance->fw_crash_state == COPYING))) {
		dev_err(&instance->pdev->dev,
			"Firmware crash dump is not available\n");
		spin_unlock_irqrestore(&instance->crashdump_lock, flags);
		return -EINVAL;
	}

	if (buff_offset > (instance->fw_crash_buffer_size * dmachunk)) {
		dev_err(&instance->pdev->dev,
			"Firmware crash dump offset is out of range\n");
		spin_unlock_irqrestore(&instance->crashdump_lock, flags);
		return 0;
	}

	size = (instance->fw_crash_buffer_size * dmachunk) - buff_offset;
	chunk_left_bytes = dmachunk - (buff_offset % dmachunk);
	size = (size > chunk_left_bytes) ? chunk_left_bytes : size;
	size = (size >= PAGE_SIZE) ? (PAGE_SIZE - 1) : size;

	src_addr = (unsigned long)instance->crash_buf[buff_offset / dmachunk] +
		(buff_offset % dmachunk);
	memcpy(buf, (void *)src_addr, size);
	spin_unlock_irqrestore(&instance->crashdump_lock, flags);

	return size;
}

static ssize_t
fw_crash_buffer_size_show(struct device *cdev,
	struct device_attribute *attr, char *buf)
{
	struct Scsi_Host *shost = class_to_shost(cdev);
	struct megasas_instance *instance =
		(struct megasas_instance *) shost->hostdata;

	return snprintf(buf, PAGE_SIZE, "%ld\n", (unsigned long)
		((instance->fw_crash_buffer_size) * 1024 * 1024)/PAGE_SIZE);
}

static ssize_t
fw_crash_state_store(struct device *cdev,
	struct device_attribute *attr, const char *buf, size_t count)
{
	struct Scsi_Host *shost = class_to_shost(cdev);
	struct megasas_instance *instance =
		(struct megasas_instance *) shost->hostdata;
	int val = 0;
	unsigned long flags;

	if (kstrtoint(buf, 0, &val) != 0)
		return -EINVAL;

	if ((val <= AVAILABLE || val > COPY_ERROR)) {
		dev_err(&instance->pdev->dev, "application updates invalid "
			"firmware crash state\n");
		return -EINVAL;
	}

	instance->fw_crash_state = val;

	if ((val == COPIED) || (val == COPY_ERROR)) {
		spin_lock_irqsave(&instance->crashdump_lock, flags);
		megasas_free_host_crash_buffer(instance);
		spin_unlock_irqrestore(&instance->crashdump_lock, flags);
		if (val == COPY_ERROR)
			dev_info(&instance->pdev->dev, "application failed to "
				"copy Firmware crash dump\n");
		else
			dev_info(&instance->pdev->dev, "Firmware crash dump "
				"copied successfully\n");
	}
	return strlen(buf);
}

static ssize_t
fw_crash_state_show(struct device *cdev,
	struct device_attribute *attr, char *buf)
{
	struct Scsi_Host *shost = class_to_shost(cdev);
	struct megasas_instance *instance =
		(struct megasas_instance *) shost->hostdata;

	return snprintf(buf, PAGE_SIZE, "%d\n", instance->fw_crash_state);
}

static ssize_t
page_size_show(struct device *cdev,
	struct device_attribute *attr, char *buf)
{
	return snprintf(buf, PAGE_SIZE, "%ld\n", (unsigned long)PAGE_SIZE - 1);
}

static ssize_t
ldio_outstanding_show(struct device *cdev, struct device_attribute *attr,
	char *buf)
{
	struct Scsi_Host *shost = class_to_shost(cdev);
	struct megasas_instance *instance = (struct megasas_instance *)shost->hostdata;

	return snprintf(buf, PAGE_SIZE, "%d\n", atomic_read(&instance->ldio_outstanding));
}

static ssize_t
fw_cmds_outstanding_show(struct device *cdev,
				 struct device_attribute *attr, char *buf)
{
	struct Scsi_Host *shost = class_to_shost(cdev);
	struct megasas_instance *instance = (struct megasas_instance *)shost->hostdata;

	return snprintf(buf, PAGE_SIZE, "%d\n", atomic_read(&instance->fw_outstanding));
}

static ssize_t
enable_sdev_max_qd_show(struct device *cdev,
	struct device_attribute *attr, char *buf)
{
	struct Scsi_Host *shost = class_to_shost(cdev);
	struct megasas_instance *instance = (struct megasas_instance *)shost->hostdata;

	return snprintf(buf, PAGE_SIZE, "%d\n", instance->enable_sdev_max_qd);
}

static ssize_t
enable_sdev_max_qd_store(struct device *cdev,
	struct device_attribute *attr, const char *buf, size_t count)
{
	struct Scsi_Host *shost = class_to_shost(cdev);
	struct megasas_instance *instance = (struct megasas_instance *)shost->hostdata;
	u32 val = 0;
	bool is_target_prop;
	int ret_target_prop = DCMD_FAILED;
	struct scsi_device *sdev;

	if (kstrtou32(buf, 0, &val) != 0) {
		pr_err("megasas: could not set enable_sdev_max_qd\n");
		return -EINVAL;
	}

	mutex_lock(&instance->reset_mutex);
	if (val)
		instance->enable_sdev_max_qd = true;
	else
		instance->enable_sdev_max_qd = false;

	shost_for_each_device(sdev, shost) {
		ret_target_prop = megasas_get_target_prop(instance, sdev);
		is_target_prop = (ret_target_prop == DCMD_SUCCESS) ? true : false;
		megasas_set_fw_assisted_qd(sdev, is_target_prop);
	}
	mutex_unlock(&instance->reset_mutex);

	return strlen(buf);
}

static ssize_t
dump_system_regs_show(struct device *cdev,
			       struct device_attribute *attr, char *buf)
{
	struct Scsi_Host *shost = class_to_shost(cdev);
	struct megasas_instance *instance =
			(struct megasas_instance *)shost->hostdata;

	return megasas_dump_sys_regs(instance->reg_set, buf);
}

static ssize_t
raid_map_id_show(struct device *cdev, struct device_attribute *attr,
			  char *buf)
{
	struct Scsi_Host *shost = class_to_shost(cdev);
	struct megasas_instance *instance =
			(struct megasas_instance *)shost->hostdata;

	return snprintf(buf, PAGE_SIZE, "%ld\n",
			(unsigned long)instance->map_id);
}

static DEVICE_ATTR_RW(fw_crash_buffer);
static DEVICE_ATTR_RO(fw_crash_buffer_size);
static DEVICE_ATTR_RW(fw_crash_state);
static DEVICE_ATTR_RO(page_size);
static DEVICE_ATTR_RO(ldio_outstanding);
static DEVICE_ATTR_RO(fw_cmds_outstanding);
static DEVICE_ATTR_RW(enable_sdev_max_qd);
static DEVICE_ATTR_RO(dump_system_regs);
static DEVICE_ATTR_RO(raid_map_id);

static struct attribute *megaraid_host_attrs[] = {
	&dev_attr_fw_crash_buffer_size.attr,
	&dev_attr_fw_crash_buffer.attr,
	&dev_attr_fw_crash_state.attr,
	&dev_attr_page_size.attr,
	&dev_attr_ldio_outstanding.attr,
	&dev_attr_fw_cmds_outstanding.attr,
	&dev_attr_enable_sdev_max_qd.attr,
	&dev_attr_dump_system_regs.attr,
	&dev_attr_raid_map_id.attr,
	NULL,
};

ATTRIBUTE_GROUPS(megaraid_host);

/*
 * Scsi host template for megaraid_sas driver
 */
static struct scsi_host_template megasas_template = {

	.module = THIS_MODULE,
	.name = "Avago SAS based MegaRAID driver",
	.proc_name = "megaraid_sas",
	.slave_configure = megasas_slave_configure,
	.slave_alloc = megasas_slave_alloc,
	.slave_destroy = megasas_slave_destroy,
	.queuecommand = megasas_queue_command,
	.eh_target_reset_handler = megasas_reset_target,
	.eh_abort_handler = megasas_task_abort,
	.eh_host_reset_handler = megasas_reset_bus_host,
	.eh_timed_out = megasas_reset_timer,
	.shost_groups = megaraid_host_groups,
	.bios_param = megasas_bios_param,
	.map_queues = megasas_map_queues,
	.mq_poll = megasas_blk_mq_poll,
	.change_queue_depth = scsi_change_queue_depth,
	.max_segment_size = 0xffffffff,
};

/**
 * megasas_complete_int_cmd -	Completes an internal command
 * @instance:			Adapter soft state
 * @cmd:			Command to be completed
 *
 * The megasas_issue_blocked_cmd() function waits for a command to complete
 * after it issues a command. This function wakes up that waiting routine by
 * calling wake_up() on the wait queue.
 */
static void
megasas_complete_int_cmd(struct megasas_instance *instance,
			 struct megasas_cmd *cmd)
{
	if (cmd->cmd_status_drv == DCMD_INIT)
		cmd->cmd_status_drv =
		(cmd->frame->io.cmd_status == MFI_STAT_OK) ?
		DCMD_SUCCESS : DCMD_FAILED;

	wake_up(&instance->int_cmd_wait_q);
}

/**
 * megasas_complete_abort -	Completes aborting a command
 * @instance:			Adapter soft state
 * @cmd:			Cmd that was issued to abort another cmd
 *
 * The megasas_issue_blocked_abort_cmd() function waits on abort_cmd_wait_q
 * after it issues an abort on a previously issued command. This function
 * wakes up all functions waiting on the same wait queue.
 */
static void
megasas_complete_abort(struct megasas_instance *instance,
		       struct megasas_cmd *cmd)
{
	if (cmd->sync_cmd) {
		cmd->sync_cmd = 0;
		cmd->cmd_status_drv = DCMD_SUCCESS;
		wake_up(&instance->abort_cmd_wait_q);
	}
}

static void
megasas_set_ld_removed_by_fw(struct megasas_instance *instance)
{
	uint i;

	for (i = 0; (i < MEGASAS_MAX_LD_IDS); i++) {
		if (instance->ld_ids_prev[i] != 0xff &&
		    instance->ld_ids_from_raidmap[i] == 0xff) {
			if (megasas_dbg_lvl & LD_PD_DEBUG)
				dev_info(&instance->pdev->dev,
					 "LD target ID %d removed from RAID map\n", i);
			instance->ld_tgtid_status[i] = LD_TARGET_ID_DELETED;
		}
	}
}

/**
 * megasas_complete_cmd -	Completes a command
 * @instance:			Adapter soft state
 * @cmd:			Command to be completed
 * @alt_status:			If non-zero, use this value as status to
 *				SCSI mid-layer instead of the value returned
 *				by the FW. This should be used if caller wants
 *				an alternate status (as in the case of aborted
 *				commands)
 */
void
megasas_complete_cmd(struct megasas_instance *instance, struct megasas_cmd *cmd,
		     u8 alt_status)
{
	int exception = 0;
	struct megasas_header *hdr = &cmd->frame->hdr;
	unsigned long flags;
	struct fusion_context *fusion = instance->ctrl_context;
	u32 opcode, status;

	/* flag for the retry reset */
	cmd->retry_for_fw_reset = 0;

	if (cmd->scmd)
		cmd->scmd->SCp.ptr = NULL;

	switch (hdr->cmd) {
	case MFI_CMD_INVALID:
		/* Some older 1068 controller FW may keep a pended
		   MR_DCMD_CTRL_EVENT_GET_INFO left over from the main kernel
		   when booting the kdump kernel.  Ignore this command to
		   prevent a kernel panic on shutdown of the kdump kernel. */
		dev_warn(&instance->pdev->dev, "MFI_CMD_INVALID command "
		       "completed\n");
		dev_warn(&instance->pdev->dev, "If you have a controller "
		       "other than PERC5, please upgrade your firmware\n");
		break;
	case MFI_CMD_PD_SCSI_IO:
	case MFI_CMD_LD_SCSI_IO:

		/*
		 * MFI_CMD_PD_SCSI_IO and MFI_CMD_LD_SCSI_IO could have been
		 * issued either through an IO path or an IOCTL path. If it
		 * was via IOCTL, we will send it to internal completion.
		 */
		if (cmd->sync_cmd) {
			cmd->sync_cmd = 0;
			megasas_complete_int_cmd(instance, cmd);
			break;
		}
		fallthrough;

	case MFI_CMD_LD_READ:
	case MFI_CMD_LD_WRITE:

		if (alt_status) {
			cmd->scmd->result = alt_status << 16;
			exception = 1;
		}

		if (exception) {

			atomic_dec(&instance->fw_outstanding);

			scsi_dma_unmap(cmd->scmd);
			scsi_done(cmd->scmd);
			megasas_return_cmd(instance, cmd);

			break;
		}

		switch (hdr->cmd_status) {

		case MFI_STAT_OK:
			cmd->scmd->result = DID_OK << 16;
			break;

		case MFI_STAT_SCSI_IO_FAILED:
		case MFI_STAT_LD_INIT_IN_PROGRESS:
			cmd->scmd->result =
			    (DID_ERROR << 16) | hdr->scsi_status;
			break;

		case MFI_STAT_SCSI_DONE_WITH_ERROR:

			cmd->scmd->result = (DID_OK << 16) | hdr->scsi_status;

			if (hdr->scsi_status == SAM_STAT_CHECK_CONDITION) {
				memset(cmd->scmd->sense_buffer, 0,
				       SCSI_SENSE_BUFFERSIZE);
				memcpy(cmd->scmd->sense_buffer, cmd->sense,
				       hdr->sense_len);
			}

			break;

		case MFI_STAT_LD_OFFLINE:
		case MFI_STAT_DEVICE_NOT_FOUND:
			cmd->scmd->result = DID_BAD_TARGET << 16;
			break;

		default:
			dev_printk(KERN_DEBUG, &instance->pdev->dev, "MFI FW status %#x\n",
			       hdr->cmd_status);
			cmd->scmd->result = DID_ERROR << 16;
			break;
		}

		atomic_dec(&instance->fw_outstanding);

		scsi_dma_unmap(cmd->scmd);
		scsi_done(cmd->scmd);
		megasas_return_cmd(instance, cmd);

		break;

	case MFI_CMD_SMP:
	case MFI_CMD_STP:
	case MFI_CMD_NVME:
	case MFI_CMD_TOOLBOX:
		megasas_complete_int_cmd(instance, cmd);
		break;

	case MFI_CMD_DCMD:
		opcode = le32_to_cpu(cmd->frame->dcmd.opcode);
		/* Check for LD map update */
		if ((opcode == MR_DCMD_LD_MAP_GET_INFO)
			&& (cmd->frame->dcmd.mbox.b[1] == 1)) {
			fusion->fast_path_io = 0;
			spin_lock_irqsave(instance->host->host_lock, flags);
			status = cmd->frame->hdr.cmd_status;
			instance->map_update_cmd = NULL;
			if (status != MFI_STAT_OK) {
				if (status != MFI_STAT_NOT_FOUND)
					dev_warn(&instance->pdev->dev, "map syncfailed, status = 0x%x\n",
					       cmd->frame->hdr.cmd_status);
				else {
					megasas_return_cmd(instance, cmd);
					spin_unlock_irqrestore(
						instance->host->host_lock,
						flags);
					break;
				}
			}

			megasas_return_cmd(instance, cmd);

			/*
			 * Set fast path IO to ZERO.
			 * Validate Map will set proper value.
			 * Meanwhile all IOs will go as LD IO.
			 */
			if (status == MFI_STAT_OK &&
			    (MR_ValidateMapInfo(instance, (instance->map_id + 1)))) {
				instance->map_id++;
				fusion->fast_path_io = 1;
			} else {
				fusion->fast_path_io = 0;
			}

			if (instance->adapter_type >= INVADER_SERIES)
				megasas_set_ld_removed_by_fw(instance);

			megasas_sync_map_info(instance);
			spin_unlock_irqrestore(instance->host->host_lock,
					       flags);

			break;
		}
		if (opcode == MR_DCMD_CTRL_EVENT_GET_INFO ||
		    opcode == MR_DCMD_CTRL_EVENT_GET) {
			spin_lock_irqsave(&poll_aen_lock, flags);
			megasas_poll_wait_aen = 0;
			spin_unlock_irqrestore(&poll_aen_lock, flags);
		}

		/* FW has an updated PD sequence */
		if ((opcode == MR_DCMD_SYSTEM_PD_MAP_GET_INFO) &&
			(cmd->frame->dcmd.mbox.b[0] == 1)) {

			spin_lock_irqsave(instance->host->host_lock, flags);
			status = cmd->frame->hdr.cmd_status;
			instance->jbod_seq_cmd = NULL;
			megasas_return_cmd(instance, cmd);

			if (status == MFI_STAT_OK) {
				instance->pd_seq_map_id++;
				/* Re-register a pd sync seq num cmd */
				if (megasas_sync_pd_seq_num(instance, true))
					instance->use_seqnum_jbod_fp = false;
			} else
				instance->use_seqnum_jbod_fp = false;

			spin_unlock_irqrestore(instance->host->host_lock, flags);
			break;
		}

		/*
		 * See if got an event notification
		 */
		if (opcode == MR_DCMD_CTRL_EVENT_WAIT)
			megasas_service_aen(instance, cmd);
		else
			megasas_complete_int_cmd(instance, cmd);

		break;

	case MFI_CMD_ABORT:
		/*
		 * Cmd issued to abort another cmd returned
		 */
		megasas_complete_abort(instance, cmd);
		break;

	default:
		dev_info(&instance->pdev->dev, "Unknown command completed! [0x%X]\n",
		       hdr->cmd);
		megasas_complete_int_cmd(instance, cmd);
		break;
	}
}

/**
 * megasas_issue_pending_cmds_again -	issue all pending cmds
 *					in FW again because of the fw reset
 * @instance:				Adapter soft state
 */
static inline void
megasas_issue_pending_cmds_again(struct megasas_instance *instance)
{
	struct megasas_cmd *cmd;
	struct list_head clist_local;
	union megasas_evt_class_locale class_locale;
	unsigned long flags;
	u32 seq_num;

	INIT_LIST_HEAD(&clist_local);
	spin_lock_irqsave(&instance->hba_lock, flags);
	list_splice_init(&instance->internal_reset_pending_q, &clist_local);
	spin_unlock_irqrestore(&instance->hba_lock, flags);

	while (!list_empty(&clist_local)) {
		cmd = list_entry((&clist_local)->next,
					struct megasas_cmd, list);
		list_del_init(&cmd->list);

		if (cmd->sync_cmd || cmd->scmd) {
			dev_notice(&instance->pdev->dev, "command %p, %p:%d"
				"detected to be pending while HBA reset\n",
					cmd, cmd->scmd, cmd->sync_cmd);

			cmd->retry_for_fw_reset++;

			if (cmd->retry_for_fw_reset == 3) {
				dev_notice(&instance->pdev->dev, "cmd %p, %p:%d"
					"was tried multiple times during reset."
					"Shutting down the HBA\n",
					cmd, cmd->scmd, cmd->sync_cmd);
				instance->instancet->disable_intr(instance);
				atomic_set(&instance->fw_reset_no_pci_access, 1);
				megaraid_sas_kill_hba(instance);
				return;
			}
		}

		if (cmd->sync_cmd == 1) {
			if (cmd->scmd) {
				dev_notice(&instance->pdev->dev, "unexpected"
					"cmd attached to internal command!\n");
			}
			dev_notice(&instance->pdev->dev, "%p synchronous cmd"
						"on the internal reset queue,"
						"issue it again.\n", cmd);
			cmd->cmd_status_drv = DCMD_INIT;
			instance->instancet->fire_cmd(instance,
							cmd->frame_phys_addr,
							0, instance->reg_set);
		} else if (cmd->scmd) {
			dev_notice(&instance->pdev->dev, "%p scsi cmd [%02x]"
			"detected on the internal queue, issue again.\n",
			cmd, cmd->scmd->cmnd[0]);

			atomic_inc(&instance->fw_outstanding);
			instance->instancet->fire_cmd(instance,
					cmd->frame_phys_addr,
					cmd->frame_count-1, instance->reg_set);
		} else {
			dev_notice(&instance->pdev->dev, "%p unexpected cmd on the"
				"internal reset defer list while re-issue!!\n",
				cmd);
		}
	}

	if (instance->aen_cmd) {
		dev_notice(&instance->pdev->dev, "aen_cmd in def process\n");
		megasas_return_cmd(instance, instance->aen_cmd);

		instance->aen_cmd = NULL;
	}

	/*
	 * Initiate AEN (Asynchronous Event Notification)
	 */
	seq_num = instance->last_seq_num;
	class_locale.members.reserved = 0;
	class_locale.members.locale = MR_EVT_LOCALE_ALL;
	class_locale.members.class = MR_EVT_CLASS_DEBUG;

	megasas_register_aen(instance, seq_num, class_locale.word);
}

/*
 * Move the internal reset pending commands to a deferred queue.
 *
 * We move the commands pending at internal reset time to a
 * pending queue. This queue would be flushed after successful
 * completion of the internal reset sequence. if the internal reset
 * did not complete in time, the kernel reset handler would flush
 * these commands.
 */
static void
megasas_internal_reset_defer_cmds(struct megasas_instance *instance)
{
	struct megasas_cmd *cmd;
	int i;
	u16 max_cmd = instance->max_fw_cmds;
	u32 defer_index;
	unsigned long flags;

	defer_index = 0;
	spin_lock_irqsave(&instance->mfi_pool_lock, flags);
	for (i = 0; i < max_cmd; i++) {
		cmd = instance->cmd_list[i];
		if (cmd->sync_cmd == 1 || cmd->scmd) {
			dev_notice(&instance->pdev->dev, "moving cmd[%d]:%p:%d:%p"
					"on the defer queue as internal\n",
				defer_index, cmd, cmd->sync_cmd, cmd->scmd);

			if (!list_empty(&cmd->list)) {
				dev_notice(&instance->pdev->dev, "ERROR while"
					" moving this cmd:%p, %d %p, it was"
					"discovered on some list?\n",
					cmd, cmd->sync_cmd, cmd->scmd);

				list_del_init(&cmd->list);
			}
			defer_index++;
			list_add_tail(&cmd->list,
				&instance->internal_reset_pending_q);
		}
	}
	spin_unlock_irqrestore(&instance->mfi_pool_lock, flags);
}


static void
process_fw_state_change_wq(struct work_struct *work)
{
	struct megasas_instance *instance =
		container_of(work, struct megasas_instance, work_init);
	u32 wait;
	unsigned long flags;

    if (atomic_read(&instance->adprecovery) != MEGASAS_ADPRESET_SM_INFAULT) {
		dev_notice(&instance->pdev->dev, "error, recovery st %x\n",
				atomic_read(&instance->adprecovery));
		return ;
	}

	if (atomic_read(&instance->adprecovery) == MEGASAS_ADPRESET_SM_INFAULT) {
		dev_notice(&instance->pdev->dev, "FW detected to be in fault"
					"state, restarting it...\n");

		instance->instancet->disable_intr(instance);
		atomic_set(&instance->fw_outstanding, 0);

		atomic_set(&instance->fw_reset_no_pci_access, 1);
		instance->instancet->adp_reset(instance, instance->reg_set);
		atomic_set(&instance->fw_reset_no_pci_access, 0);

		dev_notice(&instance->pdev->dev, "FW restarted successfully,"
					"initiating next stage...\n");

		dev_notice(&instance->pdev->dev, "HBA recovery state machine,"
					"state 2 starting...\n");

		/* waiting for about 20 second before start the second init */
		for (wait = 0; wait < 30; wait++) {
			msleep(1000);
		}

		if (megasas_transition_to_ready(instance, 1)) {
			dev_notice(&instance->pdev->dev, "adapter not ready\n");

			atomic_set(&instance->fw_reset_no_pci_access, 1);
			megaraid_sas_kill_hba(instance);
			return ;
		}

		if ((instance->pdev->device == PCI_DEVICE_ID_LSI_SAS1064R) ||
			(instance->pdev->device == PCI_DEVICE_ID_DELL_PERC5) ||
			(instance->pdev->device == PCI_DEVICE_ID_LSI_VERDE_ZCR)
			) {
			*instance->consumer = *instance->producer;
		} else {
			*instance->consumer = 0;
			*instance->producer = 0;
		}

		megasas_issue_init_mfi(instance);

		spin_lock_irqsave(&instance->hba_lock, flags);
		atomic_set(&instance->adprecovery, MEGASAS_HBA_OPERATIONAL);
		spin_unlock_irqrestore(&instance->hba_lock, flags);
		instance->instancet->enable_intr(instance);

		megasas_issue_pending_cmds_again(instance);
		instance->issuepend_done = 1;
	}
}

/**
 * megasas_deplete_reply_queue -	Processes all completed commands
 * @instance:				Adapter soft state
 * @alt_status:				Alternate status to be returned to
 *					SCSI mid-layer instead of the status
 *					returned by the FW
 * Note: this must be called with hba lock held
 */
static int
megasas_deplete_reply_queue(struct megasas_instance *instance,
					u8 alt_status)
{
	u32 mfiStatus;
	u32 fw_state;

	if ((mfiStatus = instance->instancet->check_reset(instance,
					instance->reg_set)) == 1) {
		return IRQ_HANDLED;
	}

	mfiStatus = instance->instancet->clear_intr(instance);
	if (mfiStatus == 0) {
		/* Hardware may not set outbound_intr_status in MSI-X mode */
		if (!instance->msix_vectors)
			return IRQ_NONE;
	}

	instance->mfiStatus = mfiStatus;

	if ((mfiStatus & MFI_INTR_FLAG_FIRMWARE_STATE_CHANGE)) {
		fw_state = instance->instancet->read_fw_status_reg(
				instance) & MFI_STATE_MASK;

		if (fw_state != MFI_STATE_FAULT) {
			dev_notice(&instance->pdev->dev, "fw state:%x\n",
						fw_state);
		}

		if ((fw_state == MFI_STATE_FAULT) &&
				(instance->disableOnlineCtrlReset == 0)) {
			dev_notice(&instance->pdev->dev, "wait adp restart\n");

			if ((instance->pdev->device ==
					PCI_DEVICE_ID_LSI_SAS1064R) ||
				(instance->pdev->device ==
					PCI_DEVICE_ID_DELL_PERC5) ||
				(instance->pdev->device ==
					PCI_DEVICE_ID_LSI_VERDE_ZCR)) {

				*instance->consumer =
					cpu_to_le32(MEGASAS_ADPRESET_INPROG_SIGN);
			}


			instance->instancet->disable_intr(instance);
			atomic_set(&instance->adprecovery, MEGASAS_ADPRESET_SM_INFAULT);
			instance->issuepend_done = 0;

			atomic_set(&instance->fw_outstanding, 0);
			megasas_internal_reset_defer_cmds(instance);

			dev_notice(&instance->pdev->dev, "fwState=%x, stage:%d\n",
					fw_state, atomic_read(&instance->adprecovery));

			schedule_work(&instance->work_init);
			return IRQ_HANDLED;

		} else {
			dev_notice(&instance->pdev->dev, "fwstate:%x, dis_OCR=%x\n",
				fw_state, instance->disableOnlineCtrlReset);
		}
	}

	tasklet_schedule(&instance->isr_tasklet);
	return IRQ_HANDLED;
}

/**
 * megasas_isr - isr entry point
 * @irq:	IRQ number
 * @devp:	IRQ context address
 */
static irqreturn_t megasas_isr(int irq, void *devp)
{
	struct megasas_irq_context *irq_context = devp;
	struct megasas_instance *instance = irq_context->instance;
	unsigned long flags;
	irqreturn_t rc;

	if (atomic_read(&instance->fw_reset_no_pci_access))
		return IRQ_HANDLED;

	spin_lock_irqsave(&instance->hba_lock, flags);
	rc = megasas_deplete_reply_queue(instance, DID_OK);
	spin_unlock_irqrestore(&instance->hba_lock, flags);

	return rc;
}

/**
 * megasas_transition_to_ready -	Move the FW to READY state
 * @instance:				Adapter soft state
 * @ocr:				Adapter reset state
 *
 * During the initialization, FW passes can potentially be in any one of
 * several possible states. If the FW in operational, waiting-for-handshake
 * states, driver must take steps to bring it to ready state. Otherwise, it
 * has to wait for the ready state.
 */
int
megasas_transition_to_ready(struct megasas_instance *instance, int ocr)
{
	int i;
	u8 max_wait;
	u32 fw_state;
	u32 abs_state, curr_abs_state;

	abs_state = instance->instancet->read_fw_status_reg(instance);
	fw_state = abs_state & MFI_STATE_MASK;

	if (fw_state != MFI_STATE_READY)
		dev_info(&instance->pdev->dev, "Waiting for FW to come to ready"
		       " state\n");

	while (fw_state != MFI_STATE_READY) {

		switch (fw_state) {

		case MFI_STATE_FAULT:
			dev_printk(KERN_ERR, &instance->pdev->dev,
				   "FW in FAULT state, Fault code:0x%x subcode:0x%x func:%s\n",
				   abs_state & MFI_STATE_FAULT_CODE,
				   abs_state & MFI_STATE_FAULT_SUBCODE, __func__);
			if (ocr) {
				max_wait = MEGASAS_RESET_WAIT_TIME;
				break;
			} else {
				dev_printk(KERN_DEBUG, &instance->pdev->dev, "System Register set:\n");
				megasas_dump_reg_set(instance->reg_set);
				return -ENODEV;
			}

		case MFI_STATE_WAIT_HANDSHAKE:
			/*
			 * Set the CLR bit in inbound doorbell
			 */
			if ((instance->pdev->device ==
				PCI_DEVICE_ID_LSI_SAS0073SKINNY) ||
				(instance->pdev->device ==
				 PCI_DEVICE_ID_LSI_SAS0071SKINNY) ||
				(instance->adapter_type != MFI_SERIES))
				writel(
				  MFI_INIT_CLEAR_HANDSHAKE|MFI_INIT_HOTPLUG,
				  &instance->reg_set->doorbell);
			else
				writel(
				    MFI_INIT_CLEAR_HANDSHAKE|MFI_INIT_HOTPLUG,
					&instance->reg_set->inbound_doorbell);

			max_wait = MEGASAS_RESET_WAIT_TIME;
			break;

		case MFI_STATE_BOOT_MESSAGE_PENDING:
			if ((instance->pdev->device ==
			     PCI_DEVICE_ID_LSI_SAS0073SKINNY) ||
				(instance->pdev->device ==
				 PCI_DEVICE_ID_LSI_SAS0071SKINNY) ||
				(instance->adapter_type != MFI_SERIES))
				writel(MFI_INIT_HOTPLUG,
				       &instance->reg_set->doorbell);
			else
				writel(MFI_INIT_HOTPLUG,
					&instance->reg_set->inbound_doorbell);

			max_wait = MEGASAS_RESET_WAIT_TIME;
			break;

		case MFI_STATE_OPERATIONAL:
			/*
			 * Bring it to READY state; assuming max wait 10 secs
			 */
			instance->instancet->disable_intr(instance);
			if ((instance->pdev->device ==
				PCI_DEVICE_ID_LSI_SAS0073SKINNY) ||
				(instance->pdev->device ==
				PCI_DEVICE_ID_LSI_SAS0071SKINNY)  ||
				(instance->adapter_type != MFI_SERIES)) {
				writel(MFI_RESET_FLAGS,
					&instance->reg_set->doorbell);

				if (instance->adapter_type != MFI_SERIES) {
					for (i = 0; i < (10 * 1000); i += 20) {
						if (megasas_readl(
							    instance,
							    &instance->
							    reg_set->
							    doorbell) & 1)
							msleep(20);
						else
							break;
					}
				}
			} else
				writel(MFI_RESET_FLAGS,
					&instance->reg_set->inbound_doorbell);

			max_wait = MEGASAS_RESET_WAIT_TIME;
			break;

		case MFI_STATE_UNDEFINED:
			/*
			 * This state should not last for more than 2 seconds
			 */
			max_wait = MEGASAS_RESET_WAIT_TIME;
			break;

		case MFI_STATE_BB_INIT:
			max_wait = MEGASAS_RESET_WAIT_TIME;
			break;

		case MFI_STATE_FW_INIT:
			max_wait = MEGASAS_RESET_WAIT_TIME;
			break;

		case MFI_STATE_FW_INIT_2:
			max_wait = MEGASAS_RESET_WAIT_TIME;
			break;

		case MFI_STATE_DEVICE_SCAN:
			max_wait = MEGASAS_RESET_WAIT_TIME;
			break;

		case MFI_STATE_FLUSH_CACHE:
			max_wait = MEGASAS_RESET_WAIT_TIME;
			break;

		default:
			dev_printk(KERN_DEBUG, &instance->pdev->dev, "Unknown state 0x%x\n",
			       fw_state);
			dev_printk(KERN_DEBUG, &instance->pdev->dev, "System Register set:\n");
			megasas_dump_reg_set(instance->reg_set);
			return -ENODEV;
		}

		/*
		 * The cur_state should not last for more than max_wait secs
		 */
		for (i = 0; i < max_wait * 50; i++) {
			curr_abs_state = instance->instancet->
				read_fw_status_reg(instance);

			if (abs_state == curr_abs_state) {
				msleep(20);
			} else
				break;
		}

		/*
		 * Return error if fw_state hasn't changed after max_wait
		 */
		if (curr_abs_state == abs_state) {
			dev_printk(KERN_DEBUG, &instance->pdev->dev, "FW state [%d] hasn't changed "
			       "in %d secs\n", fw_state, max_wait);
			dev_printk(KERN_DEBUG, &instance->pdev->dev, "System Register set:\n");
			megasas_dump_reg_set(instance->reg_set);
			return -ENODEV;
		}

		abs_state = curr_abs_state;
		fw_state = curr_abs_state & MFI_STATE_MASK;
	}
	dev_info(&instance->pdev->dev, "FW now in Ready state\n");

	return 0;
}

/**
 * megasas_teardown_frame_pool -	Destroy the cmd frame DMA pool
 * @instance:				Adapter soft state
 */
static void megasas_teardown_frame_pool(struct megasas_instance *instance)
{
	int i;
	u16 max_cmd = instance->max_mfi_cmds;
	struct megasas_cmd *cmd;

	if (!instance->frame_dma_pool)
		return;

	/*
	 * Return all frames to pool
	 */
	for (i = 0; i < max_cmd; i++) {

		cmd = instance->cmd_list[i];

		if (cmd->frame)
			dma_pool_free(instance->frame_dma_pool, cmd->frame,
				      cmd->frame_phys_addr);

		if (cmd->sense)
			dma_pool_free(instance->sense_dma_pool, cmd->sense,
				      cmd->sense_phys_addr);
	}

	/*
	 * Now destroy the pool itself
	 */
	dma_pool_destroy(instance->frame_dma_pool);
	dma_pool_destroy(instance->sense_dma_pool);

	instance->frame_dma_pool = NULL;
	instance->sense_dma_pool = NULL;
}

/**
 * megasas_create_frame_pool -	Creates DMA pool for cmd frames
 * @instance:			Adapter soft state
 *
 * Each command packet has an embedded DMA memory buffer that is used for
 * filling MFI frame and the SG list that immediately follows the frame. This
 * function creates those DMA memory buffers for each command packet by using
 * PCI pool facility.
 */
static int megasas_create_frame_pool(struct megasas_instance *instance)
{
	int i;
	u16 max_cmd;
	u32 frame_count;
	struct megasas_cmd *cmd;

	max_cmd = instance->max_mfi_cmds;

	/*
	 * For MFI controllers.
	 * max_num_sge = 60
	 * max_sge_sz  = 16 byte (sizeof megasas_sge_skinny)
	 * Total 960 byte (15 MFI frame of 64 byte)
	 *
	 * Fusion adapter require only 3 extra frame.
	 * max_num_sge = 16 (defined as MAX_IOCTL_SGE)
	 * max_sge_sz  = 12 byte (sizeof  megasas_sge64)
	 * Total 192 byte (3 MFI frame of 64 byte)
	 */
	frame_count = (instance->adapter_type == MFI_SERIES) ?
			(15 + 1) : (3 + 1);
	instance->mfi_frame_size = MEGAMFI_FRAME_SIZE * frame_count;
	/*
	 * Use DMA pool facility provided by PCI layer
	 */
	instance->frame_dma_pool = dma_pool_create("megasas frame pool",
					&instance->pdev->dev,
					instance->mfi_frame_size, 256, 0);

	if (!instance->frame_dma_pool) {
		dev_printk(KERN_DEBUG, &instance->pdev->dev, "failed to setup frame pool\n");
		return -ENOMEM;
	}

	instance->sense_dma_pool = dma_pool_create("megasas sense pool",
						   &instance->pdev->dev, 128,
						   4, 0);

	if (!instance->sense_dma_pool) {
		dev_printk(KERN_DEBUG, &instance->pdev->dev, "failed to setup sense pool\n");

		dma_pool_destroy(instance->frame_dma_pool);
		instance->frame_dma_pool = NULL;

		return -ENOMEM;
	}

	/*
	 * Allocate and attach a frame to each of the commands in cmd_list.
	 * By making cmd->index as the context instead of the &cmd, we can
	 * always use 32bit context regardless of the architecture
	 */
	for (i = 0; i < max_cmd; i++) {

		cmd = instance->cmd_list[i];

		cmd->frame = dma_pool_zalloc(instance->frame_dma_pool,
					    GFP_KERNEL, &cmd->frame_phys_addr);

		cmd->sense = dma_pool_alloc(instance->sense_dma_pool,
					    GFP_KERNEL, &cmd->sense_phys_addr);

		/*
		 * megasas_teardown_frame_pool() takes care of freeing
		 * whatever has been allocated
		 */
		if (!cmd->frame || !cmd->sense) {
			dev_printk(KERN_DEBUG, &instance->pdev->dev, "dma_pool_alloc failed\n");
			megasas_teardown_frame_pool(instance);
			return -ENOMEM;
		}

		cmd->frame->io.context = cpu_to_le32(cmd->index);
		cmd->frame->io.pad_0 = 0;
		if ((instance->adapter_type == MFI_SERIES) && reset_devices)
			cmd->frame->hdr.cmd = MFI_CMD_INVALID;
	}

	return 0;
}

/**
 * megasas_free_cmds -	Free all the cmds in the free cmd pool
 * @instance:		Adapter soft state
 */
void megasas_free_cmds(struct megasas_instance *instance)
{
	int i;

	/* First free the MFI frame pool */
	megasas_teardown_frame_pool(instance);

	/* Free all the commands in the cmd_list */
	for (i = 0; i < instance->max_mfi_cmds; i++)

		kfree(instance->cmd_list[i]);

	/* Free the cmd_list buffer itself */
	kfree(instance->cmd_list);
	instance->cmd_list = NULL;

	INIT_LIST_HEAD(&instance->cmd_pool);
}

/**
 * megasas_alloc_cmds -	Allocates the command packets
 * @instance:		Adapter soft state
 *
 * Each command that is issued to the FW, whether IO commands from the OS or
 * internal commands like IOCTLs, are wrapped in local data structure called
 * megasas_cmd. The frame embedded in this megasas_cmd is actually issued to
 * the FW.
 *
 * Each frame has a 32-bit field called context (tag). This context is used
 * to get back the megasas_cmd from the frame when a frame gets completed in
 * the ISR. Typically the address of the megasas_cmd itself would be used as
 * the context. But we wanted to keep the differences between 32 and 64 bit
 * systems to the mininum. We always use 32 bit integers for the context. In
 * this driver, the 32 bit values are the indices into an array cmd_list.
 * This array is used only to look up the megasas_cmd given the context. The
 * free commands themselves are maintained in a linked list called cmd_pool.
 */
int megasas_alloc_cmds(struct megasas_instance *instance)
{
	int i;
	int j;
	u16 max_cmd;
	struct megasas_cmd *cmd;

	max_cmd = instance->max_mfi_cmds;

	/*
	 * instance->cmd_list is an array of struct megasas_cmd pointers.
	 * Allocate the dynamic array first and then allocate individual
	 * commands.
	 */
	instance->cmd_list = kcalloc(max_cmd, sizeof(struct megasas_cmd*), GFP_KERNEL);

	if (!instance->cmd_list) {
		dev_printk(KERN_DEBUG, &instance->pdev->dev, "out of memory\n");
		return -ENOMEM;
	}

	memset(instance->cmd_list, 0, sizeof(struct megasas_cmd *) *max_cmd);

	for (i = 0; i < max_cmd; i++) {
		instance->cmd_list[i] = kmalloc(sizeof(struct megasas_cmd),
						GFP_KERNEL);

		if (!instance->cmd_list[i]) {

			for (j = 0; j < i; j++)
				kfree(instance->cmd_list[j]);

			kfree(instance->cmd_list);
			instance->cmd_list = NULL;

			return -ENOMEM;
		}
	}

	for (i = 0; i < max_cmd; i++) {
		cmd = instance->cmd_list[i];
		memset(cmd, 0, sizeof(struct megasas_cmd));
		cmd->index = i;
		cmd->scmd = NULL;
		cmd->instance = instance;

		list_add_tail(&cmd->list, &instance->cmd_pool);
	}

	/*
	 * Create a frame pool and assign one frame to each cmd
	 */
	if (megasas_create_frame_pool(instance)) {
		dev_printk(KERN_DEBUG, &instance->pdev->dev, "Error creating frame DMA pool\n");
		megasas_free_cmds(instance);
		return -ENOMEM;
	}

	return 0;
}

/*
 * dcmd_timeout_ocr_possible -	Check if OCR is possible based on Driver/FW state.
 * @instance:				Adapter soft state
 *
 * Return 0 for only Fusion adapter, if driver load/unload is not in progress
 * or FW is not under OCR.
 */
inline int
dcmd_timeout_ocr_possible(struct megasas_instance *instance) {

	if (instance->adapter_type == MFI_SERIES)
		return KILL_ADAPTER;
	else if (instance->unload ||
			test_bit(MEGASAS_FUSION_OCR_NOT_POSSIBLE,
				 &instance->reset_flags))
		return IGNORE_TIMEOUT;
	else
		return INITIATE_OCR;
}

static void
megasas_get_pd_info(struct megasas_instance *instance, struct scsi_device *sdev)
{
	int ret;
	struct megasas_cmd *cmd;
	struct megasas_dcmd_frame *dcmd;

	struct MR_PRIV_DEVICE *mr_device_priv_data;
	u16 device_id = 0;

	device_id = (sdev->channel * MEGASAS_MAX_DEV_PER_CHANNEL) + sdev->id;
	cmd = megasas_get_cmd(instance);

	if (!cmd) {
		dev_err(&instance->pdev->dev, "Failed to get cmd %s\n", __func__);
		return;
	}

	dcmd = &cmd->frame->dcmd;

	memset(instance->pd_info, 0, sizeof(*instance->pd_info));
	memset(dcmd->mbox.b, 0, MFI_MBOX_SIZE);

	dcmd->mbox.s[0] = cpu_to_le16(device_id);
	dcmd->cmd = MFI_CMD_DCMD;
	dcmd->cmd_status = 0xFF;
	dcmd->sge_count = 1;
	dcmd->flags = MFI_FRAME_DIR_READ;
	dcmd->timeout = 0;
	dcmd->pad_0 = 0;
	dcmd->data_xfer_len = cpu_to_le32(sizeof(struct MR_PD_INFO));
	dcmd->opcode = cpu_to_le32(MR_DCMD_PD_GET_INFO);

	megasas_set_dma_settings(instance, dcmd, instance->pd_info_h,
				 sizeof(struct MR_PD_INFO));

	if ((instance->adapter_type != MFI_SERIES) &&
	    !instance->mask_interrupts)
		ret = megasas_issue_blocked_cmd(instance, cmd, MFI_IO_TIMEOUT_SECS);
	else
		ret = megasas_issue_polled(instance, cmd);

	switch (ret) {
	case DCMD_SUCCESS:
		mr_device_priv_data = sdev->hostdata;
		le16_to_cpus((u16 *)&instance->pd_info->state.ddf.pdType);
		mr_device_priv_data->interface_type =
				instance->pd_info->state.ddf.pdType.intf;
		break;

	case DCMD_TIMEOUT:

		switch (dcmd_timeout_ocr_possible(instance)) {
		case INITIATE_OCR:
			cmd->flags |= DRV_DCMD_SKIP_REFIRE;
			mutex_unlock(&instance->reset_mutex);
			megasas_reset_fusion(instance->host,
				MFI_IO_TIMEOUT_OCR);
			mutex_lock(&instance->reset_mutex);
			break;
		case KILL_ADAPTER:
			megaraid_sas_kill_hba(instance);
			break;
		case IGNORE_TIMEOUT:
			dev_info(&instance->pdev->dev, "Ignore DCMD timeout: %s %d\n",
				__func__, __LINE__);
			break;
		}

		break;
	}

	if (ret != DCMD_TIMEOUT)
		megasas_return_cmd(instance, cmd);

	return;
}
/*
 * megasas_get_pd_list_info -	Returns FW's pd_list structure
 * @instance:				Adapter soft state
 * @pd_list:				pd_list structure
 *
 * Issues an internal command (DCMD) to get the FW's controller PD
 * list structure.  This information is mainly used to find out SYSTEM
 * supported by the FW.
 */
static int
megasas_get_pd_list(struct megasas_instance *instance)
{
	int ret = 0, pd_index = 0;
	struct megasas_cmd *cmd;
	struct megasas_dcmd_frame *dcmd;
	struct MR_PD_LIST *ci;
	struct MR_PD_ADDRESS *pd_addr;

	if (instance->pd_list_not_supported) {
		dev_info(&instance->pdev->dev, "MR_DCMD_PD_LIST_QUERY "
		"not supported by firmware\n");
		return ret;
	}

	ci = instance->pd_list_buf;

	cmd = megasas_get_cmd(instance);

	if (!cmd) {
		dev_printk(KERN_DEBUG, &instance->pdev->dev, "(get_pd_list): Failed to get cmd\n");
		return -ENOMEM;
	}

	dcmd = &cmd->frame->dcmd;

	memset(ci, 0, sizeof(*ci));
	memset(dcmd->mbox.b, 0, MFI_MBOX_SIZE);

	dcmd->mbox.b[0] = MR_PD_QUERY_TYPE_EXPOSED_TO_HOST;
	dcmd->mbox.b[1] = 0;
	dcmd->cmd = MFI_CMD_DCMD;
	dcmd->cmd_status = MFI_STAT_INVALID_STATUS;
	dcmd->sge_count = 1;
	dcmd->flags = MFI_FRAME_DIR_READ;
	dcmd->timeout = 0;
	dcmd->pad_0 = 0;
	dcmd->data_xfer_len = cpu_to_le32(MEGASAS_MAX_PD * sizeof(struct MR_PD_LIST));
	dcmd->opcode = cpu_to_le32(MR_DCMD_PD_LIST_QUERY);

	megasas_set_dma_settings(instance, dcmd, instance->pd_list_buf_h,
				 (MEGASAS_MAX_PD * sizeof(struct MR_PD_LIST)));

	if ((instance->adapter_type != MFI_SERIES) &&
	    !instance->mask_interrupts)
		ret = megasas_issue_blocked_cmd(instance, cmd,
			MFI_IO_TIMEOUT_SECS);
	else
		ret = megasas_issue_polled(instance, cmd);

	switch (ret) {
	case DCMD_FAILED:
		dev_info(&instance->pdev->dev, "MR_DCMD_PD_LIST_QUERY "
			"failed/not supported by firmware\n");

		if (instance->adapter_type != MFI_SERIES)
			megaraid_sas_kill_hba(instance);
		else
			instance->pd_list_not_supported = 1;
		break;
	case DCMD_TIMEOUT:

		switch (dcmd_timeout_ocr_possible(instance)) {
		case INITIATE_OCR:
			cmd->flags |= DRV_DCMD_SKIP_REFIRE;
			/*
			 * DCMD failed from AEN path.
			 * AEN path already hold reset_mutex to avoid PCI access
			 * while OCR is in progress.
			 */
			mutex_unlock(&instance->reset_mutex);
			megasas_reset_fusion(instance->host,
						MFI_IO_TIMEOUT_OCR);
			mutex_lock(&instance->reset_mutex);
			break;
		case KILL_ADAPTER:
			megaraid_sas_kill_hba(instance);
			break;
		case IGNORE_TIMEOUT:
			dev_info(&instance->pdev->dev, "Ignore DCMD timeout: %s %d \n",
				__func__, __LINE__);
			break;
		}

		break;

	case DCMD_SUCCESS:
		pd_addr = ci->addr;
		if (megasas_dbg_lvl & LD_PD_DEBUG)
			dev_info(&instance->pdev->dev, "%s, sysPD count: 0x%x\n",
				 __func__, le32_to_cpu(ci->count));

		if ((le32_to_cpu(ci->count) >
			(MEGASAS_MAX_PD_CHANNELS * MEGASAS_MAX_DEV_PER_CHANNEL)))
			break;

		memset(instance->local_pd_list, 0,
				MEGASAS_MAX_PD * sizeof(struct megasas_pd_list));

		for (pd_index = 0; pd_index < le32_to_cpu(ci->count); pd_index++) {
			instance->local_pd_list[le16_to_cpu(pd_addr->deviceId)].tid	=
					le16_to_cpu(pd_addr->deviceId);
			instance->local_pd_list[le16_to_cpu(pd_addr->deviceId)].driveType	=
					pd_addr->scsiDevType;
			instance->local_pd_list[le16_to_cpu(pd_addr->deviceId)].driveState	=
					MR_PD_STATE_SYSTEM;
			if (megasas_dbg_lvl & LD_PD_DEBUG)
				dev_info(&instance->pdev->dev,
					 "PD%d: targetID: 0x%03x deviceType:0x%x\n",
					 pd_index, le16_to_cpu(pd_addr->deviceId),
					 pd_addr->scsiDevType);
			pd_addr++;
		}

		memcpy(instance->pd_list, instance->local_pd_list,
			sizeof(instance->pd_list));
		break;

	}

	if (ret != DCMD_TIMEOUT)
		megasas_return_cmd(instance, cmd);

	return ret;
}

/*
 * megasas_get_ld_list_info -	Returns FW's ld_list structure
 * @instance:				Adapter soft state
 * @ld_list:				ld_list structure
 *
 * Issues an internal command (DCMD) to get the FW's controller PD
 * list structure.  This information is mainly used to find out SYSTEM
 * supported by the FW.
 */
static int
megasas_get_ld_list(struct megasas_instance *instance)
{
	int ret = 0, ld_index = 0, ids = 0;
	struct megasas_cmd *cmd;
	struct megasas_dcmd_frame *dcmd;
	struct MR_LD_LIST *ci;
	dma_addr_t ci_h = 0;
	u32 ld_count;

	ci = instance->ld_list_buf;
	ci_h = instance->ld_list_buf_h;

	cmd = megasas_get_cmd(instance);

	if (!cmd) {
		dev_printk(KERN_DEBUG, &instance->pdev->dev, "megasas_get_ld_list: Failed to get cmd\n");
		return -ENOMEM;
	}

	dcmd = &cmd->frame->dcmd;

	memset(ci, 0, sizeof(*ci));
	memset(dcmd->mbox.b, 0, MFI_MBOX_SIZE);

	if (instance->supportmax256vd)
		dcmd->mbox.b[0] = 1;
	dcmd->cmd = MFI_CMD_DCMD;
	dcmd->cmd_status = MFI_STAT_INVALID_STATUS;
	dcmd->sge_count = 1;
	dcmd->flags = MFI_FRAME_DIR_READ;
	dcmd->timeout = 0;
	dcmd->data_xfer_len = cpu_to_le32(sizeof(struct MR_LD_LIST));
	dcmd->opcode = cpu_to_le32(MR_DCMD_LD_GET_LIST);
	dcmd->pad_0  = 0;

	megasas_set_dma_settings(instance, dcmd, ci_h,
				 sizeof(struct MR_LD_LIST));

	if ((instance->adapter_type != MFI_SERIES) &&
	    !instance->mask_interrupts)
		ret = megasas_issue_blocked_cmd(instance, cmd,
			MFI_IO_TIMEOUT_SECS);
	else
		ret = megasas_issue_polled(instance, cmd);

	ld_count = le32_to_cpu(ci->ldCount);

	switch (ret) {
	case DCMD_FAILED:
		megaraid_sas_kill_hba(instance);
		break;
	case DCMD_TIMEOUT:

		switch (dcmd_timeout_ocr_possible(instance)) {
		case INITIATE_OCR:
			cmd->flags |= DRV_DCMD_SKIP_REFIRE;
			/*
			 * DCMD failed from AEN path.
			 * AEN path already hold reset_mutex to avoid PCI access
			 * while OCR is in progress.
			 */
			mutex_unlock(&instance->reset_mutex);
			megasas_reset_fusion(instance->host,
						MFI_IO_TIMEOUT_OCR);
			mutex_lock(&instance->reset_mutex);
			break;
		case KILL_ADAPTER:
			megaraid_sas_kill_hba(instance);
			break;
		case IGNORE_TIMEOUT:
			dev_info(&instance->pdev->dev, "Ignore DCMD timeout: %s %d\n",
				__func__, __LINE__);
			break;
		}

		break;

	case DCMD_SUCCESS:
		if (megasas_dbg_lvl & LD_PD_DEBUG)
			dev_info(&instance->pdev->dev, "%s, LD count: 0x%x\n",
				 __func__, ld_count);

		if (ld_count > instance->fw_supported_vd_count)
			break;

		memset(instance->ld_ids, 0xff, MAX_LOGICAL_DRIVES_EXT);

		for (ld_index = 0; ld_index < ld_count; ld_index++) {
			if (ci->ldList[ld_index].state != 0) {
				ids = ci->ldList[ld_index].ref.targetId;
				instance->ld_ids[ids] = ci->ldList[ld_index].ref.targetId;
				if (megasas_dbg_lvl & LD_PD_DEBUG)
					dev_info(&instance->pdev->dev,
						 "LD%d: targetID: 0x%03x\n",
						 ld_index, ids);
			}
		}

		break;
	}

	if (ret != DCMD_TIMEOUT)
		megasas_return_cmd(instance, cmd);

	return ret;
}

/**
 * megasas_ld_list_query -	Returns FW's ld_list structure
 * @instance:				Adapter soft state
 * @query_type:				ld_list structure type
 *
 * Issues an internal command (DCMD) to get the FW's controller PD
 * list structure.  This information is mainly used to find out SYSTEM
 * supported by the FW.
 */
static int
megasas_ld_list_query(struct megasas_instance *instance, u8 query_type)
{
	int ret = 0, ld_index = 0, ids = 0;
	struct megasas_cmd *cmd;
	struct megasas_dcmd_frame *dcmd;
	struct MR_LD_TARGETID_LIST *ci;
	dma_addr_t ci_h = 0;
	u32 tgtid_count;

	ci = instance->ld_targetid_list_buf;
	ci_h = instance->ld_targetid_list_buf_h;

	cmd = megasas_get_cmd(instance);

	if (!cmd) {
		dev_warn(&instance->pdev->dev,
		         "megasas_ld_list_query: Failed to get cmd\n");
		return -ENOMEM;
	}

	dcmd = &cmd->frame->dcmd;

	memset(ci, 0, sizeof(*ci));
	memset(dcmd->mbox.b, 0, MFI_MBOX_SIZE);

	dcmd->mbox.b[0] = query_type;
	if (instance->supportmax256vd)
		dcmd->mbox.b[2] = 1;

	dcmd->cmd = MFI_CMD_DCMD;
	dcmd->cmd_status = MFI_STAT_INVALID_STATUS;
	dcmd->sge_count = 1;
	dcmd->flags = MFI_FRAME_DIR_READ;
	dcmd->timeout = 0;
	dcmd->data_xfer_len = cpu_to_le32(sizeof(struct MR_LD_TARGETID_LIST));
	dcmd->opcode = cpu_to_le32(MR_DCMD_LD_LIST_QUERY);
	dcmd->pad_0  = 0;

	megasas_set_dma_settings(instance, dcmd, ci_h,
				 sizeof(struct MR_LD_TARGETID_LIST));

	if ((instance->adapter_type != MFI_SERIES) &&
	    !instance->mask_interrupts)
		ret = megasas_issue_blocked_cmd(instance, cmd, MFI_IO_TIMEOUT_SECS);
	else
		ret = megasas_issue_polled(instance, cmd);

	switch (ret) {
	case DCMD_FAILED:
		dev_info(&instance->pdev->dev,
			"DCMD not supported by firmware - %s %d\n",
				__func__, __LINE__);
		ret = megasas_get_ld_list(instance);
		break;
	case DCMD_TIMEOUT:
		switch (dcmd_timeout_ocr_possible(instance)) {
		case INITIATE_OCR:
			cmd->flags |= DRV_DCMD_SKIP_REFIRE;
			/*
			 * DCMD failed from AEN path.
			 * AEN path already hold reset_mutex to avoid PCI access
			 * while OCR is in progress.
			 */
			mutex_unlock(&instance->reset_mutex);
			megasas_reset_fusion(instance->host,
						MFI_IO_TIMEOUT_OCR);
			mutex_lock(&instance->reset_mutex);
			break;
		case KILL_ADAPTER:
			megaraid_sas_kill_hba(instance);
			break;
		case IGNORE_TIMEOUT:
			dev_info(&instance->pdev->dev, "Ignore DCMD timeout: %s %d\n",
				__func__, __LINE__);
			break;
		}

		break;
	case DCMD_SUCCESS:
		tgtid_count = le32_to_cpu(ci->count);

		if (megasas_dbg_lvl & LD_PD_DEBUG)
			dev_info(&instance->pdev->dev, "%s, LD count: 0x%x\n",
				 __func__, tgtid_count);

		if ((tgtid_count > (instance->fw_supported_vd_count)))
			break;

		memset(instance->ld_ids, 0xff, MEGASAS_MAX_LD_IDS);
		for (ld_index = 0; ld_index < tgtid_count; ld_index++) {
			ids = ci->targetId[ld_index];
			instance->ld_ids[ids] = ci->targetId[ld_index];
			if (megasas_dbg_lvl & LD_PD_DEBUG)
				dev_info(&instance->pdev->dev, "LD%d: targetID: 0x%03x\n",
					 ld_index, ci->targetId[ld_index]);
		}

		break;
	}

	if (ret != DCMD_TIMEOUT)
		megasas_return_cmd(instance, cmd);

	return ret;
}

/**
 * megasas_host_device_list_query
 * dcmd.opcode            - MR_DCMD_CTRL_DEVICE_LIST_GET
 * dcmd.mbox              - reserved
 * dcmd.sge IN            - ptr to return MR_HOST_DEVICE_LIST structure
 * Desc:    This DCMD will return the combined device list
 * Status:  MFI_STAT_OK - List returned successfully
 *          MFI_STAT_INVALID_CMD - Firmware support for the feature has been
 *                                 disabled
 * @instance:			Adapter soft state
 * @is_probe:			Driver probe check
 * Return:			0 if DCMD succeeded
 *				 non-zero if failed
 */
static int
megasas_host_device_list_query(struct megasas_instance *instance,
			       bool is_probe)
{
	int ret, i, target_id;
	struct megasas_cmd *cmd;
	struct megasas_dcmd_frame *dcmd;
	struct MR_HOST_DEVICE_LIST *ci;
	u32 count;
	dma_addr_t ci_h;

	ci = instance->host_device_list_buf;
	ci_h = instance->host_device_list_buf_h;

	cmd = megasas_get_cmd(instance);

	if (!cmd) {
		dev_warn(&instance->pdev->dev,
			 "%s: failed to get cmd\n",
			 __func__);
		return -ENOMEM;
	}

	dcmd = &cmd->frame->dcmd;

	memset(ci, 0, sizeof(*ci));
	memset(dcmd->mbox.b, 0, MFI_MBOX_SIZE);

	dcmd->mbox.b[0] = is_probe ? 0 : 1;
	dcmd->cmd = MFI_CMD_DCMD;
	dcmd->cmd_status = MFI_STAT_INVALID_STATUS;
	dcmd->sge_count = 1;
	dcmd->flags = MFI_FRAME_DIR_READ;
	dcmd->timeout = 0;
	dcmd->pad_0 = 0;
	dcmd->data_xfer_len = cpu_to_le32(HOST_DEVICE_LIST_SZ);
	dcmd->opcode = cpu_to_le32(MR_DCMD_CTRL_DEVICE_LIST_GET);

	megasas_set_dma_settings(instance, dcmd, ci_h, HOST_DEVICE_LIST_SZ);

	if (!instance->mask_interrupts) {
		ret = megasas_issue_blocked_cmd(instance, cmd,
						MFI_IO_TIMEOUT_SECS);
	} else {
		ret = megasas_issue_polled(instance, cmd);
		cmd->flags |= DRV_DCMD_SKIP_REFIRE;
	}

	switch (ret) {
	case DCMD_SUCCESS:
		/* Fill the internal pd_list and ld_ids array based on
		 * targetIds returned by FW
		 */
		count = le32_to_cpu(ci->count);

		if (count > (MEGASAS_MAX_PD + MAX_LOGICAL_DRIVES_EXT))
			break;

		if (megasas_dbg_lvl & LD_PD_DEBUG)
			dev_info(&instance->pdev->dev, "%s, Device count: 0x%x\n",
				 __func__, count);

		memset(instance->local_pd_list, 0,
		       MEGASAS_MAX_PD * sizeof(struct megasas_pd_list));
		memset(instance->ld_ids, 0xff, MAX_LOGICAL_DRIVES_EXT);
		for (i = 0; i < count; i++) {
			target_id = le16_to_cpu(ci->host_device_list[i].target_id);
			if (ci->host_device_list[i].flags.u.bits.is_sys_pd) {
				instance->local_pd_list[target_id].tid = target_id;
				instance->local_pd_list[target_id].driveType =
						ci->host_device_list[i].scsi_type;
				instance->local_pd_list[target_id].driveState =
						MR_PD_STATE_SYSTEM;
				if (megasas_dbg_lvl & LD_PD_DEBUG)
					dev_info(&instance->pdev->dev,
						 "Device %d: PD targetID: 0x%03x deviceType:0x%x\n",
						 i, target_id, ci->host_device_list[i].scsi_type);
			} else {
				instance->ld_ids[target_id] = target_id;
				if (megasas_dbg_lvl & LD_PD_DEBUG)
					dev_info(&instance->pdev->dev,
						 "Device %d: LD targetID: 0x%03x\n",
						 i, target_id);
			}
		}

		memcpy(instance->pd_list, instance->local_pd_list,
		       sizeof(instance->pd_list));
		break;

	case DCMD_TIMEOUT:
		switch (dcmd_timeout_ocr_possible(instance)) {
		case INITIATE_OCR:
			cmd->flags |= DRV_DCMD_SKIP_REFIRE;
			mutex_unlock(&instance->reset_mutex);
			megasas_reset_fusion(instance->host,
				MFI_IO_TIMEOUT_OCR);
			mutex_lock(&instance->reset_mutex);
			break;
		case KILL_ADAPTER:
			megaraid_sas_kill_hba(instance);
			break;
		case IGNORE_TIMEOUT:
			dev_info(&instance->pdev->dev, "Ignore DCMD timeout: %s %d\n",
				 __func__, __LINE__);
			break;
		}
		break;
	case DCMD_FAILED:
		dev_err(&instance->pdev->dev,
			"%s: MR_DCMD_CTRL_DEVICE_LIST_GET failed\n",
			__func__);
		break;
	}

	if (ret != DCMD_TIMEOUT)
		megasas_return_cmd(instance, cmd);

	return ret;
}

/*
 * megasas_update_ext_vd_details : Update details w.r.t Extended VD
 * instance			 : Controller's instance
*/
static void megasas_update_ext_vd_details(struct megasas_instance *instance)
{
	struct fusion_context *fusion;
	u32 ventura_map_sz = 0;

	fusion = instance->ctrl_context;
	/* For MFI based controllers return dummy success */
	if (!fusion)
		return;

	instance->supportmax256vd =
		instance->ctrl_info_buf->adapterOperations3.supportMaxExtLDs;
	/* Below is additional check to address future FW enhancement */
	if (instance->ctrl_info_buf->max_lds > 64)
		instance->supportmax256vd = 1;

	instance->drv_supported_vd_count = MEGASAS_MAX_LD_CHANNELS
					* MEGASAS_MAX_DEV_PER_CHANNEL;
	instance->drv_supported_pd_count = MEGASAS_MAX_PD_CHANNELS
					* MEGASAS_MAX_DEV_PER_CHANNEL;
	if (instance->supportmax256vd) {
		instance->fw_supported_vd_count = MAX_LOGICAL_DRIVES_EXT;
		instance->fw_supported_pd_count = MAX_PHYSICAL_DEVICES;
	} else {
		instance->fw_supported_vd_count = MAX_LOGICAL_DRIVES;
		instance->fw_supported_pd_count = MAX_PHYSICAL_DEVICES;
	}

	dev_info(&instance->pdev->dev,
		"FW provided supportMaxExtLDs: %d\tmax_lds: %d\n",
		instance->ctrl_info_buf->adapterOperations3.supportMaxExtLDs ? 1 : 0,
		instance->ctrl_info_buf->max_lds);

	if (instance->max_raid_mapsize) {
		ventura_map_sz = instance->max_raid_mapsize *
						MR_MIN_MAP_SIZE; /* 64k */
		fusion->current_map_sz = ventura_map_sz;
		fusion->max_map_sz = ventura_map_sz;
	} else {
		fusion->old_map_sz =  sizeof(struct MR_FW_RAID_MAP) +
					(sizeof(struct MR_LD_SPAN_MAP) *
					(instance->fw_supported_vd_count - 1));
		fusion->new_map_sz =  sizeof(struct MR_FW_RAID_MAP_EXT);

		fusion->max_map_sz =
			max(fusion->old_map_sz, fusion->new_map_sz);

		if (instance->supportmax256vd)
			fusion->current_map_sz = fusion->new_map_sz;
		else
			fusion->current_map_sz = fusion->old_map_sz;
	}
	/* irrespective of FW raid maps, driver raid map is constant */
	fusion->drv_map_sz = sizeof(struct MR_DRV_RAID_MAP_ALL);
}

/*
 * dcmd.opcode                - MR_DCMD_CTRL_SNAPDUMP_GET_PROPERTIES
 * dcmd.hdr.length            - number of bytes to read
 * dcmd.sge                   - Ptr to MR_SNAPDUMP_PROPERTIES
 * Desc:			 Fill in snapdump properties
 * Status:			 MFI_STAT_OK- Command successful
 */
void megasas_get_snapdump_properties(struct megasas_instance *instance)
{
	int ret = 0;
	struct megasas_cmd *cmd;
	struct megasas_dcmd_frame *dcmd;
	struct MR_SNAPDUMP_PROPERTIES *ci;
	dma_addr_t ci_h = 0;

	ci = instance->snapdump_prop;
	ci_h = instance->snapdump_prop_h;

	if (!ci)
		return;

	cmd = megasas_get_cmd(instance);

	if (!cmd) {
		dev_dbg(&instance->pdev->dev, "Failed to get a free cmd\n");
		return;
	}

	dcmd = &cmd->frame->dcmd;

	memset(ci, 0, sizeof(*ci));
	memset(dcmd->mbox.b, 0, MFI_MBOX_SIZE);

	dcmd->cmd = MFI_CMD_DCMD;
	dcmd->cmd_status = MFI_STAT_INVALID_STATUS;
	dcmd->sge_count = 1;
	dcmd->flags = MFI_FRAME_DIR_READ;
	dcmd->timeout = 0;
	dcmd->pad_0 = 0;
	dcmd->data_xfer_len = cpu_to_le32(sizeof(struct MR_SNAPDUMP_PROPERTIES));
	dcmd->opcode = cpu_to_le32(MR_DCMD_CTRL_SNAPDUMP_GET_PROPERTIES);

	megasas_set_dma_settings(instance, dcmd, ci_h,
				 sizeof(struct MR_SNAPDUMP_PROPERTIES));

	if (!instance->mask_interrupts) {
		ret = megasas_issue_blocked_cmd(instance, cmd,
						MFI_IO_TIMEOUT_SECS);
	} else {
		ret = megasas_issue_polled(instance, cmd);
		cmd->flags |= DRV_DCMD_SKIP_REFIRE;
	}

	switch (ret) {
	case DCMD_SUCCESS:
		instance->snapdump_wait_time =
			min_t(u8, ci->trigger_min_num_sec_before_ocr,
				MEGASAS_MAX_SNAP_DUMP_WAIT_TIME);
		break;

	case DCMD_TIMEOUT:
		switch (dcmd_timeout_ocr_possible(instance)) {
		case INITIATE_OCR:
			cmd->flags |= DRV_DCMD_SKIP_REFIRE;
			mutex_unlock(&instance->reset_mutex);
			megasas_reset_fusion(instance->host,
				MFI_IO_TIMEOUT_OCR);
			mutex_lock(&instance->reset_mutex);
			break;
		case KILL_ADAPTER:
			megaraid_sas_kill_hba(instance);
			break;
		case IGNORE_TIMEOUT:
			dev_info(&instance->pdev->dev, "Ignore DCMD timeout: %s %d\n",
				__func__, __LINE__);
			break;
		}
	}

	if (ret != DCMD_TIMEOUT)
		megasas_return_cmd(instance, cmd);
}

/**
 * megasas_get_ctrl_info -	Returns FW's controller structure
 * @instance:				Adapter soft state
 *
 * Issues an internal command (DCMD) to get the FW's controller structure.
 * This information is mainly used to find out the maximum IO transfer per
 * command supported by the FW.
 */
int
megasas_get_ctrl_info(struct megasas_instance *instance)
{
	int ret = 0;
	struct megasas_cmd *cmd;
	struct megasas_dcmd_frame *dcmd;
	struct megasas_ctrl_info *ci;
	dma_addr_t ci_h = 0;

	ci = instance->ctrl_info_buf;
	ci_h = instance->ctrl_info_buf_h;

	cmd = megasas_get_cmd(instance);

	if (!cmd) {
		dev_printk(KERN_DEBUG, &instance->pdev->dev, "Failed to get a free cmd\n");
		return -ENOMEM;
	}

	dcmd = &cmd->frame->dcmd;

	memset(ci, 0, sizeof(*ci));
	memset(dcmd->mbox.b, 0, MFI_MBOX_SIZE);

	dcmd->cmd = MFI_CMD_DCMD;
	dcmd->cmd_status = MFI_STAT_INVALID_STATUS;
	dcmd->sge_count = 1;
	dcmd->flags = MFI_FRAME_DIR_READ;
	dcmd->timeout = 0;
	dcmd->pad_0 = 0;
	dcmd->data_xfer_len = cpu_to_le32(sizeof(struct megasas_ctrl_info));
	dcmd->opcode = cpu_to_le32(MR_DCMD_CTRL_GET_INFO);
	dcmd->mbox.b[0] = 1;

	megasas_set_dma_settings(instance, dcmd, ci_h,
				 sizeof(struct megasas_ctrl_info));

	if ((instance->adapter_type != MFI_SERIES) &&
	    !instance->mask_interrupts) {
		ret = megasas_issue_blocked_cmd(instance, cmd, MFI_IO_TIMEOUT_SECS);
	} else {
		ret = megasas_issue_polled(instance, cmd);
		cmd->flags |= DRV_DCMD_SKIP_REFIRE;
	}

	switch (ret) {
	case DCMD_SUCCESS:
		/* Save required controller information in
		 * CPU endianness format.
		 */
		le32_to_cpus((u32 *)&ci->properties.OnOffProperties);
		le16_to_cpus((u16 *)&ci->properties.on_off_properties2);
		le32_to_cpus((u32 *)&ci->adapterOperations2);
		le32_to_cpus((u32 *)&ci->adapterOperations3);
		le16_to_cpus((u16 *)&ci->adapter_operations4);
		le32_to_cpus((u32 *)&ci->adapter_operations5);

		/* Update the latest Ext VD info.
		 * From Init path, store current firmware details.
		 * From OCR path, detect any firmware properties changes.
		 * in case of Firmware upgrade without system reboot.
		 */
		megasas_update_ext_vd_details(instance);
		instance->support_seqnum_jbod_fp =
			ci->adapterOperations3.useSeqNumJbodFP;
		instance->support_morethan256jbod =
			ci->adapter_operations4.support_pd_map_target_id;
		instance->support_nvme_passthru =
			ci->adapter_operations4.support_nvme_passthru;
		instance->support_pci_lane_margining =
			ci->adapter_operations5.support_pci_lane_margining;
		instance->task_abort_tmo = ci->TaskAbortTO;
		instance->max_reset_tmo = ci->MaxResetTO;

		/*Check whether controller is iMR or MR */
		instance->is_imr = (ci->memory_size ? 0 : 1);

		instance->snapdump_wait_time =
			(ci->properties.on_off_properties2.enable_snap_dump ?
			 MEGASAS_DEFAULT_SNAP_DUMP_WAIT_TIME : 0);

		instance->enable_fw_dev_list =
			ci->properties.on_off_properties2.enable_fw_dev_list;

		dev_info(&instance->pdev->dev,
			"controller type\t: %s(%dMB)\n",
			instance->is_imr ? "iMR" : "MR",
			le16_to_cpu(ci->memory_size));

		instance->disableOnlineCtrlReset =
			ci->properties.OnOffProperties.disableOnlineCtrlReset;
		instance->secure_jbod_support =
			ci->adapterOperations3.supportSecurityonJBOD;
		dev_info(&instance->pdev->dev, "Online Controller Reset(OCR)\t: %s\n",
			instance->disableOnlineCtrlReset ? "Disabled" : "Enabled");
		dev_info(&instance->pdev->dev, "Secure JBOD support\t: %s\n",
			instance->secure_jbod_support ? "Yes" : "No");
		dev_info(&instance->pdev->dev, "NVMe passthru support\t: %s\n",
			 instance->support_nvme_passthru ? "Yes" : "No");
		dev_info(&instance->pdev->dev,
			 "FW provided TM TaskAbort/Reset timeout\t: %d secs/%d secs\n",
			 instance->task_abort_tmo, instance->max_reset_tmo);
		dev_info(&instance->pdev->dev, "JBOD sequence map support\t: %s\n",
			 instance->support_seqnum_jbod_fp ? "Yes" : "No");
		dev_info(&instance->pdev->dev, "PCI Lane Margining support\t: %s\n",
			 instance->support_pci_lane_margining ? "Yes" : "No");

		break;

	case DCMD_TIMEOUT:
		switch (dcmd_timeout_ocr_possible(instance)) {
		case INITIATE_OCR:
			cmd->flags |= DRV_DCMD_SKIP_REFIRE;
			mutex_unlock(&instance->reset_mutex);
			megasas_reset_fusion(instance->host,
				MFI_IO_TIMEOUT_OCR);
			mutex_lock(&instance->reset_mutex);
			break;
		case KILL_ADAPTER:
			megaraid_sas_kill_hba(instance);
			break;
		case IGNORE_TIMEOUT:
			dev_info(&instance->pdev->dev, "Ignore DCMD timeout: %s %d\n",
				__func__, __LINE__);
			break;
		}
		break;
	case DCMD_FAILED:
		megaraid_sas_kill_hba(instance);
		break;

	}

	if (ret != DCMD_TIMEOUT)
		megasas_return_cmd(instance, cmd);

	return ret;
}

/*
 * megasas_set_crash_dump_params -	Sends address of crash dump DMA buffer
 *					to firmware
 *
 * @instance:				Adapter soft state
 * @crash_buf_state		-	tell FW to turn ON/OFF crash dump feature
					MR_CRASH_BUF_TURN_OFF = 0
					MR_CRASH_BUF_TURN_ON = 1
 * @return 0 on success non-zero on failure.
 * Issues an internal command (DCMD) to set parameters for crash dump feature.
 * Driver will send address of crash dump DMA buffer and set mbox to tell FW
 * that driver supports crash dump feature. This DCMD will be sent only if
 * crash dump feature is supported by the FW.
 *
 */
int megasas_set_crash_dump_params(struct megasas_instance *instance,
	u8 crash_buf_state)
{
	int ret = 0;
	struct megasas_cmd *cmd;
	struct megasas_dcmd_frame *dcmd;

	cmd = megasas_get_cmd(instance);

	if (!cmd) {
		dev_err(&instance->pdev->dev, "Failed to get a free cmd\n");
		return -ENOMEM;
	}


	dcmd = &cmd->frame->dcmd;

	memset(dcmd->mbox.b, 0, MFI_MBOX_SIZE);
	dcmd->mbox.b[0] = crash_buf_state;
	dcmd->cmd = MFI_CMD_DCMD;
	dcmd->cmd_status = MFI_STAT_INVALID_STATUS;
	dcmd->sge_count = 1;
	dcmd->flags = MFI_FRAME_DIR_NONE;
	dcmd->timeout = 0;
	dcmd->pad_0 = 0;
	dcmd->data_xfer_len = cpu_to_le32(CRASH_DMA_BUF_SIZE);
	dcmd->opcode = cpu_to_le32(MR_DCMD_CTRL_SET_CRASH_DUMP_PARAMS);

	megasas_set_dma_settings(instance, dcmd, instance->crash_dump_h,
				 CRASH_DMA_BUF_SIZE);

	if ((instance->adapter_type != MFI_SERIES) &&
	    !instance->mask_interrupts)
		ret = megasas_issue_blocked_cmd(instance, cmd, MFI_IO_TIMEOUT_SECS);
	else
		ret = megasas_issue_polled(instance, cmd);

	if (ret == DCMD_TIMEOUT) {
		switch (dcmd_timeout_ocr_possible(instance)) {
		case INITIATE_OCR:
			cmd->flags |= DRV_DCMD_SKIP_REFIRE;
			megasas_reset_fusion(instance->host,
					MFI_IO_TIMEOUT_OCR);
			break;
		case KILL_ADAPTER:
			megaraid_sas_kill_hba(instance);
			break;
		case IGNORE_TIMEOUT:
			dev_info(&instance->pdev->dev, "Ignore DCMD timeout: %s %d\n",
				__func__, __LINE__);
			break;
		}
	} else
		megasas_return_cmd(instance, cmd);

	return ret;
}

/**
 * megasas_issue_init_mfi -	Initializes the FW
 * @instance:		Adapter soft state
 *
 * Issues the INIT MFI cmd
 */
static int
megasas_issue_init_mfi(struct megasas_instance *instance)
{
	__le32 context;
	struct megasas_cmd *cmd;
	struct megasas_init_frame *init_frame;
	struct megasas_init_queue_info *initq_info;
	dma_addr_t init_frame_h;
	dma_addr_t initq_info_h;

	/*
	 * Prepare a init frame. Note the init frame points to queue info
	 * structure. Each frame has SGL allocated after first 64 bytes. For
	 * this frame - since we don't need any SGL - we use SGL's space as
	 * queue info structure
	 *
	 * We will not get a NULL command below. We just created the pool.
	 */
	cmd = megasas_get_cmd(instance);

	init_frame = (struct megasas_init_frame *)cmd->frame;
	initq_info = (struct megasas_init_queue_info *)
		((unsigned long)init_frame + 64);

	init_frame_h = cmd->frame_phys_addr;
	initq_info_h = init_frame_h + 64;

	context = init_frame->context;
	memset(init_frame, 0, MEGAMFI_FRAME_SIZE);
	memset(initq_info, 0, sizeof(struct megasas_init_queue_info));
	init_frame->context = context;

	initq_info->reply_queue_entries = cpu_to_le32(instance->max_fw_cmds + 1);
	initq_info->reply_queue_start_phys_addr_lo = cpu_to_le32(instance->reply_queue_h);

	initq_info->producer_index_phys_addr_lo = cpu_to_le32(instance->producer_h);
	initq_info->consumer_index_phys_addr_lo = cpu_to_le32(instance->consumer_h);

	init_frame->cmd = MFI_CMD_INIT;
	init_frame->cmd_status = MFI_STAT_INVALID_STATUS;
	init_frame->queue_info_new_phys_addr_lo =
		cpu_to_le32(lower_32_bits(initq_info_h));
	init_frame->queue_info_new_phys_addr_hi =
		cpu_to_le32(upper_32_bits(initq_info_h));

	init_frame->data_xfer_len = cpu_to_le32(sizeof(struct megasas_init_queue_info));

	/*
	 * disable the intr before firing the init frame to FW
	 */
	instance->instancet->disable_intr(instance);

	/*
	 * Issue the init frame in polled mode
	 */

	if (megasas_issue_polled(instance, cmd)) {
		dev_err(&instance->pdev->dev, "Failed to init firmware\n");
		megasas_return_cmd(instance, cmd);
		goto fail_fw_init;
	}

	megasas_return_cmd(instance, cmd);

	return 0;

fail_fw_init:
	return -EINVAL;
}

static u32
megasas_init_adapter_mfi(struct megasas_instance *instance)
{
	u32 context_sz;
	u32 reply_q_sz;

	/*
	 * Get various operational parameters from status register
	 */
	instance->max_fw_cmds = instance->instancet->read_fw_status_reg(instance) & 0x00FFFF;
	/*
	 * Reduce the max supported cmds by 1. This is to ensure that the
	 * reply_q_sz (1 more than the max cmd that driver may send)
	 * does not exceed max cmds that the FW can support
	 */
	instance->max_fw_cmds = instance->max_fw_cmds-1;
	instance->max_mfi_cmds = instance->max_fw_cmds;
	instance->max_num_sge = (instance->instancet->read_fw_status_reg(instance) & 0xFF0000) >>
					0x10;
	/*
	 * For MFI skinny adapters, MEGASAS_SKINNY_INT_CMDS commands
	 * are reserved for IOCTL + driver's internal DCMDs.
	 */
	if ((instance->pdev->device == PCI_DEVICE_ID_LSI_SAS0073SKINNY) ||
		(instance->pdev->device == PCI_DEVICE_ID_LSI_SAS0071SKINNY)) {
		instance->max_scsi_cmds = (instance->max_fw_cmds -
			MEGASAS_SKINNY_INT_CMDS);
		sema_init(&instance->ioctl_sem, MEGASAS_SKINNY_INT_CMDS);
	} else {
		instance->max_scsi_cmds = (instance->max_fw_cmds -
			MEGASAS_INT_CMDS);
		sema_init(&instance->ioctl_sem, (MEGASAS_MFI_IOCTL_CMDS));
	}

	instance->cur_can_queue = instance->max_scsi_cmds;
	/*
	 * Create a pool of commands
	 */
	if (megasas_alloc_cmds(instance))
		goto fail_alloc_cmds;

	/*
	 * Allocate memory for reply queue. Length of reply queue should
	 * be _one_ more than the maximum commands handled by the firmware.
	 *
	 * Note: When FW completes commands, it places corresponding contex
	 * values in this circular reply queue. This circular queue is a fairly
	 * typical producer-consumer queue. FW is the producer (of completed
	 * commands) and the driver is the consumer.
	 */
	context_sz = sizeof(u32);
	reply_q_sz = context_sz * (instance->max_fw_cmds + 1);

	instance->reply_queue = dma_alloc_coherent(&instance->pdev->dev,
			reply_q_sz, &instance->reply_queue_h, GFP_KERNEL);

	if (!instance->reply_queue) {
		dev_printk(KERN_DEBUG, &instance->pdev->dev, "Out of DMA mem for reply queue\n");
		goto fail_reply_queue;
	}

	if (megasas_issue_init_mfi(instance))
		goto fail_fw_init;

	if (megasas_get_ctrl_info(instance)) {
		dev_err(&instance->pdev->dev, "(%d): Could get controller info "
			"Fail from %s %d\n", instance->unique_id,
			__func__, __LINE__);
		goto fail_fw_init;
	}

	instance->fw_support_ieee = 0;
	instance->fw_support_ieee =
		(instance->instancet->read_fw_status_reg(instance) &
		0x04000000);

	dev_notice(&instance->pdev->dev, "megasas_init_mfi: fw_support_ieee=%d",
			instance->fw_support_ieee);

	if (instance->fw_support_ieee)
		instance->flag_ieee = 1;

	return 0;

fail_fw_init:

	dma_free_coherent(&instance->pdev->dev, reply_q_sz,
			    instance->reply_queue, instance->reply_queue_h);
fail_reply_queue:
	megasas_free_cmds(instance);

fail_alloc_cmds:
	return 1;
}

static
void megasas_setup_irq_poll(struct megasas_instance *instance)
{
	struct megasas_irq_context *irq_ctx;
	u32 count, i;

	count = instance->msix_vectors > 0 ? instance->msix_vectors : 1;

	/* Initialize IRQ poll */
	for (i = 0; i < count; i++) {
		irq_ctx = &instance->irq_context[i];
		irq_ctx->os_irq = pci_irq_vector(instance->pdev, i);
		irq_ctx->irq_poll_scheduled = false;
		irq_poll_init(&irq_ctx->irqpoll,
			      instance->threshold_reply_count,
			      megasas_irqpoll);
	}
}

/*
 * megasas_setup_irqs_ioapic -		register legacy interrupts.
 * @instance:				Adapter soft state
 *
 * Do not enable interrupt, only setup ISRs.
 *
 * Return 0 on success.
 */
static int
megasas_setup_irqs_ioapic(struct megasas_instance *instance)
{
	struct pci_dev *pdev;

	pdev = instance->pdev;
	instance->irq_context[0].instance = instance;
	instance->irq_context[0].MSIxIndex = 0;
	snprintf(instance->irq_context->name, MEGASAS_MSIX_NAME_LEN, "%s%u",
		"megasas", instance->host->host_no);
	if (request_irq(pci_irq_vector(pdev, 0),
			instance->instancet->service_isr, IRQF_SHARED,
			instance->irq_context->name, &instance->irq_context[0])) {
		dev_err(&instance->pdev->dev,
				"Failed to register IRQ from %s %d\n",
				__func__, __LINE__);
		return -1;
	}
	instance->perf_mode = MR_LATENCY_PERF_MODE;
	instance->low_latency_index_start = 0;
	return 0;
}

/**
 * megasas_setup_irqs_msix -		register MSI-x interrupts.
 * @instance:				Adapter soft state
 * @is_probe:				Driver probe check
 *
 * Do not enable interrupt, only setup ISRs.
 *
 * Return 0 on success.
 */
static int
megasas_setup_irqs_msix(struct megasas_instance *instance, u8 is_probe)
{
	int i, j;
	struct pci_dev *pdev;

	pdev = instance->pdev;

	/* Try MSI-x */
	for (i = 0; i < instance->msix_vectors; i++) {
		instance->irq_context[i].instance = instance;
		instance->irq_context[i].MSIxIndex = i;
		snprintf(instance->irq_context[i].name, MEGASAS_MSIX_NAME_LEN, "%s%u-msix%u",
			"megasas", instance->host->host_no, i);
		if (request_irq(pci_irq_vector(pdev, i),
			instance->instancet->service_isr, 0, instance->irq_context[i].name,
			&instance->irq_context[i])) {
			dev_err(&instance->pdev->dev,
				"Failed to register IRQ for vector %d.\n", i);
			for (j = 0; j < i; j++) {
				if (j < instance->low_latency_index_start)
					irq_set_affinity_hint(
						pci_irq_vector(pdev, j), NULL);
				free_irq(pci_irq_vector(pdev, j),
					 &instance->irq_context[j]);
			}
			/* Retry irq register for IO_APIC*/
			instance->msix_vectors = 0;
			instance->msix_load_balance = false;
			if (is_probe) {
				pci_free_irq_vectors(instance->pdev);
				return megasas_setup_irqs_ioapic(instance);
			} else {
				return -1;
			}
		}
	}

	return 0;
}

/*
 * megasas_destroy_irqs-		unregister interrupts.
 * @instance:				Adapter soft state
 * return:				void
 */
static void
megasas_destroy_irqs(struct megasas_instance *instance) {

	int i;
	int count;
	struct megasas_irq_context *irq_ctx;

	count = instance->msix_vectors > 0 ? instance->msix_vectors : 1;
	if (instance->adapter_type != MFI_SERIES) {
		for (i = 0; i < count; i++) {
			irq_ctx = &instance->irq_context[i];
			irq_poll_disable(&irq_ctx->irqpoll);
		}
	}

	if (instance->msix_vectors)
		for (i = 0; i < instance->msix_vectors; i++) {
			if (i < instance->low_latency_index_start)
				irq_set_affinity_hint(
				    pci_irq_vector(instance->pdev, i), NULL);
			free_irq(pci_irq_vector(instance->pdev, i),
				 &instance->irq_context[i]);
		}
	else
		free_irq(pci_irq_vector(instance->pdev, 0),
			 &instance->irq_context[0]);
}

/**
 * megasas_setup_jbod_map -	setup jbod map for FP seq_number.
 * @instance:				Adapter soft state
 *
 * Return 0 on success.
 */
void
megasas_setup_jbod_map(struct megasas_instance *instance)
{
	int i;
	struct fusion_context *fusion = instance->ctrl_context;
	u32 pd_seq_map_sz;

	pd_seq_map_sz = sizeof(struct MR_PD_CFG_SEQ_NUM_SYNC) +
		(sizeof(struct MR_PD_CFG_SEQ) * (MAX_PHYSICAL_DEVICES - 1));

	instance->use_seqnum_jbod_fp =
		instance->support_seqnum_jbod_fp;
	if (reset_devices || !fusion ||
		!instance->support_seqnum_jbod_fp) {
		dev_info(&instance->pdev->dev,
			"JBOD sequence map is disabled %s %d\n",
			__func__, __LINE__);
		instance->use_seqnum_jbod_fp = false;
		return;
	}

	if (fusion->pd_seq_sync[0])
		goto skip_alloc;

	for (i = 0; i < JBOD_MAPS_COUNT; i++) {
		fusion->pd_seq_sync[i] = dma_alloc_coherent
			(&instance->pdev->dev, pd_seq_map_sz,
			&fusion->pd_seq_phys[i], GFP_KERNEL);
		if (!fusion->pd_seq_sync[i]) {
			dev_err(&instance->pdev->dev,
				"Failed to allocate memory from %s %d\n",
				__func__, __LINE__);
			if (i == 1) {
				dma_free_coherent(&instance->pdev->dev,
					pd_seq_map_sz, fusion->pd_seq_sync[0],
					fusion->pd_seq_phys[0]);
				fusion->pd_seq_sync[0] = NULL;
			}
			instance->use_seqnum_jbod_fp = false;
			return;
		}
	}

skip_alloc:
	if (!megasas_sync_pd_seq_num(instance, false) &&
		!megasas_sync_pd_seq_num(instance, true))
		instance->use_seqnum_jbod_fp = true;
	else
		instance->use_seqnum_jbod_fp = false;
}

static void megasas_setup_reply_map(struct megasas_instance *instance)
{
	const struct cpumask *mask;
	unsigned int queue, cpu, low_latency_index_start;

	low_latency_index_start = instance->low_latency_index_start;

	for (queue = low_latency_index_start; queue < instance->msix_vectors; queue++) {
		mask = pci_irq_get_affinity(instance->pdev, queue);
		if (!mask)
			goto fallback;

		for_each_cpu(cpu, mask)
			instance->reply_map[cpu] = queue;
	}
	return;

fallback:
	queue = low_latency_index_start;
	for_each_possible_cpu(cpu) {
		instance->reply_map[cpu] = queue;
		if (queue == (instance->msix_vectors - 1))
			queue = low_latency_index_start;
		else
			queue++;
	}
}

/**
 * megasas_get_device_list -	Get the PD and LD device list from FW.
 * @instance:			Adapter soft state
 * @return:			Success or failure
 *
 * Issue DCMDs to Firmware to get the PD and LD list.
 * Based on the FW support, driver sends the HOST_DEVICE_LIST or combination
 * of PD_LIST/LD_LIST_QUERY DCMDs to get the device list.
 */
static
int megasas_get_device_list(struct megasas_instance *instance)
{
	memset(instance->pd_list, 0,
	       (MEGASAS_MAX_PD * sizeof(struct megasas_pd_list)));
	memset(instance->ld_ids, 0xff, MEGASAS_MAX_LD_IDS);

	if (instance->enable_fw_dev_list) {
		if (megasas_host_device_list_query(instance, true))
			return FAILED;
	} else {
		if (megasas_get_pd_list(instance) < 0) {
			dev_err(&instance->pdev->dev, "failed to get PD list\n");
			return FAILED;
		}

		if (megasas_ld_list_query(instance,
					  MR_LD_QUERY_TYPE_EXPOSED_TO_HOST)) {
			dev_err(&instance->pdev->dev, "failed to get LD list\n");
			return FAILED;
		}
	}

	return SUCCESS;
}

/**
 * megasas_set_high_iops_queue_affinity_hint -	Set affinity hint for high IOPS queues
 * @instance:					Adapter soft state
 * return:					void
 */
static inline void
megasas_set_high_iops_queue_affinity_hint(struct megasas_instance *instance)
{
	int i;
	int local_numa_node;

	if (instance->perf_mode == MR_BALANCED_PERF_MODE) {
		local_numa_node = dev_to_node(&instance->pdev->dev);

		for (i = 0; i < instance->low_latency_index_start; i++)
			irq_set_affinity_hint(pci_irq_vector(instance->pdev, i),
				cpumask_of_node(local_numa_node));
	}
}

static int
__megasas_alloc_irq_vectors(struct megasas_instance *instance)
{
	int i, irq_flags;
	struct irq_affinity desc = { .pre_vectors = instance->low_latency_index_start };
	struct irq_affinity *descp = &desc;

	irq_flags = PCI_IRQ_MSIX;

	if (instance->smp_affinity_enable)
		irq_flags |= PCI_IRQ_AFFINITY | PCI_IRQ_ALL_TYPES;
	else
		descp = NULL;

	/* Do not allocate msix vectors for poll_queues.
	 * msix_vectors is always within a range of FW supported reply queue.
	 */
	i = pci_alloc_irq_vectors_affinity(instance->pdev,
		instance->low_latency_index_start,
		instance->msix_vectors - instance->iopoll_q_count, irq_flags, descp);

	return i;
}

/**
 * megasas_alloc_irq_vectors -	Allocate IRQ vectors/enable MSI-x vectors
 * @instance:			Adapter soft state
 * return:			void
 */
static void
megasas_alloc_irq_vectors(struct megasas_instance *instance)
{
	int i;
	unsigned int num_msix_req;

	instance->iopoll_q_count = 0;
	if ((instance->adapter_type != MFI_SERIES) &&
		poll_queues) {

		instance->perf_mode = MR_LATENCY_PERF_MODE;
		instance->low_latency_index_start = 1;

		/* reserve for default and non-mananged pre-vector. */
		if (instance->msix_vectors > (poll_queues + 2))
			instance->iopoll_q_count = poll_queues;
		else
			instance->iopoll_q_count = 0;

		num_msix_req = num_online_cpus() + instance->low_latency_index_start;
		instance->msix_vectors = min(num_msix_req,
				instance->msix_vectors);

	}

	i = __megasas_alloc_irq_vectors(instance);

	if (((instance->perf_mode == MR_BALANCED_PERF_MODE)
		|| instance->iopoll_q_count) &&
	    (i != (instance->msix_vectors - instance->iopoll_q_count))) {
		if (instance->msix_vectors)
			pci_free_irq_vectors(instance->pdev);
		/* Disable Balanced IOPS mode and try realloc vectors */
		instance->perf_mode = MR_LATENCY_PERF_MODE;
		instance->low_latency_index_start = 1;
		num_msix_req = num_online_cpus() + instance->low_latency_index_start;

		instance->msix_vectors = min(num_msix_req,
				instance->msix_vectors);

		instance->iopoll_q_count = 0;
		i = __megasas_alloc_irq_vectors(instance);

	}

	dev_info(&instance->pdev->dev,
		"requested/available msix %d/%d poll_queue %d\n",
			instance->msix_vectors - instance->iopoll_q_count,
			i, instance->iopoll_q_count);

	if (i > 0)
		instance->msix_vectors = i;
	else
		instance->msix_vectors = 0;

	if (instance->smp_affinity_enable)
		megasas_set_high_iops_queue_affinity_hint(instance);
}

/**
 * megasas_init_fw -	Initializes the FW
 * @instance:		Adapter soft state
 *
 * This is the main function for initializing firmware
 */

static int megasas_init_fw(struct megasas_instance *instance)
{
	u32 max_sectors_1;
	u32 max_sectors_2, tmp_sectors, msix_enable;
	u32 scratch_pad_1, scratch_pad_2, scratch_pad_3, status_reg;
	resource_size_t base_addr;
	void *base_addr_phys;
	struct megasas_ctrl_info *ctrl_info = NULL;
	unsigned long bar_list;
	int i, j, loop;
	struct IOV_111 *iovPtr;
	struct fusion_context *fusion;
	bool intr_coalescing;
	unsigned int num_msix_req;
	u16 lnksta, speed;

	fusion = instance->ctrl_context;

	/* Find first memory bar */
	bar_list = pci_select_bars(instance->pdev, IORESOURCE_MEM);
	instance->bar = find_first_bit(&bar_list, BITS_PER_LONG);
	if (pci_request_selected_regions(instance->pdev, 1<<instance->bar,
					 "megasas: LSI")) {
		dev_printk(KERN_DEBUG, &instance->pdev->dev, "IO memory region busy!\n");
		return -EBUSY;
	}

	base_addr = pci_resource_start(instance->pdev, instance->bar);
	instance->reg_set = ioremap(base_addr, 8192);

	if (!instance->reg_set) {
		dev_printk(KERN_DEBUG, &instance->pdev->dev, "Failed to map IO mem\n");
		goto fail_ioremap;
	}

	base_addr_phys = &base_addr;
	dev_printk(KERN_DEBUG, &instance->pdev->dev,
		   "BAR:0x%lx  BAR's base_addr(phys):%pa  mapped virt_addr:0x%p\n",
		   instance->bar, base_addr_phys, instance->reg_set);

	if (instance->adapter_type != MFI_SERIES)
		instance->instancet = &megasas_instance_template_fusion;
	else {
		switch (instance->pdev->device) {
		case PCI_DEVICE_ID_LSI_SAS1078R:
		case PCI_DEVICE_ID_LSI_SAS1078DE:
			instance->instancet = &megasas_instance_template_ppc;
			break;
		case PCI_DEVICE_ID_LSI_SAS1078GEN2:
		case PCI_DEVICE_ID_LSI_SAS0079GEN2:
			instance->instancet = &megasas_instance_template_gen2;
			break;
		case PCI_DEVICE_ID_LSI_SAS0073SKINNY:
		case PCI_DEVICE_ID_LSI_SAS0071SKINNY:
			instance->instancet = &megasas_instance_template_skinny;
			break;
		case PCI_DEVICE_ID_LSI_SAS1064R:
		case PCI_DEVICE_ID_DELL_PERC5:
		default:
			instance->instancet = &megasas_instance_template_xscale;
			instance->pd_list_not_supported = 1;
			break;
		}
	}

	if (megasas_transition_to_ready(instance, 0)) {
		dev_info(&instance->pdev->dev,
			 "Failed to transition controller to ready from %s!\n",
			 __func__);
		if (instance->adapter_type != MFI_SERIES) {
			status_reg = instance->instancet->read_fw_status_reg(
					instance);
			if (status_reg & MFI_RESET_ADAPTER) {
				if (megasas_adp_reset_wait_for_ready
					(instance, true, 0) == FAILED)
					goto fail_ready_state;
			} else {
				goto fail_ready_state;
			}
		} else {
			atomic_set(&instance->fw_reset_no_pci_access, 1);
			instance->instancet->adp_reset
				(instance, instance->reg_set);
			atomic_set(&instance->fw_reset_no_pci_access, 0);

			/*waiting for about 30 second before retry*/
			ssleep(30);

			if (megasas_transition_to_ready(instance, 0))
				goto fail_ready_state;
		}

		dev_info(&instance->pdev->dev,
			 "FW restarted successfully from %s!\n",
			 __func__);
	}

	megasas_init_ctrl_params(instance);

	if (megasas_set_dma_mask(instance))
		goto fail_ready_state;

	if (megasas_alloc_ctrl_mem(instance))
		goto fail_alloc_dma_buf;

	if (megasas_alloc_ctrl_dma_buffers(instance))
		goto fail_alloc_dma_buf;

	fusion = instance->ctrl_context;

	if (instance->adapter_type >= VENTURA_SERIES) {
		scratch_pad_2 =
			megasas_readl(instance,
				      &instance->reg_set->outbound_scratch_pad_2);
		instance->max_raid_mapsize = ((scratch_pad_2 >>
			MR_MAX_RAID_MAP_SIZE_OFFSET_SHIFT) &
			MR_MAX_RAID_MAP_SIZE_MASK);
	}

	instance->enable_sdev_max_qd = enable_sdev_max_qd;

	switch (instance->adapter_type) {
	case VENTURA_SERIES:
		fusion->pcie_bw_limitation = true;
		break;
	case AERO_SERIES:
		fusion->r56_div_offload = true;
		break;
	default:
		break;
	}

	/* Check if MSI-X is supported while in ready state */
	msix_enable = (instance->instancet->read_fw_status_reg(instance) &
		       0x4000000) >> 0x1a;
	if (msix_enable && !msix_disable) {

		scratch_pad_1 = megasas_readl
			(instance, &instance->reg_set->outbound_scratch_pad_1);
		/* Check max MSI-X vectors */
		if (fusion) {
			if (instance->adapter_type == THUNDERBOLT_SERIES) {
				/* Thunderbolt Series*/
				instance->msix_vectors = (scratch_pad_1
					& MR_MAX_REPLY_QUEUES_OFFSET) + 1;
			} else {
				instance->msix_vectors = ((scratch_pad_1
					& MR_MAX_REPLY_QUEUES_EXT_OFFSET)
					>> MR_MAX_REPLY_QUEUES_EXT_OFFSET_SHIFT) + 1;

				/*
				 * For Invader series, > 8 MSI-x vectors
				 * supported by FW/HW implies combined
				 * reply queue mode is enabled.
				 * For Ventura series, > 16 MSI-x vectors
				 * supported by FW/HW implies combined
				 * reply queue mode is enabled.
				 */
				switch (instance->adapter_type) {
				case INVADER_SERIES:
					if (instance->msix_vectors > 8)
						instance->msix_combined = true;
					break;
				case AERO_SERIES:
				case VENTURA_SERIES:
					if (instance->msix_vectors > 16)
						instance->msix_combined = true;
					break;
				}

				if (rdpq_enable)
					instance->is_rdpq = (scratch_pad_1 & MR_RDPQ_MODE_OFFSET) ?
								1 : 0;

				if (instance->adapter_type >= INVADER_SERIES &&
				    !instance->msix_combined) {
					instance->msix_load_balance = true;
					instance->smp_affinity_enable = false;
				}

				/* Save 1-15 reply post index address to local memory
				 * Index 0 is already saved from reg offset
				 * MPI2_REPLY_POST_HOST_INDEX_OFFSET
				 */
				for (loop = 1; loop < MR_MAX_MSIX_REG_ARRAY; loop++) {
					instance->reply_post_host_index_addr[loop] =
						(u32 __iomem *)
						((u8 __iomem *)instance->reg_set +
						MPI2_SUP_REPLY_POST_HOST_INDEX_OFFSET
						+ (loop * 0x10));
				}
			}

			dev_info(&instance->pdev->dev,
				 "firmware supports msix\t: (%d)",
				 instance->msix_vectors);
			if (msix_vectors)
				instance->msix_vectors = min(msix_vectors,
					instance->msix_vectors);
		} else /* MFI adapters */
			instance->msix_vectors = 1;


		/*
		 * For Aero (if some conditions are met), driver will configure a
		 * few additional reply queues with interrupt coalescing enabled.
		 * These queues with interrupt coalescing enabled are called
		 * High IOPS queues and rest of reply queues (based on number of
		 * logical CPUs) are termed as Low latency queues.
		 *
		 * Total Number of reply queues = High IOPS queues + low latency queues
		 *
		 * For rest of fusion adapters, 1 additional reply queue will be
		 * reserved for management commands, rest of reply queues
		 * (based on number of logical CPUs) will be used for IOs and
		 * referenced as IO queues.
		 * Total Number of reply queues = 1 + IO queues
		 *
		 * MFI adapters supports single MSI-x so single reply queue
		 * will be used for IO and management commands.
		 */

		intr_coalescing = (scratch_pad_1 & MR_INTR_COALESCING_SUPPORT_OFFSET) ?
								true : false;
		if (intr_coalescing &&
			(num_online_cpus() >= MR_HIGH_IOPS_QUEUE_COUNT) &&
			(instance->msix_vectors == MEGASAS_MAX_MSIX_QUEUES))
			instance->perf_mode = MR_BALANCED_PERF_MODE;
		else
			instance->perf_mode = MR_LATENCY_PERF_MODE;


		if (instance->adapter_type == AERO_SERIES) {
			pcie_capability_read_word(instance->pdev, PCI_EXP_LNKSTA, &lnksta);
			speed = lnksta & PCI_EXP_LNKSTA_CLS;

			/*
			 * For Aero, if PCIe link speed is <16 GT/s, then driver should operate
			 * in latency perf mode and enable R1 PCI bandwidth algorithm
			 */
			if (speed < 0x4) {
				instance->perf_mode = MR_LATENCY_PERF_MODE;
				fusion->pcie_bw_limitation = true;
			}

			/*
			 * Performance mode settings provided through module parameter-perf_mode will
			 * take affect only for:
			 * 1. Aero family of adapters.
			 * 2. When user sets module parameter- perf_mode in range of 0-2.
			 */
			if ((perf_mode >= MR_BALANCED_PERF_MODE) &&
				(perf_mode <= MR_LATENCY_PERF_MODE))
				instance->perf_mode = perf_mode;
			/*
			 * If intr coalescing is not supported by controller FW, then IOPS
			 * and Balanced modes are not feasible.
			 */
			if (!intr_coalescing)
				instance->perf_mode = MR_LATENCY_PERF_MODE;

		}

		if (instance->perf_mode == MR_BALANCED_PERF_MODE)
			instance->low_latency_index_start =
				MR_HIGH_IOPS_QUEUE_COUNT;
		else
			instance->low_latency_index_start = 1;

		num_msix_req = num_online_cpus() + instance->low_latency_index_start;

		instance->msix_vectors = min(num_msix_req,
				instance->msix_vectors);

		megasas_alloc_irq_vectors(instance);
		if (!instance->msix_vectors)
			instance->msix_load_balance = false;
	}
	/*
	 * MSI-X host index 0 is common for all adapter.
	 * It is used for all MPT based Adapters.
	 */
	if (instance->msix_combined) {
		instance->reply_post_host_index_addr[0] =
				(u32 *)((u8 *)instance->reg_set +
				MPI2_SUP_REPLY_POST_HOST_INDEX_OFFSET);
	} else {
		instance->reply_post_host_index_addr[0] =
			(u32 *)((u8 *)instance->reg_set +
			MPI2_REPLY_POST_HOST_INDEX_OFFSET);
	}

	if (!instance->msix_vectors) {
		i = pci_alloc_irq_vectors(instance->pdev, 1, 1, PCI_IRQ_LEGACY);
		if (i < 0)
			goto fail_init_adapter;
	}

	megasas_setup_reply_map(instance);

	dev_info(&instance->pdev->dev,
		"current msix/online cpus\t: (%d/%d)\n",
		instance->msix_vectors, (unsigned int)num_online_cpus());
	dev_info(&instance->pdev->dev,
		"RDPQ mode\t: (%s)\n", instance->is_rdpq ? "enabled" : "disabled");

	tasklet_init(&instance->isr_tasklet, instance->instancet->tasklet,
		(unsigned long)instance);

	/*
	 * Below are default value for legacy Firmware.
	 * non-fusion based controllers
	 */
	instance->fw_supported_vd_count = MAX_LOGICAL_DRIVES;
	instance->fw_supported_pd_count = MAX_PHYSICAL_DEVICES;
	/* Get operational params, sge flags, send init cmd to controller */
	if (instance->instancet->init_adapter(instance))
		goto fail_init_adapter;

	if (instance->adapter_type >= VENTURA_SERIES) {
		scratch_pad_3 =
			megasas_readl(instance,
				      &instance->reg_set->outbound_scratch_pad_3);
		if ((scratch_pad_3 & MR_NVME_PAGE_SIZE_MASK) >=
			MR_DEFAULT_NVME_PAGE_SHIFT)
			instance->nvme_page_size =
				(1 << (scratch_pad_3 & MR_NVME_PAGE_SIZE_MASK));

		dev_info(&instance->pdev->dev,
			 "NVME page size\t: (%d)\n", instance->nvme_page_size);
	}

	if (instance->msix_vectors ?
		megasas_setup_irqs_msix(instance, 1) :
		megasas_setup_irqs_ioapic(instance))
		goto fail_init_adapter;

	if (instance->adapter_type != MFI_SERIES)
		megasas_setup_irq_poll(instance);

	instance->instancet->enable_intr(instance);

	dev_info(&instance->pdev->dev, "INIT adapter done\n");

	megasas_setup_jbod_map(instance);

	if (megasas_get_device_list(instance) != SUCCESS) {
		dev_err(&instance->pdev->dev,
			"%s: megasas_get_device_list failed\n",
			__func__);
		goto fail_get_ld_pd_list;
	}

	/* stream detection initialization */
	if (instance->adapter_type >= VENTURA_SERIES) {
		fusion->stream_detect_by_ld =
			kcalloc(MAX_LOGICAL_DRIVES_EXT,
				sizeof(struct LD_STREAM_DETECT *),
				GFP_KERNEL);
		if (!fusion->stream_detect_by_ld) {
			dev_err(&instance->pdev->dev,
				"unable to allocate stream detection for pool of LDs\n");
			goto fail_get_ld_pd_list;
		}
		for (i = 0; i < MAX_LOGICAL_DRIVES_EXT; ++i) {
			fusion->stream_detect_by_ld[i] =
				kzalloc(sizeof(struct LD_STREAM_DETECT),
				GFP_KERNEL);
			if (!fusion->stream_detect_by_ld[i]) {
				dev_err(&instance->pdev->dev,
					"unable to allocate stream detect by LD\n ");
				for (j = 0; j < i; ++j)
					kfree(fusion->stream_detect_by_ld[j]);
				kfree(fusion->stream_detect_by_ld);
				fusion->stream_detect_by_ld = NULL;
				goto fail_get_ld_pd_list;
			}
			fusion->stream_detect_by_ld[i]->mru_bit_map
				= MR_STREAM_BITMAP;
		}
	}

	/*
	 * Compute the max allowed sectors per IO: The controller info has two
	 * limits on max sectors. Driver should use the minimum of these two.
	 *
	 * 1 << stripe_sz_ops.min = max sectors per strip
	 *
	 * Note that older firmwares ( < FW ver 30) didn't report information
	 * to calculate max_sectors_1. So the number ended up as zero always.
	 */
	tmp_sectors = 0;
	ctrl_info = instance->ctrl_info_buf;

	max_sectors_1 = (1 << ctrl_info->stripe_sz_ops.min) *
		le16_to_cpu(ctrl_info->max_strips_per_io);
	max_sectors_2 = le32_to_cpu(ctrl_info->max_request_size);

	tmp_sectors = min_t(u32, max_sectors_1, max_sectors_2);

	instance->peerIsPresent = ctrl_info->cluster.peerIsPresent;
	instance->passive = ctrl_info->cluster.passive;
	memcpy(instance->clusterId, ctrl_info->clusterId, sizeof(instance->clusterId));
	instance->UnevenSpanSupport =
		ctrl_info->adapterOperations2.supportUnevenSpans;
	if (instance->UnevenSpanSupport) {
		struct fusion_context *fusion = instance->ctrl_context;
		if (MR_ValidateMapInfo(instance, instance->map_id))
			fusion->fast_path_io = 1;
		else
			fusion->fast_path_io = 0;

	}
	if (ctrl_info->host_interface.SRIOV) {
		instance->requestorId = ctrl_info->iov.requestorId;
		if (instance->pdev->device == PCI_DEVICE_ID_LSI_PLASMA) {
			if (!ctrl_info->adapterOperations2.activePassive)
			    instance->PlasmaFW111 = 1;

			dev_info(&instance->pdev->dev, "SR-IOV: firmware type: %s\n",
			    instance->PlasmaFW111 ? "1.11" : "new");

			if (instance->PlasmaFW111) {
			    iovPtr = (struct IOV_111 *)
				((unsigned char *)ctrl_info + IOV_111_OFFSET);
			    instance->requestorId = iovPtr->requestorId;
			}
		}
		dev_info(&instance->pdev->dev, "SRIOV: VF requestorId %d\n",
			instance->requestorId);
	}

	instance->crash_dump_fw_support =
		ctrl_info->adapterOperations3.supportCrashDump;
	instance->crash_dump_drv_support =
		(instance->crash_dump_fw_support &&
		instance->crash_dump_buf);
	if (instance->crash_dump_drv_support)
		megasas_set_crash_dump_params(instance,
			MR_CRASH_BUF_TURN_OFF);

	else {
		if (instance->crash_dump_buf)
			dma_free_coherent(&instance->pdev->dev,
				CRASH_DMA_BUF_SIZE,
				instance->crash_dump_buf,
				instance->crash_dump_h);
		instance->crash_dump_buf = NULL;
	}

	if (instance->snapdump_wait_time) {
		megasas_get_snapdump_properties(instance);
		dev_info(&instance->pdev->dev, "Snap dump wait time\t: %d\n",
			 instance->snapdump_wait_time);
	}

	dev_info(&instance->pdev->dev,
		"pci id\t\t: (0x%04x)/(0x%04x)/(0x%04x)/(0x%04x)\n",
		le16_to_cpu(ctrl_info->pci.vendor_id),
		le16_to_cpu(ctrl_info->pci.device_id),
		le16_to_cpu(ctrl_info->pci.sub_vendor_id),
		le16_to_cpu(ctrl_info->pci.sub_device_id));
	dev_info(&instance->pdev->dev, "unevenspan support	: %s\n",
		instance->UnevenSpanSupport ? "yes" : "no");
	dev_info(&instance->pdev->dev, "firmware crash dump	: %s\n",
		instance->crash_dump_drv_support ? "yes" : "no");
	dev_info(&instance->pdev->dev, "JBOD sequence map	: %s\n",
		instance->use_seqnum_jbod_fp ? "enabled" : "disabled");

	instance->max_sectors_per_req = instance->max_num_sge *
						SGE_BUFFER_SIZE / 512;
	if (tmp_sectors && (instance->max_sectors_per_req > tmp_sectors))
		instance->max_sectors_per_req = tmp_sectors;

	/* Check for valid throttlequeuedepth module parameter */
	if (throttlequeuedepth &&
			throttlequeuedepth <= instance->max_scsi_cmds)
		instance->throttlequeuedepth = throttlequeuedepth;
	else
		instance->throttlequeuedepth =
				MEGASAS_THROTTLE_QUEUE_DEPTH;

	if ((resetwaittime < 1) ||
	    (resetwaittime > MEGASAS_RESET_WAIT_TIME))
		resetwaittime = MEGASAS_RESET_WAIT_TIME;

	if ((scmd_timeout < 10) || (scmd_timeout > MEGASAS_DEFAULT_CMD_TIMEOUT))
		scmd_timeout = MEGASAS_DEFAULT_CMD_TIMEOUT;

	/* Launch SR-IOV heartbeat timer */
	if (instance->requestorId) {
		if (!megasas_sriov_start_heartbeat(instance, 1)) {
			megasas_start_timer(instance);
		} else {
			instance->skip_heartbeat_timer_del = 1;
			goto fail_get_ld_pd_list;
		}
	}

	/*
	 * Create and start watchdog thread which will monitor
	 * controller state every 1 sec and trigger OCR when
	 * it enters fault state
	 */
	if (instance->adapter_type != MFI_SERIES)
		if (megasas_fusion_start_watchdog(instance) != SUCCESS)
			goto fail_start_watchdog;

	return 0;

fail_start_watchdog:
	if (instance->requestorId && !instance->skip_heartbeat_timer_del)
		del_timer_sync(&instance->sriov_heartbeat_timer);
fail_get_ld_pd_list:
	instance->instancet->disable_intr(instance);
	megasas_destroy_irqs(instance);
fail_init_adapter:
	if (instance->msix_vectors)
		pci_free_irq_vectors(instance->pdev);
	instance->msix_vectors = 0;
fail_alloc_dma_buf:
	megasas_free_ctrl_dma_buffers(instance);
	megasas_free_ctrl_mem(instance);
fail_ready_state:
	iounmap(instance->reg_set);

fail_ioremap:
	pci_release_selected_regions(instance->pdev, 1<<instance->bar);

	dev_err(&instance->pdev->dev, "Failed from %s %d\n",
		__func__, __LINE__);
	return -EINVAL;
}

/**
 * megasas_release_mfi -	Reverses the FW initialization
 * @instance:			Adapter soft state
 */
static void megasas_release_mfi(struct megasas_instance *instance)
{
	u32 reply_q_sz = sizeof(u32) *(instance->max_mfi_cmds + 1);

	if (instance->reply_queue)
		dma_free_coherent(&instance->pdev->dev, reply_q_sz,
			    instance->reply_queue, instance->reply_queue_h);

	megasas_free_cmds(instance);

	iounmap(instance->reg_set);

	pci_release_selected_regions(instance->pdev, 1<<instance->bar);
}

/**
 * megasas_get_seq_num -	Gets latest event sequence numbers
 * @instance:			Adapter soft state
 * @eli:			FW event log sequence numbers information
 *
 * FW maintains a log of all events in a non-volatile area. Upper layers would
 * usually find out the latest sequence number of the events, the seq number at
 * the boot etc. They would "read" all the events below the latest seq number
 * by issuing a direct fw cmd (DCMD). For the future events (beyond latest seq
 * number), they would subsribe to AEN (asynchronous event notification) and
 * wait for the events to happen.
 */
static int
megasas_get_seq_num(struct megasas_instance *instance,
		    struct megasas_evt_log_info *eli)
{
	struct megasas_cmd *cmd;
	struct megasas_dcmd_frame *dcmd;
	struct megasas_evt_log_info *el_info;
	dma_addr_t el_info_h = 0;
	int ret;

	cmd = megasas_get_cmd(instance);

	if (!cmd) {
		return -ENOMEM;
	}

	dcmd = &cmd->frame->dcmd;
	el_info = dma_alloc_coherent(&instance->pdev->dev,
				     sizeof(struct megasas_evt_log_info),
				     &el_info_h, GFP_KERNEL);
	if (!el_info) {
		megasas_return_cmd(instance, cmd);
		return -ENOMEM;
	}

	memset(dcmd->mbox.b, 0, MFI_MBOX_SIZE);

	dcmd->cmd = MFI_CMD_DCMD;
	dcmd->cmd_status = 0x0;
	dcmd->sge_count = 1;
	dcmd->flags = MFI_FRAME_DIR_READ;
	dcmd->timeout = 0;
	dcmd->pad_0 = 0;
	dcmd->data_xfer_len = cpu_to_le32(sizeof(struct megasas_evt_log_info));
	dcmd->opcode = cpu_to_le32(MR_DCMD_CTRL_EVENT_GET_INFO);

	megasas_set_dma_settings(instance, dcmd, el_info_h,
				 sizeof(struct megasas_evt_log_info));

	ret = megasas_issue_blocked_cmd(instance, cmd, MFI_IO_TIMEOUT_SECS);
	if (ret != DCMD_SUCCESS) {
		dev_err(&instance->pdev->dev, "Failed from %s %d\n",
			__func__, __LINE__);
		goto dcmd_failed;
	}

	/*
	 * Copy the data back into callers buffer
	 */
	eli->newest_seq_num = el_info->newest_seq_num;
	eli->oldest_seq_num = el_info->oldest_seq_num;
	eli->clear_seq_num = el_info->clear_seq_num;
	eli->shutdown_seq_num = el_info->shutdown_seq_num;
	eli->boot_seq_num = el_info->boot_seq_num;

dcmd_failed:
	dma_free_coherent(&instance->pdev->dev,
			sizeof(struct megasas_evt_log_info),
			el_info, el_info_h);

	megasas_return_cmd(instance, cmd);

	return ret;
}

/**
 * megasas_register_aen -	Registers for asynchronous event notification
 * @instance:			Adapter soft state
 * @seq_num:			The starting sequence number
 * @class_locale_word:		Class of the event
 *
 * This function subscribes for AEN for events beyond the @seq_num. It requests
 * to be notified if and only if the event is of type @class_locale
 */
static int
megasas_register_aen(struct megasas_instance *instance, u32 seq_num,
		     u32 class_locale_word)
{
	int ret_val;
	struct megasas_cmd *cmd;
	struct megasas_dcmd_frame *dcmd;
	union megasas_evt_class_locale curr_aen;
	union megasas_evt_class_locale prev_aen;

	/*
	 * If there an AEN pending already (aen_cmd), check if the
	 * class_locale of that pending AEN is inclusive of the new
	 * AEN request we currently have. If it is, then we don't have
	 * to do anything. In other words, whichever events the current
	 * AEN request is subscribing to, have already been subscribed
	 * to.
	 *
	 * If the old_cmd is _not_ inclusive, then we have to abort
	 * that command, form a class_locale that is superset of both
	 * old and current and re-issue to the FW
	 */

	curr_aen.word = class_locale_word;

	if (instance->aen_cmd) {

		prev_aen.word =
			le32_to_cpu(instance->aen_cmd->frame->dcmd.mbox.w[1]);

		if ((curr_aen.members.class < MFI_EVT_CLASS_DEBUG) ||
		    (curr_aen.members.class > MFI_EVT_CLASS_DEAD)) {
			dev_info(&instance->pdev->dev,
				 "%s %d out of range class %d send by application\n",
				 __func__, __LINE__, curr_aen.members.class);
			return 0;
		}

		/*
		 * A class whose enum value is smaller is inclusive of all
		 * higher values. If a PROGRESS (= -1) was previously
		 * registered, then a new registration requests for higher
		 * classes need not be sent to FW. They are automatically
		 * included.
		 *
		 * Locale numbers don't have such hierarchy. They are bitmap
		 * values
		 */
		if ((prev_aen.members.class <= curr_aen.members.class) &&
		    !((prev_aen.members.locale & curr_aen.members.locale) ^
		      curr_aen.members.locale)) {
			/*
			 * Previously issued event registration includes
			 * current request. Nothing to do.
			 */
			return 0;
		} else {
			curr_aen.members.locale |= prev_aen.members.locale;

			if (prev_aen.members.class < curr_aen.members.class)
				curr_aen.members.class = prev_aen.members.class;

			instance->aen_cmd->abort_aen = 1;
			ret_val = megasas_issue_blocked_abort_cmd(instance,
								  instance->
								  aen_cmd, 30);

			if (ret_val) {
				dev_printk(KERN_DEBUG, &instance->pdev->dev, "Failed to abort "
				       "previous AEN command\n");
				return ret_val;
			}
		}
	}

	cmd = megasas_get_cmd(instance);

	if (!cmd)
		return -ENOMEM;

	dcmd = &cmd->frame->dcmd;

	memset(instance->evt_detail, 0, sizeof(struct megasas_evt_detail));

	/*
	 * Prepare DCMD for aen registration
	 */
	memset(dcmd->mbox.b, 0, MFI_MBOX_SIZE);

	dcmd->cmd = MFI_CMD_DCMD;
	dcmd->cmd_status = 0x0;
	dcmd->sge_count = 1;
	dcmd->flags = MFI_FRAME_DIR_READ;
	dcmd->timeout = 0;
	dcmd->pad_0 = 0;
	dcmd->data_xfer_len = cpu_to_le32(sizeof(struct megasas_evt_detail));
	dcmd->opcode = cpu_to_le32(MR_DCMD_CTRL_EVENT_WAIT);
	dcmd->mbox.w[0] = cpu_to_le32(seq_num);
	instance->last_seq_num = seq_num;
	dcmd->mbox.w[1] = cpu_to_le32(curr_aen.word);

	megasas_set_dma_settings(instance, dcmd, instance->evt_detail_h,
				 sizeof(struct megasas_evt_detail));

	if (instance->aen_cmd != NULL) {
		megasas_return_cmd(instance, cmd);
		return 0;
	}

	/*
	 * Store reference to the cmd used to register for AEN. When an
	 * application wants us to register for AEN, we have to abort this
	 * cmd and re-register with a new EVENT LOCALE supplied by that app
	 */
	instance->aen_cmd = cmd;

	/*
	 * Issue the aen registration frame
	 */
	instance->instancet->issue_dcmd(instance, cmd);

	return 0;
}

/* megasas_get_target_prop - Send DCMD with below details to firmware.
 *
 * This DCMD will fetch few properties of LD/system PD defined
 * in MR_TARGET_DEV_PROPERTIES. eg. Queue Depth, MDTS value.
 *
 * DCMD send by drivers whenever new target is added to the OS.
 *
 * dcmd.opcode         - MR_DCMD_DEV_GET_TARGET_PROP
 * dcmd.mbox.b[0]      - DCMD is to be fired for LD or system PD.
 *                       0 = system PD, 1 = LD.
 * dcmd.mbox.s[1]      - TargetID for LD/system PD.
 * dcmd.sge IN         - Pointer to return MR_TARGET_DEV_PROPERTIES.
 *
 * @instance:		Adapter soft state
 * @sdev:		OS provided scsi device
 *
 * Returns 0 on success non-zero on failure.
 */
int
megasas_get_target_prop(struct megasas_instance *instance,
			struct scsi_device *sdev)
{
	int ret;
	struct megasas_cmd *cmd;
	struct megasas_dcmd_frame *dcmd;
	u16 targetId = ((sdev->channel % 2) * MEGASAS_MAX_DEV_PER_CHANNEL) +
			sdev->id;

	cmd = megasas_get_cmd(instance);

	if (!cmd) {
		dev_err(&instance->pdev->dev,
			"Failed to get cmd %s\n", __func__);
		return -ENOMEM;
	}

	dcmd = &cmd->frame->dcmd;

	memset(instance->tgt_prop, 0, sizeof(*instance->tgt_prop));
	memset(dcmd->mbox.b, 0, MFI_MBOX_SIZE);
	dcmd->mbox.b[0] = MEGASAS_IS_LOGICAL(sdev);

	dcmd->mbox.s[1] = cpu_to_le16(targetId);
	dcmd->cmd = MFI_CMD_DCMD;
	dcmd->cmd_status = 0xFF;
	dcmd->sge_count = 1;
	dcmd->flags = MFI_FRAME_DIR_READ;
	dcmd->timeout = 0;
	dcmd->pad_0 = 0;
	dcmd->data_xfer_len =
		cpu_to_le32(sizeof(struct MR_TARGET_PROPERTIES));
	dcmd->opcode = cpu_to_le32(MR_DCMD_DRV_GET_TARGET_PROP);

	megasas_set_dma_settings(instance, dcmd, instance->tgt_prop_h,
				 sizeof(struct MR_TARGET_PROPERTIES));

	if ((instance->adapter_type != MFI_SERIES) &&
	    !instance->mask_interrupts)
		ret = megasas_issue_blocked_cmd(instance,
						cmd, MFI_IO_TIMEOUT_SECS);
	else
		ret = megasas_issue_polled(instance, cmd);

	switch (ret) {
	case DCMD_TIMEOUT:
		switch (dcmd_timeout_ocr_possible(instance)) {
		case INITIATE_OCR:
			cmd->flags |= DRV_DCMD_SKIP_REFIRE;
			mutex_unlock(&instance->reset_mutex);
			megasas_reset_fusion(instance->host,
					     MFI_IO_TIMEOUT_OCR);
			mutex_lock(&instance->reset_mutex);
			break;
		case KILL_ADAPTER:
			megaraid_sas_kill_hba(instance);
			break;
		case IGNORE_TIMEOUT:
			dev_info(&instance->pdev->dev,
				 "Ignore DCMD timeout: %s %d\n",
				 __func__, __LINE__);
			break;
		}
		break;

	default:
		megasas_return_cmd(instance, cmd);
	}
	if (ret != DCMD_SUCCESS)
		dev_err(&instance->pdev->dev,
			"return from %s %d return value %d\n",
			__func__, __LINE__, ret);

	return ret;
}

/**
 * megasas_start_aen -	Subscribes to AEN during driver load time
 * @instance:		Adapter soft state
 */
static int megasas_start_aen(struct megasas_instance *instance)
{
	struct megasas_evt_log_info eli;
	union megasas_evt_class_locale class_locale;

	/*
	 * Get the latest sequence number from FW
	 */
	memset(&eli, 0, sizeof(eli));

	if (megasas_get_seq_num(instance, &eli))
		return -1;

	/*
	 * Register AEN with FW for latest sequence number plus 1
	 */
	class_locale.members.reserved = 0;
	class_locale.members.locale = MR_EVT_LOCALE_ALL;
	class_locale.members.class = MR_EVT_CLASS_DEBUG;

	return megasas_register_aen(instance,
			le32_to_cpu(eli.newest_seq_num) + 1,
			class_locale.word);
}

/**
 * megasas_io_attach -	Attaches this driver to SCSI mid-layer
 * @instance:		Adapter soft state
 */
static int megasas_io_attach(struct megasas_instance *instance)
{
	struct Scsi_Host *host = instance->host;

	/*
	 * Export parameters required by SCSI mid-layer
	 */
	host->unique_id = instance->unique_id;
	host->can_queue = instance->max_scsi_cmds;
	host->this_id = instance->init_id;
	host->sg_tablesize = instance->max_num_sge;

	if (instance->fw_support_ieee)
		instance->max_sectors_per_req = MEGASAS_MAX_SECTORS_IEEE;

	/*
	 * Check if the module parameter value for max_sectors can be used
	 */
	if (max_sectors && max_sectors < instance->max_sectors_per_req)
		instance->max_sectors_per_req = max_sectors;
	else {
		if (max_sectors) {
			if (((instance->pdev->device ==
				PCI_DEVICE_ID_LSI_SAS1078GEN2) ||
				(instance->pdev->device ==
				PCI_DEVICE_ID_LSI_SAS0079GEN2)) &&
				(max_sectors <= MEGASAS_MAX_SECTORS)) {
				instance->max_sectors_per_req = max_sectors;
			} else {
			dev_info(&instance->pdev->dev, "max_sectors should be > 0"
				"and <= %d (or < 1MB for GEN2 controller)\n",
				instance->max_sectors_per_req);
			}
		}
	}

	host->max_sectors = instance->max_sectors_per_req;
	host->cmd_per_lun = MEGASAS_DEFAULT_CMD_PER_LUN;
	host->max_channel = MEGASAS_MAX_CHANNELS - 1;
	host->max_id = MEGASAS_MAX_DEV_PER_CHANNEL;
	host->max_lun = MEGASAS_MAX_LUN;
	host->max_cmd_len = 16;

	/* Use shared host tagset only for fusion adaptors
	 * if there are managed interrupts (smp affinity enabled case).
	 * Single msix_vectors in kdump, so shared host tag is also disabled.
	 */

	host->host_tagset = 0;
	host->nr_hw_queues = 1;

	if ((instance->adapter_type != MFI_SERIES) &&
		(instance->msix_vectors > instance->low_latency_index_start) &&
		host_tagset_enable &&
		instance->smp_affinity_enable) {
		host->host_tagset = 1;
		host->nr_hw_queues = instance->msix_vectors -
			instance->low_latency_index_start + instance->iopoll_q_count;
		if (instance->iopoll_q_count)
			host->nr_maps = 3;
	} else {
		instance->iopoll_q_count = 0;
	}

	dev_info(&instance->pdev->dev,
		"Max firmware commands: %d shared with default "
		"hw_queues = %d poll_queues %d\n", instance->max_fw_cmds,
		host->nr_hw_queues - instance->iopoll_q_count,
		instance->iopoll_q_count);
	/*
	 * Notify the mid-layer about the new controller
	 */
	if (scsi_add_host(host, &instance->pdev->dev)) {
		dev_err(&instance->pdev->dev,
			"Failed to add host from %s %d\n",
			__func__, __LINE__);
		return -ENODEV;
	}

	return 0;
}

/**
 * megasas_set_dma_mask -	Set DMA mask for supported controllers
 *
 * @instance:		Adapter soft state
 * Description:
 *
 * For Ventura, driver/FW will operate in 63bit DMA addresses.
 *
 * For invader-
 *	By default, driver/FW will operate in 32bit DMA addresses
 *	for consistent DMA mapping but if 32 bit consistent
 *	DMA mask fails, driver will try with 63 bit consistent
 *	mask provided FW is true 63bit DMA capable
 *
 * For older controllers(Thunderbolt and MFI based adapters)-
 *	driver/FW will operate in 32 bit consistent DMA addresses.
 */
static int
megasas_set_dma_mask(struct megasas_instance *instance)
{
	u64 consistent_mask;
	struct pci_dev *pdev;
	u32 scratch_pad_1;

	pdev = instance->pdev;
	consistent_mask = (instance->adapter_type >= VENTURA_SERIES) ?
				DMA_BIT_MASK(63) : DMA_BIT_MASK(32);

	if (IS_DMA64) {
		if (dma_set_mask(&pdev->dev, DMA_BIT_MASK(63)) &&
		    dma_set_mask_and_coherent(&pdev->dev, DMA_BIT_MASK(32)))
			goto fail_set_dma_mask;

		if ((*pdev->dev.dma_mask == DMA_BIT_MASK(63)) &&
		    (dma_set_coherent_mask(&pdev->dev, consistent_mask) &&
		     dma_set_mask_and_coherent(&pdev->dev, DMA_BIT_MASK(32)))) {
			/*
			 * If 32 bit DMA mask fails, then try for 64 bit mask
			 * for FW capable of handling 64 bit DMA.
			 */
			scratch_pad_1 = megasas_readl
				(instance, &instance->reg_set->outbound_scratch_pad_1);

			if (!(scratch_pad_1 & MR_CAN_HANDLE_64_BIT_DMA_OFFSET))
				goto fail_set_dma_mask;
			else if (dma_set_mask_and_coherent(&pdev->dev,
							   DMA_BIT_MASK(63)))
				goto fail_set_dma_mask;
		}
	} else if (dma_set_mask_and_coherent(&pdev->dev, DMA_BIT_MASK(32)))
		goto fail_set_dma_mask;

	if (pdev->dev.coherent_dma_mask == DMA_BIT_MASK(32))
		instance->consistent_mask_64bit = false;
	else
		instance->consistent_mask_64bit = true;

	dev_info(&pdev->dev, "%s bit DMA mask and %s bit consistent mask\n",
		 ((*pdev->dev.dma_mask == DMA_BIT_MASK(63)) ? "63" : "32"),
		 (instance->consistent_mask_64bit ? "63" : "32"));

	return 0;

fail_set_dma_mask:
	dev_err(&pdev->dev, "Failed to set DMA mask\n");
	return -1;

}

/*
 * megasas_set_adapter_type -	Set adapter type.
 *				Supported controllers can be divided in
 *				different categories-
 *					enum MR_ADAPTER_TYPE {
 *						MFI_SERIES = 1,
 *						THUNDERBOLT_SERIES = 2,
 *						INVADER_SERIES = 3,
 *						VENTURA_SERIES = 4,
 *						AERO_SERIES = 5,
 *					};
 * @instance:			Adapter soft state
 * return:			void
 */
static inline void megasas_set_adapter_type(struct megasas_instance *instance)
{
	if ((instance->pdev->vendor == PCI_VENDOR_ID_DELL) &&
	    (instance->pdev->device == PCI_DEVICE_ID_DELL_PERC5)) {
		instance->adapter_type = MFI_SERIES;
	} else {
		switch (instance->pdev->device) {
		case PCI_DEVICE_ID_LSI_AERO_10E1:
		case PCI_DEVICE_ID_LSI_AERO_10E2:
		case PCI_DEVICE_ID_LSI_AERO_10E5:
		case PCI_DEVICE_ID_LSI_AERO_10E6:
			instance->adapter_type = AERO_SERIES;
			break;
		case PCI_DEVICE_ID_LSI_VENTURA:
		case PCI_DEVICE_ID_LSI_CRUSADER:
		case PCI_DEVICE_ID_LSI_HARPOON:
		case PCI_DEVICE_ID_LSI_TOMCAT:
		case PCI_DEVICE_ID_LSI_VENTURA_4PORT:
		case PCI_DEVICE_ID_LSI_CRUSADER_4PORT:
			instance->adapter_type = VENTURA_SERIES;
			break;
		case PCI_DEVICE_ID_LSI_FUSION:
		case PCI_DEVICE_ID_LSI_PLASMA:
			instance->adapter_type = THUNDERBOLT_SERIES;
			break;
		case PCI_DEVICE_ID_LSI_INVADER:
		case PCI_DEVICE_ID_LSI_INTRUDER:
		case PCI_DEVICE_ID_LSI_INTRUDER_24:
		case PCI_DEVICE_ID_LSI_CUTLASS_52:
		case PCI_DEVICE_ID_LSI_CUTLASS_53:
		case PCI_DEVICE_ID_LSI_FURY:
			instance->adapter_type = INVADER_SERIES;
			break;
		default: /* For all other supported controllers */
			instance->adapter_type = MFI_SERIES;
			break;
		}
	}
}

static inline int megasas_alloc_mfi_ctrl_mem(struct megasas_instance *instance)
{
	instance->producer = dma_alloc_coherent(&instance->pdev->dev,
			sizeof(u32), &instance->producer_h, GFP_KERNEL);
	instance->consumer = dma_alloc_coherent(&instance->pdev->dev,
			sizeof(u32), &instance->consumer_h, GFP_KERNEL);

	if (!instance->producer || !instance->consumer) {
		dev_err(&instance->pdev->dev,
			"Failed to allocate memory for producer, consumer\n");
		return -1;
	}

	*instance->producer = 0;
	*instance->consumer = 0;
	return 0;
}

/**
 * megasas_alloc_ctrl_mem -	Allocate per controller memory for core data
 *				structures which are not common across MFI
 *				adapters and fusion adapters.
 *				For MFI based adapters, allocate producer and
 *				consumer buffers. For fusion adapters, allocate
 *				memory for fusion context.
 * @instance:			Adapter soft state
 * return:			0 for SUCCESS
 */
static int megasas_alloc_ctrl_mem(struct megasas_instance *instance)
{
	instance->reply_map = kcalloc(nr_cpu_ids, sizeof(unsigned int),
				      GFP_KERNEL);
	if (!instance->reply_map)
		return -ENOMEM;

	switch (instance->adapter_type) {
	case MFI_SERIES:
		if (megasas_alloc_mfi_ctrl_mem(instance))
			goto fail;
		break;
	case AERO_SERIES:
	case VENTURA_SERIES:
	case THUNDERBOLT_SERIES:
	case INVADER_SERIES:
		if (megasas_alloc_fusion_context(instance))
			goto fail;
		break;
	}

	return 0;
 fail:
	kfree(instance->reply_map);
	instance->reply_map = NULL;
	return -ENOMEM;
}

/*
 * megasas_free_ctrl_mem -	Free fusion context for fusion adapters and
 *				producer, consumer buffers for MFI adapters
 *
 * @instance -			Adapter soft instance
 *
 */
static inline void megasas_free_ctrl_mem(struct megasas_instance *instance)
{
	kfree(instance->reply_map);
	if (instance->adapter_type == MFI_SERIES) {
		if (instance->producer)
			dma_free_coherent(&instance->pdev->dev, sizeof(u32),
					    instance->producer,
					    instance->producer_h);
		if (instance->consumer)
			dma_free_coherent(&instance->pdev->dev, sizeof(u32),
					    instance->consumer,
					    instance->consumer_h);
	} else {
		megasas_free_fusion_context(instance);
	}
}

/**
 * megasas_alloc_ctrl_dma_buffers -	Allocate consistent DMA buffers during
 *					driver load time
 *
 * @instance:				Adapter soft instance
 *
 * @return:				O for SUCCESS
 */
static inline
int megasas_alloc_ctrl_dma_buffers(struct megasas_instance *instance)
{
	struct pci_dev *pdev = instance->pdev;
	struct fusion_context *fusion = instance->ctrl_context;

	instance->evt_detail = dma_alloc_coherent(&pdev->dev,
			sizeof(struct megasas_evt_detail),
			&instance->evt_detail_h, GFP_KERNEL);

	if (!instance->evt_detail) {
		dev_err(&instance->pdev->dev,
			"Failed to allocate event detail buffer\n");
		return -ENOMEM;
	}

	if (fusion) {
		fusion->ioc_init_request =
			dma_alloc_coherent(&pdev->dev,
					   sizeof(struct MPI2_IOC_INIT_REQUEST),
					   &fusion->ioc_init_request_phys,
					   GFP_KERNEL);

		if (!fusion->ioc_init_request) {
			dev_err(&pdev->dev,
				"Failed to allocate PD list buffer\n");
			return -ENOMEM;
		}

		instance->snapdump_prop = dma_alloc_coherent(&pdev->dev,
				sizeof(struct MR_SNAPDUMP_PROPERTIES),
				&instance->snapdump_prop_h, GFP_KERNEL);

		if (!instance->snapdump_prop)
			dev_err(&pdev->dev,
				"Failed to allocate snapdump properties buffer\n");

		instance->host_device_list_buf = dma_alloc_coherent(&pdev->dev,
							HOST_DEVICE_LIST_SZ,
							&instance->host_device_list_buf_h,
							GFP_KERNEL);

		if (!instance->host_device_list_buf) {
			dev_err(&pdev->dev,
				"Failed to allocate targetid list buffer\n");
			return -ENOMEM;
		}

	}

	instance->pd_list_buf =
		dma_alloc_coherent(&pdev->dev,
				     MEGASAS_MAX_PD * sizeof(struct MR_PD_LIST),
				     &instance->pd_list_buf_h, GFP_KERNEL);

	if (!instance->pd_list_buf) {
		dev_err(&pdev->dev, "Failed to allocate PD list buffer\n");
		return -ENOMEM;
	}

	instance->ctrl_info_buf =
		dma_alloc_coherent(&pdev->dev,
				     sizeof(struct megasas_ctrl_info),
				     &instance->ctrl_info_buf_h, GFP_KERNEL);

	if (!instance->ctrl_info_buf) {
		dev_err(&pdev->dev,
			"Failed to allocate controller info buffer\n");
		return -ENOMEM;
	}

	instance->ld_list_buf =
		dma_alloc_coherent(&pdev->dev,
				     sizeof(struct MR_LD_LIST),
				     &instance->ld_list_buf_h, GFP_KERNEL);

	if (!instance->ld_list_buf) {
		dev_err(&pdev->dev, "Failed to allocate LD list buffer\n");
		return -ENOMEM;
	}

	instance->ld_targetid_list_buf =
		dma_alloc_coherent(&pdev->dev,
				sizeof(struct MR_LD_TARGETID_LIST),
				&instance->ld_targetid_list_buf_h, GFP_KERNEL);

	if (!instance->ld_targetid_list_buf) {
		dev_err(&pdev->dev,
			"Failed to allocate LD targetid list buffer\n");
		return -ENOMEM;
	}

	if (!reset_devices) {
		instance->system_info_buf =
			dma_alloc_coherent(&pdev->dev,
					sizeof(struct MR_DRV_SYSTEM_INFO),
					&instance->system_info_h, GFP_KERNEL);
		instance->pd_info =
			dma_alloc_coherent(&pdev->dev,
					sizeof(struct MR_PD_INFO),
					&instance->pd_info_h, GFP_KERNEL);
		instance->tgt_prop =
			dma_alloc_coherent(&pdev->dev,
					sizeof(struct MR_TARGET_PROPERTIES),
					&instance->tgt_prop_h, GFP_KERNEL);
		instance->crash_dump_buf =
			dma_alloc_coherent(&pdev->dev, CRASH_DMA_BUF_SIZE,
					&instance->crash_dump_h, GFP_KERNEL);

		if (!instance->system_info_buf)
			dev_err(&instance->pdev->dev,
				"Failed to allocate system info buffer\n");

		if (!instance->pd_info)
			dev_err(&instance->pdev->dev,
				"Failed to allocate pd_info buffer\n");

		if (!instance->tgt_prop)
			dev_err(&instance->pdev->dev,
				"Failed to allocate tgt_prop buffer\n");

		if (!instance->crash_dump_buf)
			dev_err(&instance->pdev->dev,
				"Failed to allocate crash dump buffer\n");
	}

	return 0;
}

/*
 * megasas_free_ctrl_dma_buffers -	Free consistent DMA buffers allocated
 *					during driver load time
 *
 * @instance-				Adapter soft instance
 *
 */
static inline
void megasas_free_ctrl_dma_buffers(struct megasas_instance *instance)
{
	struct pci_dev *pdev = instance->pdev;
	struct fusion_context *fusion = instance->ctrl_context;

	if (instance->evt_detail)
		dma_free_coherent(&pdev->dev, sizeof(struct megasas_evt_detail),
				    instance->evt_detail,
				    instance->evt_detail_h);

	if (fusion && fusion->ioc_init_request)
		dma_free_coherent(&pdev->dev,
				  sizeof(struct MPI2_IOC_INIT_REQUEST),
				  fusion->ioc_init_request,
				  fusion->ioc_init_request_phys);

	if (instance->pd_list_buf)
		dma_free_coherent(&pdev->dev,
				    MEGASAS_MAX_PD * sizeof(struct MR_PD_LIST),
				    instance->pd_list_buf,
				    instance->pd_list_buf_h);

	if (instance->ld_list_buf)
		dma_free_coherent(&pdev->dev, sizeof(struct MR_LD_LIST),
				    instance->ld_list_buf,
				    instance->ld_list_buf_h);

	if (instance->ld_targetid_list_buf)
		dma_free_coherent(&pdev->dev, sizeof(struct MR_LD_TARGETID_LIST),
				    instance->ld_targetid_list_buf,
				    instance->ld_targetid_list_buf_h);

	if (instance->ctrl_info_buf)
		dma_free_coherent(&pdev->dev, sizeof(struct megasas_ctrl_info),
				    instance->ctrl_info_buf,
				    instance->ctrl_info_buf_h);

	if (instance->system_info_buf)
		dma_free_coherent(&pdev->dev, sizeof(struct MR_DRV_SYSTEM_INFO),
				    instance->system_info_buf,
				    instance->system_info_h);

	if (instance->pd_info)
		dma_free_coherent(&pdev->dev, sizeof(struct MR_PD_INFO),
				    instance->pd_info, instance->pd_info_h);

	if (instance->tgt_prop)
		dma_free_coherent(&pdev->dev, sizeof(struct MR_TARGET_PROPERTIES),
				    instance->tgt_prop, instance->tgt_prop_h);

	if (instance->crash_dump_buf)
		dma_free_coherent(&pdev->dev, CRASH_DMA_BUF_SIZE,
				    instance->crash_dump_buf,
				    instance->crash_dump_h);

	if (instance->snapdump_prop)
		dma_free_coherent(&pdev->dev,
				  sizeof(struct MR_SNAPDUMP_PROPERTIES),
				  instance->snapdump_prop,
				  instance->snapdump_prop_h);

	if (instance->host_device_list_buf)
		dma_free_coherent(&pdev->dev,
				  HOST_DEVICE_LIST_SZ,
				  instance->host_device_list_buf,
				  instance->host_device_list_buf_h);

}

/*
 * megasas_init_ctrl_params -		Initialize controller's instance
 *					parameters before FW init
 * @instance -				Adapter soft instance
 * @return -				void
 */
static inline void megasas_init_ctrl_params(struct megasas_instance *instance)
{
	instance->fw_crash_state = UNAVAILABLE;

	megasas_poll_wait_aen = 0;
	instance->issuepend_done = 1;
	atomic_set(&instance->adprecovery, MEGASAS_HBA_OPERATIONAL);

	/*
	 * Initialize locks and queues
	 */
	INIT_LIST_HEAD(&instance->cmd_pool);
	INIT_LIST_HEAD(&instance->internal_reset_pending_q);

	atomic_set(&instance->fw_outstanding, 0);
	atomic64_set(&instance->total_io_count, 0);

	init_waitqueue_head(&instance->int_cmd_wait_q);
	init_waitqueue_head(&instance->abort_cmd_wait_q);

	spin_lock_init(&instance->crashdump_lock);
	spin_lock_init(&instance->mfi_pool_lock);
	spin_lock_init(&instance->hba_lock);
	spin_lock_init(&instance->stream_lock);
	spin_lock_init(&instance->completion_lock);

	mutex_init(&instance->reset_mutex);

	if ((instance->pdev->device == PCI_DEVICE_ID_LSI_SAS0073SKINNY) ||
	    (instance->pdev->device == PCI_DEVICE_ID_LSI_SAS0071SKINNY))
		instance->flag_ieee = 1;

	megasas_dbg_lvl = 0;
	instance->flag = 0;
	instance->unload = 1;
	instance->last_time = 0;
	instance->disableOnlineCtrlReset = 1;
	instance->UnevenSpanSupport = 0;
	instance->smp_affinity_enable = smp_affinity_enable ? true : false;
	instance->msix_load_balance = false;

	if (instance->adapter_type != MFI_SERIES)
		INIT_WORK(&instance->work_init, megasas_fusion_ocr_wq);
	else
		INIT_WORK(&instance->work_init, process_fw_state_change_wq);
}

/**
 * megasas_probe_one -	PCI hotplug entry point
 * @pdev:		PCI device structure
 * @id:			PCI ids of supported hotplugged adapter
 */
static int megasas_probe_one(struct pci_dev *pdev,
			     const struct pci_device_id *id)
{
	int rval, pos;
	struct Scsi_Host *host;
	struct megasas_instance *instance;
	u16 control = 0;

	switch (pdev->device) {
	case PCI_DEVICE_ID_LSI_AERO_10E0:
	case PCI_DEVICE_ID_LSI_AERO_10E3:
	case PCI_DEVICE_ID_LSI_AERO_10E4:
	case PCI_DEVICE_ID_LSI_AERO_10E7:
		dev_err(&pdev->dev, "Adapter is in non secure mode\n");
		return 1;
	case PCI_DEVICE_ID_LSI_AERO_10E1:
	case PCI_DEVICE_ID_LSI_AERO_10E5:
		dev_info(&pdev->dev, "Adapter is in configurable secure mode\n");
		break;
	}

	/* Reset MSI-X in the kdump kernel */
	if (reset_devices) {
		pos = pci_find_capability(pdev, PCI_CAP_ID_MSIX);
		if (pos) {
			pci_read_config_word(pdev, pos + PCI_MSIX_FLAGS,
					     &control);
			if (control & PCI_MSIX_FLAGS_ENABLE) {
				dev_info(&pdev->dev, "resetting MSI-X\n");
				pci_write_config_word(pdev,
						      pos + PCI_MSIX_FLAGS,
						      control &
						      ~PCI_MSIX_FLAGS_ENABLE);
			}
		}
	}

	/*
	 * PCI prepping: enable device set bus mastering and dma mask
	 */
	rval = pci_enable_device_mem(pdev);

	if (rval) {
		return rval;
	}

	pci_set_master(pdev);

	host = scsi_host_alloc(&megasas_template,
			       sizeof(struct megasas_instance));

	if (!host) {
		dev_printk(KERN_DEBUG, &pdev->dev, "scsi_host_alloc failed\n");
		goto fail_alloc_instance;
	}

	instance = (struct megasas_instance *)host->hostdata;
	memset(instance, 0, sizeof(*instance));
	atomic_set(&instance->fw_reset_no_pci_access, 0);

	/*
	 * Initialize PCI related and misc parameters
	 */
	instance->pdev = pdev;
	instance->host = host;
	instance->unique_id = pdev->bus->number << 8 | pdev->devfn;
	instance->init_id = MEGASAS_DEFAULT_INIT_ID;

	megasas_set_adapter_type(instance);

	/*
	 * Initialize MFI Firmware
	 */
	if (megasas_init_fw(instance))
		goto fail_init_mfi;

	if (instance->requestorId) {
		if (instance->PlasmaFW111) {
			instance->vf_affiliation_111 =
				dma_alloc_coherent(&pdev->dev,
					sizeof(struct MR_LD_VF_AFFILIATION_111),
					&instance->vf_affiliation_111_h,
					GFP_KERNEL);
			if (!instance->vf_affiliation_111)
				dev_warn(&pdev->dev, "Can't allocate "
				       "memory for VF affiliation buffer\n");
		} else {
			instance->vf_affiliation =
				dma_alloc_coherent(&pdev->dev,
					(MAX_LOGICAL_DRIVES + 1) *
					sizeof(struct MR_LD_VF_AFFILIATION),
					&instance->vf_affiliation_h,
					GFP_KERNEL);
			if (!instance->vf_affiliation)
				dev_warn(&pdev->dev, "Can't allocate "
				       "memory for VF affiliation buffer\n");
		}
	}

	/*
	 * Store instance in PCI softstate
	 */
	pci_set_drvdata(pdev, instance);

	/*
	 * Add this controller to megasas_mgmt_info structure so that it
	 * can be exported to management applications
	 */
	megasas_mgmt_info.count++;
	megasas_mgmt_info.instance[megasas_mgmt_info.max_index] = instance;
	megasas_mgmt_info.max_index++;

	/*
	 * Register with SCSI mid-layer
	 */
	if (megasas_io_attach(instance))
		goto fail_io_attach;

	instance->unload = 0;
	/*
	 * Trigger SCSI to scan our drives
	 */
	if (!instance->enable_fw_dev_list ||
	    (instance->host_device_list_buf->count > 0))
		scsi_scan_host(host);

	/*
	 * Initiate AEN (Asynchronous Event Notification)
	 */
	if (megasas_start_aen(instance)) {
		dev_printk(KERN_DEBUG, &pdev->dev, "start aen failed\n");
		goto fail_start_aen;
	}

	megasas_setup_debugfs(instance);

	/* Get current SR-IOV LD/VF affiliation */
	if (instance->requestorId)
		megasas_get_ld_vf_affiliation(instance, 1);

	return 0;

fail_start_aen:
	instance->unload = 1;
	scsi_remove_host(instance->host);
fail_io_attach:
	megasas_mgmt_info.count--;
	megasas_mgmt_info.max_index--;
	megasas_mgmt_info.instance[megasas_mgmt_info.max_index] = NULL;

	if (instance->requestorId && !instance->skip_heartbeat_timer_del)
		del_timer_sync(&instance->sriov_heartbeat_timer);

	instance->instancet->disable_intr(instance);
	megasas_destroy_irqs(instance);

	if (instance->adapter_type != MFI_SERIES)
		megasas_release_fusion(instance);
	else
		megasas_release_mfi(instance);

	if (instance->msix_vectors)
		pci_free_irq_vectors(instance->pdev);
	instance->msix_vectors = 0;

	if (instance->fw_crash_state != UNAVAILABLE)
		megasas_free_host_crash_buffer(instance);

	if (instance->adapter_type != MFI_SERIES)
		megasas_fusion_stop_watchdog(instance);
fail_init_mfi:
	scsi_host_put(host);
fail_alloc_instance:
	pci_disable_device(pdev);

	return -ENODEV;
}

/**
 * megasas_flush_cache -	Requests FW to flush all its caches
 * @instance:			Adapter soft state
 */
static void megasas_flush_cache(struct megasas_instance *instance)
{
	struct megasas_cmd *cmd;
	struct megasas_dcmd_frame *dcmd;

	if (atomic_read(&instance->adprecovery) == MEGASAS_HW_CRITICAL_ERROR)
		return;

	cmd = megasas_get_cmd(instance);

	if (!cmd)
		return;

	dcmd = &cmd->frame->dcmd;

	memset(dcmd->mbox.b, 0, MFI_MBOX_SIZE);

	dcmd->cmd = MFI_CMD_DCMD;
	dcmd->cmd_status = 0x0;
	dcmd->sge_count = 0;
	dcmd->flags = cpu_to_le16(MFI_FRAME_DIR_NONE);
	dcmd->timeout = 0;
	dcmd->pad_0 = 0;
	dcmd->data_xfer_len = 0;
	dcmd->opcode = cpu_to_le32(MR_DCMD_CTRL_CACHE_FLUSH);
	dcmd->mbox.b[0] = MR_FLUSH_CTRL_CACHE | MR_FLUSH_DISK_CACHE;

	if (megasas_issue_blocked_cmd(instance, cmd, MFI_IO_TIMEOUT_SECS)
			!= DCMD_SUCCESS) {
		dev_err(&instance->pdev->dev,
			"return from %s %d\n", __func__, __LINE__);
		return;
	}

	megasas_return_cmd(instance, cmd);
}

/**
 * megasas_shutdown_controller -	Instructs FW to shutdown the controller
 * @instance:				Adapter soft state
 * @opcode:				Shutdown/Hibernate
 */
static void megasas_shutdown_controller(struct megasas_instance *instance,
					u32 opcode)
{
	struct megasas_cmd *cmd;
	struct megasas_dcmd_frame *dcmd;

	if (atomic_read(&instance->adprecovery) == MEGASAS_HW_CRITICAL_ERROR)
		return;

	cmd = megasas_get_cmd(instance);

	if (!cmd)
		return;

	if (instance->aen_cmd)
		megasas_issue_blocked_abort_cmd(instance,
			instance->aen_cmd, MFI_IO_TIMEOUT_SECS);
	if (instance->map_update_cmd)
		megasas_issue_blocked_abort_cmd(instance,
			instance->map_update_cmd, MFI_IO_TIMEOUT_SECS);
	if (instance->jbod_seq_cmd)
		megasas_issue_blocked_abort_cmd(instance,
			instance->jbod_seq_cmd, MFI_IO_TIMEOUT_SECS);

	dcmd = &cmd->frame->dcmd;

	memset(dcmd->mbox.b, 0, MFI_MBOX_SIZE);

	dcmd->cmd = MFI_CMD_DCMD;
	dcmd->cmd_status = 0x0;
	dcmd->sge_count = 0;
	dcmd->flags = cpu_to_le16(MFI_FRAME_DIR_NONE);
	dcmd->timeout = 0;
	dcmd->pad_0 = 0;
	dcmd->data_xfer_len = 0;
	dcmd->opcode = cpu_to_le32(opcode);

	if (megasas_issue_blocked_cmd(instance, cmd, MFI_IO_TIMEOUT_SECS)
			!= DCMD_SUCCESS) {
		dev_err(&instance->pdev->dev,
			"return from %s %d\n", __func__, __LINE__);
		return;
	}

	megasas_return_cmd(instance, cmd);
}

/**
 * megasas_suspend -	driver suspend entry point
 * @dev:		Device structure
 */
static int __maybe_unused
megasas_suspend(struct device *dev)
{
	struct megasas_instance *instance;

	instance = dev_get_drvdata(dev);

	if (!instance)
		return 0;

	instance->unload = 1;

	dev_info(dev, "%s is called\n", __func__);

	/* Shutdown SR-IOV heartbeat timer */
	if (instance->requestorId && !instance->skip_heartbeat_timer_del)
		del_timer_sync(&instance->sriov_heartbeat_timer);

	/* Stop the FW fault detection watchdog */
	if (instance->adapter_type != MFI_SERIES)
		megasas_fusion_stop_watchdog(instance);

	megasas_flush_cache(instance);
	megasas_shutdown_controller(instance, MR_DCMD_HIBERNATE_SHUTDOWN);

	/* cancel the delayed work if this work still in queue */
	if (instance->ev != NULL) {
		struct megasas_aen_event *ev = instance->ev;
		cancel_delayed_work_sync(&ev->hotplug_work);
		instance->ev = NULL;
	}

	tasklet_kill(&instance->isr_tasklet);

	pci_set_drvdata(instance->pdev, instance);
	instance->instancet->disable_intr(instance);

	megasas_destroy_irqs(instance);

	if (instance->msix_vectors)
		pci_free_irq_vectors(instance->pdev);

	return 0;
}

/**
 * megasas_resume-      driver resume entry point
 * @dev:		Device structure
 */
static int __maybe_unused
megasas_resume(struct device *dev)
{
	int rval;
	struct Scsi_Host *host;
	struct megasas_instance *instance;
	u32 status_reg;

	instance = dev_get_drvdata(dev);

	if (!instance)
		return 0;

	host = instance->host;

	dev_info(dev, "%s is called\n", __func__);

	/*
	 * We expect the FW state to be READY
	 */

	if (megasas_transition_to_ready(instance, 0)) {
		dev_info(&instance->pdev->dev,
			 "Failed to transition controller to ready from %s!\n",
			 __func__);
		if (instance->adapter_type != MFI_SERIES) {
			status_reg =
				instance->instancet->read_fw_status_reg(instance);
			if (!(status_reg & MFI_RESET_ADAPTER) ||
				((megasas_adp_reset_wait_for_ready
				(instance, true, 0)) == FAILED))
				goto fail_ready_state;
		} else {
			atomic_set(&instance->fw_reset_no_pci_access, 1);
			instance->instancet->adp_reset
				(instance, instance->reg_set);
			atomic_set(&instance->fw_reset_no_pci_access, 0);

			/* waiting for about 30 seconds before retry */
			ssleep(30);

			if (megasas_transition_to_ready(instance, 0))
				goto fail_ready_state;
		}

		dev_info(&instance->pdev->dev,
			 "FW restarted successfully from %s!\n",
			 __func__);
	}
	if (megasas_set_dma_mask(instance))
		goto fail_set_dma_mask;

	/*
	 * Initialize MFI Firmware
	 */

	atomic_set(&instance->fw_outstanding, 0);
	atomic_set(&instance->ldio_outstanding, 0);

	/* Now re-enable MSI-X */
	if (instance->msix_vectors)
		megasas_alloc_irq_vectors(instance);

	if (!instance->msix_vectors) {
		rval = pci_alloc_irq_vectors(instance->pdev, 1, 1,
					     PCI_IRQ_LEGACY);
		if (rval < 0)
			goto fail_reenable_msix;
	}

	megasas_setup_reply_map(instance);

	if (instance->adapter_type != MFI_SERIES) {
		megasas_reset_reply_desc(instance);
		if (megasas_ioc_init_fusion(instance)) {
			megasas_free_cmds(instance);
			megasas_free_cmds_fusion(instance);
			goto fail_init_mfi;
		}
		if (!megasas_get_map_info(instance))
			megasas_sync_map_info(instance);
	} else {
		*instance->producer = 0;
		*instance->consumer = 0;
		if (megasas_issue_init_mfi(instance))
			goto fail_init_mfi;
	}

	if (megasas_get_ctrl_info(instance) != DCMD_SUCCESS)
		goto fail_init_mfi;

	tasklet_init(&instance->isr_tasklet, instance->instancet->tasklet,
		     (unsigned long)instance);

	if (instance->msix_vectors ?
			megasas_setup_irqs_msix(instance, 0) :
			megasas_setup_irqs_ioapic(instance))
		goto fail_init_mfi;

	if (instance->adapter_type != MFI_SERIES)
		megasas_setup_irq_poll(instance);

	/* Re-launch SR-IOV heartbeat timer */
	if (instance->requestorId) {
		if (!megasas_sriov_start_heartbeat(instance, 0))
			megasas_start_timer(instance);
		else {
			instance->skip_heartbeat_timer_del = 1;
			goto fail_init_mfi;
		}
	}

	instance->instancet->enable_intr(instance);
	megasas_setup_jbod_map(instance);
	instance->unload = 0;

	/*
	 * Initiate AEN (Asynchronous Event Notification)
	 */
	if (megasas_start_aen(instance))
		dev_err(&instance->pdev->dev, "Start AEN failed\n");

	/* Re-launch FW fault watchdog */
	if (instance->adapter_type != MFI_SERIES)
		if (megasas_fusion_start_watchdog(instance) != SUCCESS)
			goto fail_start_watchdog;

	return 0;

fail_start_watchdog:
	if (instance->requestorId && !instance->skip_heartbeat_timer_del)
		del_timer_sync(&instance->sriov_heartbeat_timer);
fail_init_mfi:
	megasas_free_ctrl_dma_buffers(instance);
	megasas_free_ctrl_mem(instance);
	scsi_host_put(host);

fail_reenable_msix:
fail_set_dma_mask:
fail_ready_state:

	return -ENODEV;
}

static inline int
megasas_wait_for_adapter_operational(struct megasas_instance *instance)
{
	int wait_time = MEGASAS_RESET_WAIT_TIME * 2;
	int i;
	u8 adp_state;

	for (i = 0; i < wait_time; i++) {
		adp_state = atomic_read(&instance->adprecovery);
		if ((adp_state == MEGASAS_HBA_OPERATIONAL) ||
		    (adp_state == MEGASAS_HW_CRITICAL_ERROR))
			break;

		if (!(i % MEGASAS_RESET_NOTICE_INTERVAL))
			dev_notice(&instance->pdev->dev, "waiting for controller reset to finish\n");

		msleep(1000);
	}

	if (adp_state != MEGASAS_HBA_OPERATIONAL) {
		dev_info(&instance->pdev->dev,
			 "%s HBA failed to become operational, adp_state %d\n",
			 __func__, adp_state);
		return 1;
	}

	return 0;
}

/**
 * megasas_detach_one -	PCI hot"un"plug entry point
 * @pdev:		PCI device structure
 */
static void megasas_detach_one(struct pci_dev *pdev)
{
	int i;
	struct Scsi_Host *host;
	struct megasas_instance *instance;
	struct fusion_context *fusion;
	u32 pd_seq_map_sz;

	instance = pci_get_drvdata(pdev);

	if (!instance)
		return;

	host = instance->host;
	fusion = instance->ctrl_context;

	/* Shutdown SR-IOV heartbeat timer */
	if (instance->requestorId && !instance->skip_heartbeat_timer_del)
		del_timer_sync(&instance->sriov_heartbeat_timer);

	/* Stop the FW fault detection watchdog */
	if (instance->adapter_type != MFI_SERIES)
		megasas_fusion_stop_watchdog(instance);

	if (instance->fw_crash_state != UNAVAILABLE)
		megasas_free_host_crash_buffer(instance);
	scsi_remove_host(instance->host);
	instance->unload = 1;

	if (megasas_wait_for_adapter_operational(instance))
		goto skip_firing_dcmds;

	megasas_flush_cache(instance);
	megasas_shutdown_controller(instance, MR_DCMD_CTRL_SHUTDOWN);

skip_firing_dcmds:
	/* cancel the delayed work if this work still in queue*/
	if (instance->ev != NULL) {
		struct megasas_aen_event *ev = instance->ev;
		cancel_delayed_work_sync(&ev->hotplug_work);
		instance->ev = NULL;
	}

	/* cancel all wait events */
	wake_up_all(&instance->int_cmd_wait_q);

	tasklet_kill(&instance->isr_tasklet);

	/*
	 * Take the instance off the instance array. Note that we will not
	 * decrement the max_index. We let this array be sparse array
	 */
	for (i = 0; i < megasas_mgmt_info.max_index; i++) {
		if (megasas_mgmt_info.instance[i] == instance) {
			megasas_mgmt_info.count--;
			megasas_mgmt_info.instance[i] = NULL;

			break;
		}
	}

	instance->instancet->disable_intr(instance);

	megasas_destroy_irqs(instance);

	if (instance->msix_vectors)
		pci_free_irq_vectors(instance->pdev);

	if (instance->adapter_type >= VENTURA_SERIES) {
		for (i = 0; i < MAX_LOGICAL_DRIVES_EXT; ++i)
			kfree(fusion->stream_detect_by_ld[i]);
		kfree(fusion->stream_detect_by_ld);
		fusion->stream_detect_by_ld = NULL;
	}


	if (instance->adapter_type != MFI_SERIES) {
		megasas_release_fusion(instance);
		pd_seq_map_sz = sizeof(struct MR_PD_CFG_SEQ_NUM_SYNC) +
				(sizeof(struct MR_PD_CFG_SEQ) *
					(MAX_PHYSICAL_DEVICES - 1));
		for (i = 0; i < 2 ; i++) {
			if (fusion->ld_map[i])
				dma_free_coherent(&instance->pdev->dev,
						  fusion->max_map_sz,
						  fusion->ld_map[i],
						  fusion->ld_map_phys[i]);
			if (fusion->ld_drv_map[i]) {
				if (is_vmalloc_addr(fusion->ld_drv_map[i]))
					vfree(fusion->ld_drv_map[i]);
				else
					free_pages((ulong)fusion->ld_drv_map[i],
						   fusion->drv_map_pages);
			}

			if (fusion->pd_seq_sync[i])
				dma_free_coherent(&instance->pdev->dev,
					pd_seq_map_sz,
					fusion->pd_seq_sync[i],
					fusion->pd_seq_phys[i]);
		}
	} else {
		megasas_release_mfi(instance);
	}

	if (instance->vf_affiliation)
		dma_free_coherent(&pdev->dev, (MAX_LOGICAL_DRIVES + 1) *
				    sizeof(struct MR_LD_VF_AFFILIATION),
				    instance->vf_affiliation,
				    instance->vf_affiliation_h);

	if (instance->vf_affiliation_111)
		dma_free_coherent(&pdev->dev,
				    sizeof(struct MR_LD_VF_AFFILIATION_111),
				    instance->vf_affiliation_111,
				    instance->vf_affiliation_111_h);

	if (instance->hb_host_mem)
		dma_free_coherent(&pdev->dev, sizeof(struct MR_CTRL_HB_HOST_MEM),
				    instance->hb_host_mem,
				    instance->hb_host_mem_h);

	megasas_free_ctrl_dma_buffers(instance);

	megasas_free_ctrl_mem(instance);

	megasas_destroy_debugfs(instance);

	scsi_host_put(host);

	pci_disable_device(pdev);
}

/**
 * megasas_shutdown -	Shutdown entry point
 * @pdev:		PCI device structure
 */
static void megasas_shutdown(struct pci_dev *pdev)
{
	struct megasas_instance *instance = pci_get_drvdata(pdev);

	if (!instance)
		return;

	instance->unload = 1;

	if (megasas_wait_for_adapter_operational(instance))
		goto skip_firing_dcmds;

	megasas_flush_cache(instance);
	megasas_shutdown_controller(instance, MR_DCMD_CTRL_SHUTDOWN);

skip_firing_dcmds:
	instance->instancet->disable_intr(instance);
	megasas_destroy_irqs(instance);

	if (instance->msix_vectors)
		pci_free_irq_vectors(instance->pdev);
}

/*
 * megasas_mgmt_open -	char node "open" entry point
 * @inode:	char node inode
 * @filep:	char node file
 */
static int megasas_mgmt_open(struct inode *inode, struct file *filep)
{
	/*
	 * Allow only those users with admin rights
	 */
	if (!capable(CAP_SYS_ADMIN))
		return -EACCES;

	return 0;
}

/*
 * megasas_mgmt_fasync -	Async notifier registration from applications
 * @fd:		char node file descriptor number
 * @filep:	char node file
 * @mode:	notifier on/off
 *
 * This function adds the calling process to a driver global queue. When an
 * event occurs, SIGIO will be sent to all processes in this queue.
 */
static int megasas_mgmt_fasync(int fd, struct file *filep, int mode)
{
	int rc;

	mutex_lock(&megasas_async_queue_mutex);

	rc = fasync_helper(fd, filep, mode, &megasas_async_queue);

	mutex_unlock(&megasas_async_queue_mutex);

	if (rc >= 0) {
		/* For sanity check when we get ioctl */
		filep->private_data = filep;
		return 0;
	}

	printk(KERN_DEBUG "megasas: fasync_helper failed [%d]\n", rc);

	return rc;
}

/*
 * megasas_mgmt_poll -  char node "poll" entry point
 * @filep:	char node file
 * @wait:	Events to poll for
 */
static __poll_t megasas_mgmt_poll(struct file *file, poll_table *wait)
{
	__poll_t mask;
	unsigned long flags;

	poll_wait(file, &megasas_poll_wait, wait);
	spin_lock_irqsave(&poll_aen_lock, flags);
	if (megasas_poll_wait_aen)
		mask = (EPOLLIN | EPOLLRDNORM);
	else
		mask = 0;
	megasas_poll_wait_aen = 0;
	spin_unlock_irqrestore(&poll_aen_lock, flags);
	return mask;
}

/*
 * megasas_set_crash_dump_params_ioctl:
 *		Send CRASH_DUMP_MODE DCMD to all controllers
 * @cmd:	MFI command frame
 */

static int megasas_set_crash_dump_params_ioctl(struct megasas_cmd *cmd)
{
	struct megasas_instance *local_instance;
	int i, error = 0;
	int crash_support;

	crash_support = cmd->frame->dcmd.mbox.w[0];

	for (i = 0; i < megasas_mgmt_info.max_index; i++) {
		local_instance = megasas_mgmt_info.instance[i];
		if (local_instance && local_instance->crash_dump_drv_support) {
			if ((atomic_read(&local_instance->adprecovery) ==
				MEGASAS_HBA_OPERATIONAL) &&
				!megasas_set_crash_dump_params(local_instance,
					crash_support)) {
				local_instance->crash_dump_app_support =
					crash_support;
				dev_info(&local_instance->pdev->dev,
					"Application firmware crash "
					"dump mode set success\n");
				error = 0;
			} else {
				dev_info(&local_instance->pdev->dev,
					"Application firmware crash "
					"dump mode set failed\n");
				error = -1;
			}
		}
	}
	return error;
}

/**
 * megasas_mgmt_fw_ioctl -	Issues management ioctls to FW
 * @instance:			Adapter soft state
 * @user_ioc:			User's ioctl packet
 * @ioc:			ioctl packet
 */
static int
megasas_mgmt_fw_ioctl(struct megasas_instance *instance,
		      struct megasas_iocpacket __user * user_ioc,
		      struct megasas_iocpacket *ioc)
{
	struct megasas_sge64 *kern_sge64 = NULL;
	struct megasas_sge32 *kern_sge32 = NULL;
	struct megasas_cmd *cmd;
	void *kbuff_arr[MAX_IOCTL_SGE];
	dma_addr_t buf_handle = 0;
	int error = 0, i;
	void *sense = NULL;
	dma_addr_t sense_handle;
	void *sense_ptr;
	u32 opcode = 0;
	int ret = DCMD_SUCCESS;

	memset(kbuff_arr, 0, sizeof(kbuff_arr));

	if (ioc->sge_count > MAX_IOCTL_SGE) {
		dev_printk(KERN_DEBUG, &instance->pdev->dev, "SGE count [%d] >  max limit [%d]\n",
		       ioc->sge_count, MAX_IOCTL_SGE);
		return -EINVAL;
	}

	if ((ioc->frame.hdr.cmd >= MFI_CMD_OP_COUNT) ||
	    ((ioc->frame.hdr.cmd == MFI_CMD_NVME) &&
	    !instance->support_nvme_passthru) ||
	    ((ioc->frame.hdr.cmd == MFI_CMD_TOOLBOX) &&
	    !instance->support_pci_lane_margining)) {
		dev_err(&instance->pdev->dev,
			"Received invalid ioctl command 0x%x\n",
			ioc->frame.hdr.cmd);
		return -ENOTSUPP;
	}

	cmd = megasas_get_cmd(instance);
	if (!cmd) {
		dev_printk(KERN_DEBUG, &instance->pdev->dev, "Failed to get a cmd packet\n");
		return -ENOMEM;
	}

	/*
	 * User's IOCTL packet has 2 frames (maximum). Copy those two
	 * frames into our cmd's frames. cmd->frame's context will get
	 * overwritten when we copy from user's frames. So set that value
	 * alone separately
	 */
	memcpy(cmd->frame, ioc->frame.raw, 2 * MEGAMFI_FRAME_SIZE);
	cmd->frame->hdr.context = cpu_to_le32(cmd->index);
	cmd->frame->hdr.pad_0 = 0;

	cmd->frame->hdr.flags &= (~MFI_FRAME_IEEE);

	if (instance->consistent_mask_64bit)
		cmd->frame->hdr.flags |= cpu_to_le16((MFI_FRAME_SGL64 |
				       MFI_FRAME_SENSE64));
	else
		cmd->frame->hdr.flags &= cpu_to_le16(~(MFI_FRAME_SGL64 |
					       MFI_FRAME_SENSE64));

	if (cmd->frame->hdr.cmd == MFI_CMD_DCMD)
		opcode = le32_to_cpu(cmd->frame->dcmd.opcode);

	if (opcode == MR_DCMD_CTRL_SHUTDOWN) {
		mutex_lock(&instance->reset_mutex);
		if (megasas_get_ctrl_info(instance) != DCMD_SUCCESS) {
			megasas_return_cmd(instance, cmd);
			mutex_unlock(&instance->reset_mutex);
			return -1;
		}
		mutex_unlock(&instance->reset_mutex);
	}

	if (opcode == MR_DRIVER_SET_APP_CRASHDUMP_MODE) {
		error = megasas_set_crash_dump_params_ioctl(cmd);
		megasas_return_cmd(instance, cmd);
		return error;
	}

	/*
	 * The management interface between applications and the fw uses
	 * MFI frames. E.g, RAID configuration changes, LD property changes
	 * etc are accomplishes through different kinds of MFI frames. The
	 * driver needs to care only about substituting user buffers with
	 * kernel buffers in SGLs. The location of SGL is embedded in the
	 * struct iocpacket itself.
	 */
	if (instance->consistent_mask_64bit)
		kern_sge64 = (struct megasas_sge64 *)
			((unsigned long)cmd->frame + ioc->sgl_off);
	else
		kern_sge32 = (struct megasas_sge32 *)
			((unsigned long)cmd->frame + ioc->sgl_off);

	/*
	 * For each user buffer, create a mirror buffer and copy in
	 */
	for (i = 0; i < ioc->sge_count; i++) {
		if (!ioc->sgl[i].iov_len)
			continue;

		kbuff_arr[i] = dma_alloc_coherent(&instance->pdev->dev,
						    ioc->sgl[i].iov_len,
						    &buf_handle, GFP_KERNEL);
		if (!kbuff_arr[i]) {
			dev_printk(KERN_DEBUG, &instance->pdev->dev, "Failed to alloc "
			       "kernel SGL buffer for IOCTL\n");
			error = -ENOMEM;
			goto out;
		}

		/*
		 * We don't change the dma_coherent_mask, so
		 * dma_alloc_coherent only returns 32bit addresses
		 */
		if (instance->consistent_mask_64bit) {
			kern_sge64[i].phys_addr = cpu_to_le64(buf_handle);
			kern_sge64[i].length = cpu_to_le32(ioc->sgl[i].iov_len);
		} else {
			kern_sge32[i].phys_addr = cpu_to_le32(buf_handle);
			kern_sge32[i].length = cpu_to_le32(ioc->sgl[i].iov_len);
		}

		/*
		 * We created a kernel buffer corresponding to the
		 * user buffer. Now copy in from the user buffer
		 */
		if (copy_from_user(kbuff_arr[i], ioc->sgl[i].iov_base,
				   (u32) (ioc->sgl[i].iov_len))) {
			error = -EFAULT;
			goto out;
		}
	}

	if (ioc->sense_len) {
		/* make sure the pointer is part of the frame */
		if (ioc->sense_off >
		    (sizeof(union megasas_frame) - sizeof(__le64))) {
			error = -EINVAL;
			goto out;
		}

		sense = dma_alloc_coherent(&instance->pdev->dev, ioc->sense_len,
					     &sense_handle, GFP_KERNEL);
		if (!sense) {
			error = -ENOMEM;
			goto out;
		}

		/* always store 64 bits regardless of addressing */
		sense_ptr = (void *)cmd->frame + ioc->sense_off;
		put_unaligned_le64(sense_handle, sense_ptr);
	}

	/*
	 * Set the sync_cmd flag so that the ISR knows not to complete this
	 * cmd to the SCSI mid-layer
	 */
	cmd->sync_cmd = 1;

	ret = megasas_issue_blocked_cmd(instance, cmd, 0);
	switch (ret) {
	case DCMD_INIT:
	case DCMD_BUSY:
		cmd->sync_cmd = 0;
		dev_err(&instance->pdev->dev,
			"return -EBUSY from %s %d cmd 0x%x opcode 0x%x cmd->cmd_status_drv 0x%x\n",
			 __func__, __LINE__, cmd->frame->hdr.cmd, opcode,
			 cmd->cmd_status_drv);
		error = -EBUSY;
		goto out;
	}

	cmd->sync_cmd = 0;

	if (instance->unload == 1) {
		dev_info(&instance->pdev->dev, "Driver unload is in progress "
			"don't submit data to application\n");
		goto out;
	}
	/*
	 * copy out the kernel buffers to user buffers
	 */
	for (i = 0; i < ioc->sge_count; i++) {
		if (copy_to_user(ioc->sgl[i].iov_base, kbuff_arr[i],
				 ioc->sgl[i].iov_len)) {
			error = -EFAULT;
			goto out;
		}
	}

	/*
	 * copy out the sense
	 */
	if (ioc->sense_len) {
		void __user *uptr;
		/*
		 * sense_ptr points to the location that has the user
		 * sense buffer address
		 */
		sense_ptr = (void *)ioc->frame.raw + ioc->sense_off;
		if (in_compat_syscall())
			uptr = compat_ptr(get_unaligned((compat_uptr_t *)
							sense_ptr));
		else
			uptr = get_unaligned((void __user **)sense_ptr);

		if (copy_to_user(uptr, sense, ioc->sense_len)) {
			dev_err(&instance->pdev->dev, "Failed to copy out to user "
					"sense data\n");
			error = -EFAULT;
			goto out;
		}
	}

	/*
	 * copy the status codes returned by the fw
	 */
	if (copy_to_user(&user_ioc->frame.hdr.cmd_status,
			 &cmd->frame->hdr.cmd_status, sizeof(u8))) {
		dev_printk(KERN_DEBUG, &instance->pdev->dev, "Error copying out cmd_status\n");
		error = -EFAULT;
	}

out:
	if (sense) {
		dma_free_coherent(&instance->pdev->dev, ioc->sense_len,
				    sense, sense_handle);
	}

	for (i = 0; i < ioc->sge_count; i++) {
		if (kbuff_arr[i]) {
			if (instance->consistent_mask_64bit)
				dma_free_coherent(&instance->pdev->dev,
					le32_to_cpu(kern_sge64[i].length),
					kbuff_arr[i],
					le64_to_cpu(kern_sge64[i].phys_addr));
			else
				dma_free_coherent(&instance->pdev->dev,
					le32_to_cpu(kern_sge32[i].length),
					kbuff_arr[i],
					le32_to_cpu(kern_sge32[i].phys_addr));
			kbuff_arr[i] = NULL;
		}
	}

	megasas_return_cmd(instance, cmd);
	return error;
}

static struct megasas_iocpacket *
megasas_compat_iocpacket_get_user(void __user *arg)
{
	struct megasas_iocpacket *ioc;
	struct compat_megasas_iocpacket __user *cioc = arg;
	size_t size;
	int err = -EFAULT;
	int i;

	ioc = kzalloc(sizeof(*ioc), GFP_KERNEL);
	if (!ioc)
		return ERR_PTR(-ENOMEM);
	size = offsetof(struct megasas_iocpacket, frame) + sizeof(ioc->frame);
	if (copy_from_user(ioc, arg, size))
		goto out;

	for (i = 0; i < MAX_IOCTL_SGE; i++) {
		compat_uptr_t iov_base;

		if (get_user(iov_base, &cioc->sgl[i].iov_base) ||
		    get_user(ioc->sgl[i].iov_len, &cioc->sgl[i].iov_len))
			goto out;

		ioc->sgl[i].iov_base = compat_ptr(iov_base);
	}

	return ioc;
out:
	kfree(ioc);
	return ERR_PTR(err);
}

static int megasas_mgmt_ioctl_fw(struct file *file, unsigned long arg)
{
	struct megasas_iocpacket __user *user_ioc =
	    (struct megasas_iocpacket __user *)arg;
	struct megasas_iocpacket *ioc;
	struct megasas_instance *instance;
	int error;

	if (in_compat_syscall())
		ioc = megasas_compat_iocpacket_get_user(user_ioc);
	else
		ioc = memdup_user(user_ioc, sizeof(struct megasas_iocpacket));

	if (IS_ERR(ioc))
		return PTR_ERR(ioc);

	instance = megasas_lookup_instance(ioc->host_no);
	if (!instance) {
		error = -ENODEV;
		goto out_kfree_ioc;
	}

	/* Block ioctls in VF mode */
	if (instance->requestorId && !allow_vf_ioctls) {
		error = -ENODEV;
		goto out_kfree_ioc;
	}

	if (atomic_read(&instance->adprecovery) == MEGASAS_HW_CRITICAL_ERROR) {
		dev_err(&instance->pdev->dev, "Controller in crit error\n");
		error = -ENODEV;
		goto out_kfree_ioc;
	}

	if (instance->unload == 1) {
		error = -ENODEV;
		goto out_kfree_ioc;
	}

	if (down_interruptible(&instance->ioctl_sem)) {
		error = -ERESTARTSYS;
		goto out_kfree_ioc;
	}

	if  (megasas_wait_for_adapter_operational(instance)) {
		error = -ENODEV;
		goto out_up;
	}

	error = megasas_mgmt_fw_ioctl(instance, user_ioc, ioc);
out_up:
	up(&instance->ioctl_sem);

out_kfree_ioc:
	kfree(ioc);
	return error;
}

static int megasas_mgmt_ioctl_aen(struct file *file, unsigned long arg)
{
	struct megasas_instance *instance;
	struct megasas_aen aen;
	int error;

	if (file->private_data != file) {
		printk(KERN_DEBUG "megasas: fasync_helper was not "
		       "called first\n");
		return -EINVAL;
	}

	if (copy_from_user(&aen, (void __user *)arg, sizeof(aen)))
		return -EFAULT;

	instance = megasas_lookup_instance(aen.host_no);

	if (!instance)
		return -ENODEV;

	if (atomic_read(&instance->adprecovery) == MEGASAS_HW_CRITICAL_ERROR) {
		return -ENODEV;
	}

	if (instance->unload == 1) {
		return -ENODEV;
	}

	if  (megasas_wait_for_adapter_operational(instance))
		return -ENODEV;

	mutex_lock(&instance->reset_mutex);
	error = megasas_register_aen(instance, aen.seq_num,
				     aen.class_locale_word);
	mutex_unlock(&instance->reset_mutex);
	return error;
}

/**
 * megasas_mgmt_ioctl -	char node ioctl entry point
 * @file:	char device file pointer
 * @cmd:	ioctl command
 * @arg:	ioctl command arguments address
 */
static long
megasas_mgmt_ioctl(struct file *file, unsigned int cmd, unsigned long arg)
{
	switch (cmd) {
	case MEGASAS_IOC_FIRMWARE:
		return megasas_mgmt_ioctl_fw(file, arg);

	case MEGASAS_IOC_GET_AEN:
		return megasas_mgmt_ioctl_aen(file, arg);
	}

	return -ENOTTY;
}

#ifdef CONFIG_COMPAT
static long
megasas_mgmt_compat_ioctl(struct file *file, unsigned int cmd,
			  unsigned long arg)
{
	switch (cmd) {
	case MEGASAS_IOC_FIRMWARE32:
		return megasas_mgmt_ioctl_fw(file, arg);
	case MEGASAS_IOC_GET_AEN:
		return megasas_mgmt_ioctl_aen(file, arg);
	}

	return -ENOTTY;
}
#endif

/*
 * File operations structure for management interface
 */
static const struct file_operations megasas_mgmt_fops = {
	.owner = THIS_MODULE,
	.open = megasas_mgmt_open,
	.fasync = megasas_mgmt_fasync,
	.unlocked_ioctl = megasas_mgmt_ioctl,
	.poll = megasas_mgmt_poll,
#ifdef CONFIG_COMPAT
	.compat_ioctl = megasas_mgmt_compat_ioctl,
#endif
	.llseek = noop_llseek,
};

static SIMPLE_DEV_PM_OPS(megasas_pm_ops, megasas_suspend, megasas_resume);

/*
 * PCI hotplug support registration structure
 */
static struct pci_driver megasas_pci_driver = {

	.name = "megaraid_sas",
	.id_table = megasas_pci_table,
	.probe = megasas_probe_one,
	.remove = megasas_detach_one,
	.driver.pm = &megasas_pm_ops,
	.shutdown = megasas_shutdown,
};

/*
 * Sysfs driver attributes
 */
static ssize_t version_show(struct device_driver *dd, char *buf)
{
	return snprintf(buf, strlen(MEGASAS_VERSION) + 2, "%s\n",
			MEGASAS_VERSION);
}
static DRIVER_ATTR_RO(version);

static ssize_t release_date_show(struct device_driver *dd, char *buf)
{
	return snprintf(buf, strlen(MEGASAS_RELDATE) + 2, "%s\n",
		MEGASAS_RELDATE);
}
static DRIVER_ATTR_RO(release_date);

static ssize_t support_poll_for_event_show(struct device_driver *dd, char *buf)
{
	return sprintf(buf, "%u\n", support_poll_for_event);
}
static DRIVER_ATTR_RO(support_poll_for_event);

static ssize_t support_device_change_show(struct device_driver *dd, char *buf)
{
	return sprintf(buf, "%u\n", support_device_change);
}
static DRIVER_ATTR_RO(support_device_change);

static ssize_t dbg_lvl_show(struct device_driver *dd, char *buf)
{
	return sprintf(buf, "%u\n", megasas_dbg_lvl);
}

static ssize_t dbg_lvl_store(struct device_driver *dd, const char *buf,
			     size_t count)
{
	int retval = count;

	if (sscanf(buf, "%u", &megasas_dbg_lvl) < 1) {
		printk(KERN_ERR "megasas: could not set dbg_lvl\n");
		retval = -EINVAL;
	}
	return retval;
}
static DRIVER_ATTR_RW(dbg_lvl);

static ssize_t
support_nvme_encapsulation_show(struct device_driver *dd, char *buf)
{
	return sprintf(buf, "%u\n", support_nvme_encapsulation);
}

static DRIVER_ATTR_RO(support_nvme_encapsulation);

static ssize_t
support_pci_lane_margining_show(struct device_driver *dd, char *buf)
{
	return sprintf(buf, "%u\n", support_pci_lane_margining);
}

static DRIVER_ATTR_RO(support_pci_lane_margining);

static inline void megasas_remove_scsi_device(struct scsi_device *sdev)
{
	sdev_printk(KERN_INFO, sdev, "SCSI device is removed\n");
	scsi_remove_device(sdev);
	scsi_device_put(sdev);
}

/**
 * megasas_update_device_list -	Update the PD and LD device list from FW
 *				after an AEN event notification
 * @instance:			Adapter soft state
 * @event_type:			Indicates type of event (PD or LD event)
 *
 * @return:			Success or failure
 *
 * Issue DCMDs to Firmware to update the internal device list in driver.
 * Based on the FW support, driver sends the HOST_DEVICE_LIST or combination
 * of PD_LIST/LD_LIST_QUERY DCMDs to get the device list.
 */
static
int megasas_update_device_list(struct megasas_instance *instance,
			       int event_type)
{
	int dcmd_ret = DCMD_SUCCESS;

	if (instance->enable_fw_dev_list) {
		dcmd_ret = megasas_host_device_list_query(instance, false);
		if (dcmd_ret != DCMD_SUCCESS)
			goto out;
	} else {
		if (event_type & SCAN_PD_CHANNEL) {
			dcmd_ret = megasas_get_pd_list(instance);

			if (dcmd_ret != DCMD_SUCCESS)
				goto out;
		}

		if (event_type & SCAN_VD_CHANNEL) {
			if (!instance->requestorId ||
			megasas_get_ld_vf_affiliation(instance, 0)) {
				dcmd_ret = megasas_ld_list_query(instance,
						MR_LD_QUERY_TYPE_EXPOSED_TO_HOST);
				if (dcmd_ret != DCMD_SUCCESS)
					goto out;
			}
		}
	}

out:
	return dcmd_ret;
}

/**
 * megasas_add_remove_devices -	Add/remove devices to SCSI mid-layer
 *				after an AEN event notification
 * @instance:			Adapter soft state
 * @scan_type:			Indicates type of devices (PD/LD) to add
 * @return			void
 */
static
void megasas_add_remove_devices(struct megasas_instance *instance,
				int scan_type)
{
	int i, j;
	u16 pd_index = 0;
	u16 ld_index = 0;
	u16 channel = 0, id = 0;
	struct Scsi_Host *host;
	struct scsi_device *sdev1;
	struct MR_HOST_DEVICE_LIST *targetid_list = NULL;
	struct MR_HOST_DEVICE_LIST_ENTRY *targetid_entry = NULL;

	host = instance->host;

	if (instance->enable_fw_dev_list) {
		targetid_list = instance->host_device_list_buf;
		for (i = 0; i < targetid_list->count; i++) {
			targetid_entry = &targetid_list->host_device_list[i];
			if (targetid_entry->flags.u.bits.is_sys_pd) {
				channel = le16_to_cpu(targetid_entry->target_id) /
						MEGASAS_MAX_DEV_PER_CHANNEL;
				id = le16_to_cpu(targetid_entry->target_id) %
						MEGASAS_MAX_DEV_PER_CHANNEL;
			} else {
				channel = MEGASAS_MAX_PD_CHANNELS +
					  (le16_to_cpu(targetid_entry->target_id) /
					   MEGASAS_MAX_DEV_PER_CHANNEL);
				id = le16_to_cpu(targetid_entry->target_id) %
						MEGASAS_MAX_DEV_PER_CHANNEL;
			}
			sdev1 = scsi_device_lookup(host, channel, id, 0);
			if (!sdev1) {
				scsi_add_device(host, channel, id, 0);
			} else {
				scsi_device_put(sdev1);
			}
		}
	}

	if (scan_type & SCAN_PD_CHANNEL) {
		for (i = 0; i < MEGASAS_MAX_PD_CHANNELS; i++) {
			for (j = 0; j < MEGASAS_MAX_DEV_PER_CHANNEL; j++) {
				pd_index = i * MEGASAS_MAX_DEV_PER_CHANNEL + j;
				sdev1 = scsi_device_lookup(host, i, j, 0);
				if (instance->pd_list[pd_index].driveState ==
							MR_PD_STATE_SYSTEM) {
					if (!sdev1)
						scsi_add_device(host, i, j, 0);
					else
						scsi_device_put(sdev1);
				} else {
					if (sdev1)
						megasas_remove_scsi_device(sdev1);
				}
			}
		}
	}

	if (scan_type & SCAN_VD_CHANNEL) {
		for (i = 0; i < MEGASAS_MAX_LD_CHANNELS; i++) {
			for (j = 0; j < MEGASAS_MAX_DEV_PER_CHANNEL; j++) {
				ld_index = (i * MEGASAS_MAX_DEV_PER_CHANNEL) + j;
				sdev1 = scsi_device_lookup(host,
						MEGASAS_MAX_PD_CHANNELS + i, j, 0);
				if (instance->ld_ids[ld_index] != 0xff) {
					if (!sdev1)
						scsi_add_device(host, MEGASAS_MAX_PD_CHANNELS + i, j, 0);
					else
						scsi_device_put(sdev1);
				} else {
					if (sdev1)
						megasas_remove_scsi_device(sdev1);
				}
			}
		}
	}

}

static void
megasas_aen_polling(struct work_struct *work)
{
	struct megasas_aen_event *ev =
		container_of(work, struct megasas_aen_event, hotplug_work.work);
	struct megasas_instance *instance = ev->instance;
	union megasas_evt_class_locale class_locale;
	int event_type = 0;
	u32 seq_num;
	u16 ld_target_id;
	int error;
	u8  dcmd_ret = DCMD_SUCCESS;
	struct scsi_device *sdev1;

	if (!instance) {
		printk(KERN_ERR "invalid instance!\n");
		kfree(ev);
		return;
	}

	/* Don't run the event workqueue thread if OCR is running */
	mutex_lock(&instance->reset_mutex);

	instance->ev = NULL;
	if (instance->evt_detail) {
		megasas_decode_evt(instance);

		switch (le32_to_cpu(instance->evt_detail->code)) {

		case MR_EVT_PD_INSERTED:
		case MR_EVT_PD_REMOVED:
			event_type = SCAN_PD_CHANNEL;
			break;

		case MR_EVT_LD_OFFLINE:
		case MR_EVT_LD_DELETED:
			ld_target_id = instance->evt_detail->args.ld.target_id;
			sdev1 = scsi_device_lookup(instance->host,
						   MEGASAS_MAX_PD_CHANNELS +
						   (ld_target_id / MEGASAS_MAX_DEV_PER_CHANNEL),
						   (ld_target_id - MEGASAS_MAX_DEV_PER_CHANNEL),
						   0);
			if (sdev1)
				megasas_remove_scsi_device(sdev1);

			event_type = SCAN_VD_CHANNEL;
			break;
		case MR_EVT_LD_CREATED:
			event_type = SCAN_VD_CHANNEL;
			break;

		case MR_EVT_CFG_CLEARED:
		case MR_EVT_CTRL_HOST_BUS_SCAN_REQUESTED:
		case MR_EVT_FOREIGN_CFG_IMPORTED:
		case MR_EVT_LD_STATE_CHANGE:
			event_type = SCAN_PD_CHANNEL | SCAN_VD_CHANNEL;
			dev_info(&instance->pdev->dev, "scanning for scsi%d...\n",
				instance->host->host_no);
			break;

		case MR_EVT_CTRL_PROP_CHANGED:
			dcmd_ret = megasas_get_ctrl_info(instance);
			if (dcmd_ret == DCMD_SUCCESS &&
			    instance->snapdump_wait_time) {
				megasas_get_snapdump_properties(instance);
				dev_info(&instance->pdev->dev,
					 "Snap dump wait time\t: %d\n",
					 instance->snapdump_wait_time);
			}
			break;
		default:
			event_type = 0;
			break;
		}
	} else {
		dev_err(&instance->pdev->dev, "invalid evt_detail!\n");
		mutex_unlock(&instance->reset_mutex);
		kfree(ev);
		return;
	}

	if (event_type)
		dcmd_ret = megasas_update_device_list(instance, event_type);

	mutex_unlock(&instance->reset_mutex);

	if (event_type && dcmd_ret == DCMD_SUCCESS)
		megasas_add_remove_devices(instance, event_type);

	if (dcmd_ret == DCMD_SUCCESS)
		seq_num = le32_to_cpu(instance->evt_detail->seq_num) + 1;
	else
		seq_num = instance->last_seq_num;

	/* Register AEN with FW for latest sequence number plus 1 */
	class_locale.members.reserved = 0;
	class_locale.members.locale = MR_EVT_LOCALE_ALL;
	class_locale.members.class = MR_EVT_CLASS_DEBUG;

	if (instance->aen_cmd != NULL) {
		kfree(ev);
		return;
	}

	mutex_lock(&instance->reset_mutex);
	error = megasas_register_aen(instance, seq_num,
					class_locale.word);
	if (error)
		dev_err(&instance->pdev->dev,
			"register aen failed error %x\n", error);

	mutex_unlock(&instance->reset_mutex);
	kfree(ev);
}

/**
 * megasas_init - Driver load entry point
 */
static int __init megasas_init(void)
{
	int rval;

	/*
	 * Booted in kdump kernel, minimize memory footprints by
	 * disabling few features
	 */
	if (reset_devices) {
		msix_vectors = 1;
		rdpq_enable = 0;
		dual_qdepth_disable = 1;
		poll_queues = 0;
	}

	/*
	 * Announce driver version and other information
	 */
	pr_info("megasas: %s\n", MEGASAS_VERSION);

	support_poll_for_event = 2;
	support_device_change = 1;
	support_nvme_encapsulation = true;
	support_pci_lane_margining = true;

	memset(&megasas_mgmt_info, 0, sizeof(megasas_mgmt_info));

	/*
	 * Register character device node
	 */
	rval = register_chrdev(0, "megaraid_sas_ioctl", &megasas_mgmt_fops);

	if (rval < 0) {
		printk(KERN_DEBUG "megasas: failed to open device node\n");
		return rval;
	}

	megasas_mgmt_majorno = rval;

	megasas_init_debugfs();

	/*
	 * Register ourselves as PCI hotplug module
	 */
	rval = pci_register_driver(&megasas_pci_driver);

	if (rval) {
		printk(KERN_DEBUG "megasas: PCI hotplug registration failed \n");
		goto err_pcidrv;
	}

	if ((event_log_level < MFI_EVT_CLASS_DEBUG) ||
	    (event_log_level > MFI_EVT_CLASS_DEAD)) {
		pr_warn("megaraid_sas: provided event log level is out of range, setting it to default 2(CLASS_CRITICAL), permissible range is: -2 to 4\n");
		event_log_level = MFI_EVT_CLASS_CRITICAL;
	}

	rval = driver_create_file(&megasas_pci_driver.driver,
				  &driver_attr_version);
	if (rval)
		goto err_dcf_attr_ver;

	rval = driver_create_file(&megasas_pci_driver.driver,
				  &driver_attr_release_date);
	if (rval)
		goto err_dcf_rel_date;

	rval = driver_create_file(&megasas_pci_driver.driver,
				&driver_attr_support_poll_for_event);
	if (rval)
		goto err_dcf_support_poll_for_event;

	rval = driver_create_file(&megasas_pci_driver.driver,
				  &driver_attr_dbg_lvl);
	if (rval)
		goto err_dcf_dbg_lvl;
	rval = driver_create_file(&megasas_pci_driver.driver,
				&driver_attr_support_device_change);
	if (rval)
		goto err_dcf_support_device_change;

	rval = driver_create_file(&megasas_pci_driver.driver,
				  &driver_attr_support_nvme_encapsulation);
	if (rval)
		goto err_dcf_support_nvme_encapsulation;

	rval = driver_create_file(&megasas_pci_driver.driver,
				  &driver_attr_support_pci_lane_margining);
	if (rval)
		goto err_dcf_support_pci_lane_margining;

	return rval;

err_dcf_support_pci_lane_margining:
	driver_remove_file(&megasas_pci_driver.driver,
			   &driver_attr_support_nvme_encapsulation);

err_dcf_support_nvme_encapsulation:
	driver_remove_file(&megasas_pci_driver.driver,
			   &driver_attr_support_device_change);

err_dcf_support_device_change:
	driver_remove_file(&megasas_pci_driver.driver,
			   &driver_attr_dbg_lvl);
err_dcf_dbg_lvl:
	driver_remove_file(&megasas_pci_driver.driver,
			&driver_attr_support_poll_for_event);
err_dcf_support_poll_for_event:
	driver_remove_file(&megasas_pci_driver.driver,
			   &driver_attr_release_date);
err_dcf_rel_date:
	driver_remove_file(&megasas_pci_driver.driver, &driver_attr_version);
err_dcf_attr_ver:
	pci_unregister_driver(&megasas_pci_driver);
err_pcidrv:
	megasas_exit_debugfs();
	unregister_chrdev(megasas_mgmt_majorno, "megaraid_sas_ioctl");
	return rval;
}

/**
 * megasas_exit - Driver unload entry point
 */
static void __exit megasas_exit(void)
{
	driver_remove_file(&megasas_pci_driver.driver,
			   &driver_attr_dbg_lvl);
	driver_remove_file(&megasas_pci_driver.driver,
			&driver_attr_support_poll_for_event);
	driver_remove_file(&megasas_pci_driver.driver,
			&driver_attr_support_device_change);
	driver_remove_file(&megasas_pci_driver.driver,
			   &driver_attr_release_date);
	driver_remove_file(&megasas_pci_driver.driver, &driver_attr_version);
	driver_remove_file(&megasas_pci_driver.driver,
			   &driver_attr_support_nvme_encapsulation);
	driver_remove_file(&megasas_pci_driver.driver,
			   &driver_attr_support_pci_lane_margining);

	pci_unregister_driver(&megasas_pci_driver);
	megasas_exit_debugfs();
	unregister_chrdev(megasas_mgmt_majorno, "megaraid_sas_ioctl");
}

module_init(megasas_init);
module_exit(megasas_exit);<|MERGE_RESOLUTION|>--- conflicted
+++ resolved
@@ -1826,11 +1826,7 @@
 		ld_tgt_id = MEGASAS_TARGET_ID(scmd->device);
 		if (instance->ld_tgtid_status[ld_tgt_id] == LD_TARGET_ID_DELETED) {
 			scmd->result = DID_NO_CONNECT << 16;
-<<<<<<< HEAD
-			scmd->scsi_done(scmd);
-=======
 			scsi_done(scmd);
->>>>>>> df0cc57e
 			return 0;
 		}
 	}
