/*
 * Copyright (C) 2012-2017 ARM Limited or its affiliates.
 *
 * This program is free software; you can redistribute it and/or modify
 * it under the terms of the GNU General Public License version 2 as
 * published by the Free Software Foundation.
 *
 * This program is distributed in the hope that it will be useful,
 * but WITHOUT ANY WARRANTY; without even the implied warranty of
 * MERCHANTABILITY or FITNESS FOR A PARTICULAR PURPOSE.  See the
 * GNU General Public License for more details.
 *
 * You should have received a copy of the GNU General Public License
 * along with this program; if not, see <http://www.gnu.org/licenses/>.
 */

#include "ssi_config.h"
#include <linux/kernel.h>
#include <linux/platform_device.h>
#include <linux/interrupt.h>
#include <linux/delay.h>
#include <crypto/ctr.h>
#ifdef FLUSH_CACHE_ALL
#include <asm/cacheflush.h>
#endif
#include <linux/pm_runtime.h>
#include "ssi_driver.h"
#include "ssi_buffer_mgr.h"
#include "ssi_request_mgr.h"
#include "ssi_sysfs.h"
#include "ssi_ivgen.h"
#include "ssi_pm.h"

#define SSI_MAX_POLL_ITER	10

struct ssi_request_mgr_handle {
	/* Request manager resources */
	unsigned int hw_queue_size; /* HW capability */
	unsigned int min_free_hw_slots;
	unsigned int max_used_sw_slots;
	struct ssi_crypto_req req_queue[MAX_REQUEST_QUEUE_SIZE];
	u32 req_queue_head;
	u32 req_queue_tail;
	u32 axi_completed;
	u32 q_free_slots;
	spinlock_t hw_lock;
	struct cc_hw_desc compl_desc;
	u8 *dummy_comp_buff;
	dma_addr_t dummy_comp_buff_dma;
	struct cc_hw_desc monitor_desc;

	volatile unsigned long monitor_lock;
#ifdef COMP_IN_WQ
	struct workqueue_struct *workq;
	struct delayed_work compwork;
#else
	struct tasklet_struct comptask;
#endif
#if defined(CONFIG_PM_RUNTIME) || defined(CONFIG_PM_SLEEP)
	bool is_runtime_suspended;
#endif
};

static void comp_handler(unsigned long devarg);
#ifdef COMP_IN_WQ
static void comp_work_handler(struct work_struct *work);
#endif

void request_mgr_fini(struct ssi_drvdata *drvdata)
{
	struct ssi_request_mgr_handle *req_mgr_h = drvdata->request_mgr_handle;

	if (!req_mgr_h)
		return; /* Not allocated */

	if (req_mgr_h->dummy_comp_buff_dma != 0) {
		dma_free_coherent(&drvdata->plat_dev->dev,
				  sizeof(u32), req_mgr_h->dummy_comp_buff,
				  req_mgr_h->dummy_comp_buff_dma);
	}

	SSI_LOG_DEBUG("max_used_hw_slots=%d\n", (req_mgr_h->hw_queue_size -
						req_mgr_h->min_free_hw_slots));
	SSI_LOG_DEBUG("max_used_sw_slots=%d\n", req_mgr_h->max_used_sw_slots);

#ifdef COMP_IN_WQ
	flush_workqueue(req_mgr_h->workq);
	destroy_workqueue(req_mgr_h->workq);
#else
	/* Kill tasklet */
	tasklet_kill(&req_mgr_h->comptask);
#endif
	memset(req_mgr_h, 0, sizeof(struct ssi_request_mgr_handle));
	kfree(req_mgr_h);
	drvdata->request_mgr_handle = NULL;
}

int request_mgr_init(struct ssi_drvdata *drvdata)
{
	struct ssi_request_mgr_handle *req_mgr_h;
	int rc = 0;

<<<<<<< HEAD
	req_mgr_h = kzalloc(sizeof(struct ssi_request_mgr_handle), GFP_KERNEL);
=======
	req_mgr_h = kzalloc(sizeof(*req_mgr_h), GFP_KERNEL);
>>>>>>> bb176f67
	if (!req_mgr_h) {
		rc = -ENOMEM;
		goto req_mgr_init_err;
	}

	drvdata->request_mgr_handle = req_mgr_h;

	spin_lock_init(&req_mgr_h->hw_lock);
#ifdef COMP_IN_WQ
	SSI_LOG_DEBUG("Initializing completion workqueue\n");
	req_mgr_h->workq = create_singlethread_workqueue("arm_cc7x_wq");
	if (unlikely(!req_mgr_h->workq)) {
		SSI_LOG_ERR("Failed creating work queue\n");
		rc = -ENOMEM;
		goto req_mgr_init_err;
	}
	INIT_DELAYED_WORK(&req_mgr_h->compwork, comp_work_handler);
#else
	SSI_LOG_DEBUG("Initializing completion tasklet\n");
	tasklet_init(&req_mgr_h->comptask, comp_handler, (unsigned long)drvdata);
#endif
	req_mgr_h->hw_queue_size = READ_REGISTER(drvdata->cc_base +
		CC_REG_OFFSET(CRY_KERNEL, DSCRPTR_QUEUE_SRAM_SIZE));
	SSI_LOG_DEBUG("hw_queue_size=0x%08X\n", req_mgr_h->hw_queue_size);
	if (req_mgr_h->hw_queue_size < MIN_HW_QUEUE_SIZE) {
		SSI_LOG_ERR("Invalid HW queue size = %u (Min. required is %u)\n",
			    req_mgr_h->hw_queue_size, MIN_HW_QUEUE_SIZE);
		rc = -ENOMEM;
		goto req_mgr_init_err;
	}
	req_mgr_h->min_free_hw_slots = req_mgr_h->hw_queue_size;
	req_mgr_h->max_used_sw_slots = 0;

	/* Allocate DMA word for "dummy" completion descriptor use */
	req_mgr_h->dummy_comp_buff = dma_alloc_coherent(&drvdata->plat_dev->dev,
<<<<<<< HEAD
		sizeof(u32), &req_mgr_h->dummy_comp_buff_dma, GFP_KERNEL);
=======
							sizeof(u32),
							&req_mgr_h->dummy_comp_buff_dma,
							GFP_KERNEL);
>>>>>>> bb176f67
	if (!req_mgr_h->dummy_comp_buff) {
		SSI_LOG_ERR("Not enough memory to allocate DMA (%zu) dropped "
			   "buffer\n", sizeof(u32));
		rc = -ENOMEM;
		goto req_mgr_init_err;
	}

	/* Init. "dummy" completion descriptor */
	hw_desc_init(&req_mgr_h->compl_desc);
	set_din_const(&req_mgr_h->compl_desc, 0, sizeof(u32));
	set_dout_dlli(&req_mgr_h->compl_desc, req_mgr_h->dummy_comp_buff_dma,
		      sizeof(u32), NS_BIT, 1);
	set_flow_mode(&req_mgr_h->compl_desc, BYPASS);
	set_queue_last_ind(&req_mgr_h->compl_desc);

	return 0;

req_mgr_init_err:
	request_mgr_fini(drvdata);
	return rc;
}

static inline void enqueue_seq(
	void __iomem *cc_base,
	struct cc_hw_desc seq[], unsigned int seq_len)
{
	int i;

	for (i = 0; i < seq_len; i++) {
		writel_relaxed(seq[i].word[0], (volatile void __iomem *)(cc_base + CC_REG_OFFSET(CRY_KERNEL, DSCRPTR_QUEUE_WORD0)));
		writel_relaxed(seq[i].word[1], (volatile void __iomem *)(cc_base + CC_REG_OFFSET(CRY_KERNEL, DSCRPTR_QUEUE_WORD0)));
		writel_relaxed(seq[i].word[2], (volatile void __iomem *)(cc_base + CC_REG_OFFSET(CRY_KERNEL, DSCRPTR_QUEUE_WORD0)));
		writel_relaxed(seq[i].word[3], (volatile void __iomem *)(cc_base + CC_REG_OFFSET(CRY_KERNEL, DSCRPTR_QUEUE_WORD0)));
		writel_relaxed(seq[i].word[4], (volatile void __iomem *)(cc_base + CC_REG_OFFSET(CRY_KERNEL, DSCRPTR_QUEUE_WORD0)));
		wmb();
		writel_relaxed(seq[i].word[5], (volatile void __iomem *)(cc_base + CC_REG_OFFSET(CRY_KERNEL, DSCRPTR_QUEUE_WORD0)));
#ifdef DX_DUMP_DESCS
		SSI_LOG_DEBUG("desc[%02d]: 0x%08X 0x%08X 0x%08X 0x%08X 0x%08X 0x%08X\n", i,
			      seq[i].word[0], seq[i].word[1], seq[i].word[2],
			      seq[i].word[3], seq[i].word[4], seq[i].word[5]);
#endif
	}
}

/*!
 * Completion will take place if and only if user requested completion
 * by setting "is_dout = 0" in send_request().
 *
 * \param dev
 * \param dx_compl_h The completion event to signal
 */
static void request_mgr_complete(struct device *dev, void *dx_compl_h, void __iomem *cc_base)
{
	struct completion *this_compl = dx_compl_h;

	complete(this_compl);
}

static inline int request_mgr_queues_status_check(
		struct ssi_request_mgr_handle *req_mgr_h,
		void __iomem *cc_base,
		unsigned int total_seq_len)
{
	unsigned long poll_queue;

	/* SW queue is checked only once as it will not
	 * be chaned during the poll becasue the spinlock_bh
	 * is held by the thread
	 */
	if (unlikely(((req_mgr_h->req_queue_head + 1) &
		      (MAX_REQUEST_QUEUE_SIZE - 1)) ==
		     req_mgr_h->req_queue_tail)) {
		SSI_LOG_ERR("SW FIFO is full. req_queue_head=%d sw_fifo_len=%d\n",
<<<<<<< HEAD
			   req_mgr_h->req_queue_head, MAX_REQUEST_QUEUE_SIZE);
=======
			    req_mgr_h->req_queue_head, MAX_REQUEST_QUEUE_SIZE);
>>>>>>> bb176f67
		return -EBUSY;
	}

	if ((likely(req_mgr_h->q_free_slots >= total_seq_len)))
		return 0;

	/* Wait for space in HW queue. Poll constant num of iterations. */
	for (poll_queue = 0; poll_queue < SSI_MAX_POLL_ITER ; poll_queue++) {
		req_mgr_h->q_free_slots =
<<<<<<< HEAD
			CC_HAL_READ_REGISTER(
				CC_REG_OFFSET(CRY_KERNEL,
						 DSCRPTR_QUEUE_CONTENT));
=======
			CC_HAL_READ_REGISTER(CC_REG_OFFSET(CRY_KERNEL,
							   DSCRPTR_QUEUE_CONTENT));
>>>>>>> bb176f67
		if (unlikely(req_mgr_h->q_free_slots <
						req_mgr_h->min_free_hw_slots)) {
			req_mgr_h->min_free_hw_slots = req_mgr_h->q_free_slots;
		}

		if (likely(req_mgr_h->q_free_slots >= total_seq_len)) {
			/* If there is enough place return */
			return 0;
		}

		SSI_LOG_DEBUG("HW FIFO is full. q_free_slots=%d total_seq_len=%d\n",
<<<<<<< HEAD
			req_mgr_h->q_free_slots, total_seq_len);
=======
			      req_mgr_h->q_free_slots, total_seq_len);
>>>>>>> bb176f67
	}
	/* No room in the HW queue try again later */
	SSI_LOG_DEBUG("HW FIFO full, timeout. req_queue_head=%d "
		   "sw_fifo_len=%d q_free_slots=%d total_seq_len=%d\n",
		     req_mgr_h->req_queue_head,
		   MAX_REQUEST_QUEUE_SIZE,
		   req_mgr_h->q_free_slots,
		   total_seq_len);
	return -EAGAIN;
}

/*!
 * Enqueue caller request to crypto hardware.
 *
 * \param drvdata
 * \param ssi_req The request to enqueue
 * \param desc The crypto sequence
 * \param len The crypto sequence length
 * \param is_dout If "true": completion is handled by the caller
 *	  If "false": this function adds a dummy descriptor completion
 *	  and waits upon completion signal.
 *
 * \return int Returns -EINPROGRESS if "is_dout=true"; "0" if "is_dout=false"
 */
int send_request(
	struct ssi_drvdata *drvdata, struct ssi_crypto_req *ssi_req,
	struct cc_hw_desc *desc, unsigned int len, bool is_dout)
{
	void __iomem *cc_base = drvdata->cc_base;
	struct ssi_request_mgr_handle *req_mgr_h = drvdata->request_mgr_handle;
	unsigned int used_sw_slots;
	unsigned int iv_seq_len = 0;
	unsigned int total_seq_len = len; /*initial sequence length*/
	struct cc_hw_desc iv_seq[SSI_IVPOOL_SEQ_LEN];
	int rc;
	unsigned int max_required_seq_len = (total_seq_len +
					((ssi_req->ivgen_dma_addr_len == 0) ? 0 :
					SSI_IVPOOL_SEQ_LEN) +
					((is_dout == 0) ? 1 : 0));

#if defined(CONFIG_PM_RUNTIME) || defined(CONFIG_PM_SLEEP)
	rc = ssi_power_mgr_runtime_get(&drvdata->plat_dev->dev);
	if (rc != 0) {
		SSI_LOG_ERR("ssi_power_mgr_runtime_get returned %x\n", rc);
		return rc;
	}
#endif

	do {
		spin_lock_bh(&req_mgr_h->hw_lock);

		/* Check if there is enough place in the SW/HW queues
		 * in case iv gen add the max size and in case of no dout add 1
		 * for the internal completion descriptor
		 */
<<<<<<< HEAD
		rc = request_mgr_queues_status_check(req_mgr_h,
					       cc_base,
					       max_required_seq_len);
=======
		rc = request_mgr_queues_status_check(req_mgr_h, cc_base,
						     max_required_seq_len);
>>>>>>> bb176f67
		if (likely(rc == 0))
			/* There is enough place in the queue */
			break;
		/* something wrong release the spinlock*/
		spin_unlock_bh(&req_mgr_h->hw_lock);

		if (rc != -EAGAIN) {
			/* Any error other than HW queue full
			 * (SW queue is full)
			 */
#if defined(CONFIG_PM_RUNTIME) || defined(CONFIG_PM_SLEEP)
			ssi_power_mgr_runtime_put_suspend(&drvdata->plat_dev->dev);
#endif
			return rc;
		}

		/* HW queue is full - short sleep */
		msleep(1);
	} while (1);

	/* Additional completion descriptor is needed incase caller did not
	 * enabled any DLLI/MLLI DOUT bit in the given sequence
	 */
	if (!is_dout) {
		init_completion(&ssi_req->seq_compl);
		ssi_req->user_cb = request_mgr_complete;
		ssi_req->user_arg = &ssi_req->seq_compl;
		total_seq_len++;
	}

	if (ssi_req->ivgen_dma_addr_len > 0) {
		SSI_LOG_DEBUG("Acquire IV from pool into %d DMA addresses %pad, %pad, %pad, IV-size=%u\n",
			      ssi_req->ivgen_dma_addr_len,
			      ssi_req->ivgen_dma_addr[0],
			      ssi_req->ivgen_dma_addr[1],
			      ssi_req->ivgen_dma_addr[2],
			      ssi_req->ivgen_size);

		/* Acquire IV from pool */
		rc = ssi_ivgen_getiv(drvdata, ssi_req->ivgen_dma_addr,
				     ssi_req->ivgen_dma_addr_len,
				     ssi_req->ivgen_size, iv_seq, &iv_seq_len);

		if (unlikely(rc != 0)) {
			SSI_LOG_ERR("Failed to generate IV (rc=%d)\n", rc);
			spin_unlock_bh(&req_mgr_h->hw_lock);
#if defined(CONFIG_PM_RUNTIME) || defined(CONFIG_PM_SLEEP)
			ssi_power_mgr_runtime_put_suspend(&drvdata->plat_dev->dev);
#endif
			return rc;
		}

		total_seq_len += iv_seq_len;
	}

	used_sw_slots = ((req_mgr_h->req_queue_head - req_mgr_h->req_queue_tail) & (MAX_REQUEST_QUEUE_SIZE - 1));
	if (unlikely(used_sw_slots > req_mgr_h->max_used_sw_slots))
		req_mgr_h->max_used_sw_slots = used_sw_slots;

	/* Enqueue request - must be locked with HW lock*/
	req_mgr_h->req_queue[req_mgr_h->req_queue_head] = *ssi_req;
	req_mgr_h->req_queue_head = (req_mgr_h->req_queue_head + 1) & (MAX_REQUEST_QUEUE_SIZE - 1);
	/* TODO: Use circ_buf.h ? */

	SSI_LOG_DEBUG("Enqueue request head=%u\n", req_mgr_h->req_queue_head);

#ifdef FLUSH_CACHE_ALL
	flush_cache_all();
#endif

	/* STAT_PHASE_4: Push sequence */
	enqueue_seq(cc_base, iv_seq, iv_seq_len);
	enqueue_seq(cc_base, desc, len);
	enqueue_seq(cc_base, &req_mgr_h->compl_desc, (is_dout ? 0 : 1));

	if (unlikely(req_mgr_h->q_free_slots < total_seq_len)) {
		/*This means that there was a problem with the resume*/
		BUG();
	}
	/* Update the free slots in HW queue */
	req_mgr_h->q_free_slots -= total_seq_len;

	spin_unlock_bh(&req_mgr_h->hw_lock);

	if (!is_dout) {
		/* Wait upon sequence completion.
		 *  Return "0" -Operation done successfully.
		 */
		wait_for_completion(&ssi_req->seq_compl);
		return 0;
	} else {
		/* Operation still in process */
		return -EINPROGRESS;
	}
}

/*!
 * Enqueue caller request to crypto hardware during init process.
 * assume this function is not called in middle of a flow,
 * since we set QUEUE_LAST_IND flag in the last descriptor.
 *
 * \param drvdata
 * \param desc The crypto sequence
 * \param len The crypto sequence length
 *
 * \return int Returns "0" upon success
 */
int send_request_init(
	struct ssi_drvdata *drvdata, struct cc_hw_desc *desc, unsigned int len)
{
	void __iomem *cc_base = drvdata->cc_base;
	struct ssi_request_mgr_handle *req_mgr_h = drvdata->request_mgr_handle;
	unsigned int total_seq_len = len; /*initial sequence length*/
	int rc = 0;

	/* Wait for space in HW and SW FIFO. Poll for as much as FIFO_TIMEOUT. */
	rc = request_mgr_queues_status_check(req_mgr_h, cc_base, total_seq_len);
	if (unlikely(rc != 0))
		return rc;

	set_queue_last_ind(&desc[(len - 1)]);

	enqueue_seq(cc_base, desc, len);

	/* Update the free slots in HW queue */
	req_mgr_h->q_free_slots = CC_HAL_READ_REGISTER(CC_REG_OFFSET(CRY_KERNEL,
								     DSCRPTR_QUEUE_CONTENT));

	return 0;
}

void complete_request(struct ssi_drvdata *drvdata)
{
	struct ssi_request_mgr_handle *request_mgr_handle =
						drvdata->request_mgr_handle;
#ifdef COMP_IN_WQ
	queue_delayed_work(request_mgr_handle->workq, &request_mgr_handle->compwork, 0);
#else
	tasklet_schedule(&request_mgr_handle->comptask);
#endif
}

#ifdef COMP_IN_WQ
static void comp_work_handler(struct work_struct *work)
{
	struct ssi_drvdata *drvdata =
		container_of(work, struct ssi_drvdata, compwork.work);

	comp_handler((unsigned long)drvdata);
}
#endif

static void proc_completions(struct ssi_drvdata *drvdata)
{
	struct ssi_crypto_req *ssi_req;
	struct platform_device *plat_dev = drvdata->plat_dev;
	struct ssi_request_mgr_handle *request_mgr_handle =
						drvdata->request_mgr_handle;
#if defined(CONFIG_PM_RUNTIME) || defined(CONFIG_PM_SLEEP)
	int rc = 0;
#endif

	while (request_mgr_handle->axi_completed) {
		request_mgr_handle->axi_completed--;

		/* Dequeue request */
		if (unlikely(request_mgr_handle->req_queue_head == request_mgr_handle->req_queue_tail)) {
			SSI_LOG_ERR("Request queue is empty req_queue_head==req_queue_tail==%u\n", request_mgr_handle->req_queue_head);
			BUG();
		}

		ssi_req = &request_mgr_handle->req_queue[request_mgr_handle->req_queue_tail];

#ifdef FLUSH_CACHE_ALL
		flush_cache_all();
#endif

#ifdef COMPLETION_DELAY
		/* Delay */
		{
			u32 axi_err;
			int i;

			SSI_LOG_INFO("Delay\n");
			for (i = 0; i < 1000000; i++)
				axi_err = READ_REGISTER(drvdata->cc_base + CC_REG_OFFSET(CRY_KERNEL, AXIM_MON_ERR));
		}
#endif /* COMPLETION_DELAY */

		if (likely(ssi_req->user_cb))
			ssi_req->user_cb(&plat_dev->dev, ssi_req->user_arg, drvdata->cc_base);
		request_mgr_handle->req_queue_tail = (request_mgr_handle->req_queue_tail + 1) & (MAX_REQUEST_QUEUE_SIZE - 1);
		SSI_LOG_DEBUG("Dequeue request tail=%u\n", request_mgr_handle->req_queue_tail);
		SSI_LOG_DEBUG("Request completed. axi_completed=%d\n", request_mgr_handle->axi_completed);
#if defined(CONFIG_PM_RUNTIME) || defined(CONFIG_PM_SLEEP)
		rc = ssi_power_mgr_runtime_put_suspend(&plat_dev->dev);
		if (rc != 0)
			SSI_LOG_ERR("Failed to set runtime suspension %d\n", rc);
#endif
	}
}

static inline u32 cc_axi_comp_count(void __iomem *cc_base)
{
	/* The CC_HAL_READ_REGISTER macro implictly requires and uses
	 * a base MMIO register address variable named cc_base.
	 */
	return FIELD_GET(AXIM_MON_COMP_VALUE,
			 CC_HAL_READ_REGISTER(AXIM_MON_BASE_OFFSET));
}

/* Deferred service handler, run as interrupt-fired tasklet */
static void comp_handler(unsigned long devarg)
{
	struct ssi_drvdata *drvdata = (struct ssi_drvdata *)devarg;
	void __iomem *cc_base = drvdata->cc_base;
	struct ssi_request_mgr_handle *request_mgr_handle =
						drvdata->request_mgr_handle;

	u32 irq;

	irq = (drvdata->irq & SSI_COMP_IRQ_MASK);

	if (irq & SSI_COMP_IRQ_MASK) {
		/* To avoid the interrupt from firing as we unmask it, we clear it now */
		CC_HAL_WRITE_REGISTER(CC_REG_OFFSET(HOST_RGF, HOST_ICR), SSI_COMP_IRQ_MASK);

		/* Avoid race with above clear: Test completion counter once more */
		request_mgr_handle->axi_completed +=
				cc_axi_comp_count(cc_base);

		while (request_mgr_handle->axi_completed) {
			do {
				proc_completions(drvdata);
				/* At this point (after proc_completions()),
				 * request_mgr_handle->axi_completed is 0.
				 */
				request_mgr_handle->axi_completed =
						cc_axi_comp_count(cc_base);
			} while (request_mgr_handle->axi_completed > 0);

			/* To avoid the interrupt from firing as we unmask it, we clear it now */
			CC_HAL_WRITE_REGISTER(CC_REG_OFFSET(HOST_RGF, HOST_ICR), SSI_COMP_IRQ_MASK);

			/* Avoid race with above clear: Test completion counter once more */
			request_mgr_handle->axi_completed +=
					cc_axi_comp_count(cc_base);
		}
	}
	/* after verifing that there is nothing to do, Unmask AXI completion interrupt */
	CC_HAL_WRITE_REGISTER(CC_REG_OFFSET(HOST_RGF, HOST_IMR),
<<<<<<< HEAD
		CC_HAL_READ_REGISTER(
		CC_REG_OFFSET(HOST_RGF, HOST_IMR)) & ~irq);
=======
			      CC_HAL_READ_REGISTER(CC_REG_OFFSET(HOST_RGF, HOST_IMR)) & ~irq);
>>>>>>> bb176f67
}

/*
 * resume the queue configuration - no need to take the lock as this happens inside
 * the spin lock protection
 */
#if defined(CONFIG_PM_RUNTIME) || defined(CONFIG_PM_SLEEP)
int ssi_request_mgr_runtime_resume_queue(struct ssi_drvdata *drvdata)
{
	struct ssi_request_mgr_handle *request_mgr_handle = drvdata->request_mgr_handle;

	spin_lock_bh(&request_mgr_handle->hw_lock);
	request_mgr_handle->is_runtime_suspended = false;
	spin_unlock_bh(&request_mgr_handle->hw_lock);

	return 0;
}

/*
 * suspend the queue configuration. Since it is used for the runtime suspend
 * only verify that the queue can be suspended.
 */
int ssi_request_mgr_runtime_suspend_queue(struct ssi_drvdata *drvdata)
{
	struct ssi_request_mgr_handle *request_mgr_handle =
						drvdata->request_mgr_handle;

	/* lock the send_request */
	spin_lock_bh(&request_mgr_handle->hw_lock);
	if (request_mgr_handle->req_queue_head !=
	    request_mgr_handle->req_queue_tail) {
		spin_unlock_bh(&request_mgr_handle->hw_lock);
		return -EBUSY;
	}
	request_mgr_handle->is_runtime_suspended = true;
	spin_unlock_bh(&request_mgr_handle->hw_lock);

	return 0;
}

bool ssi_request_mgr_is_queue_runtime_suspend(struct ssi_drvdata *drvdata)
{
	struct ssi_request_mgr_handle *request_mgr_handle =
						drvdata->request_mgr_handle;

	return	request_mgr_handle->is_runtime_suspended;
}

#endif
<|MERGE_RESOLUTION|>--- conflicted
+++ resolved
@@ -100,11 +100,7 @@
 	struct ssi_request_mgr_handle *req_mgr_h;
 	int rc = 0;
 
-<<<<<<< HEAD
-	req_mgr_h = kzalloc(sizeof(struct ssi_request_mgr_handle), GFP_KERNEL);
-=======
 	req_mgr_h = kzalloc(sizeof(*req_mgr_h), GFP_KERNEL);
->>>>>>> bb176f67
 	if (!req_mgr_h) {
 		rc = -ENOMEM;
 		goto req_mgr_init_err;
@@ -140,13 +136,9 @@
 
 	/* Allocate DMA word for "dummy" completion descriptor use */
 	req_mgr_h->dummy_comp_buff = dma_alloc_coherent(&drvdata->plat_dev->dev,
-<<<<<<< HEAD
-		sizeof(u32), &req_mgr_h->dummy_comp_buff_dma, GFP_KERNEL);
-=======
 							sizeof(u32),
 							&req_mgr_h->dummy_comp_buff_dma,
 							GFP_KERNEL);
->>>>>>> bb176f67
 	if (!req_mgr_h->dummy_comp_buff) {
 		SSI_LOG_ERR("Not enough memory to allocate DMA (%zu) dropped "
 			   "buffer\n", sizeof(u32));
@@ -220,11 +212,7 @@
 		      (MAX_REQUEST_QUEUE_SIZE - 1)) ==
 		     req_mgr_h->req_queue_tail)) {
 		SSI_LOG_ERR("SW FIFO is full. req_queue_head=%d sw_fifo_len=%d\n",
-<<<<<<< HEAD
-			   req_mgr_h->req_queue_head, MAX_REQUEST_QUEUE_SIZE);
-=======
 			    req_mgr_h->req_queue_head, MAX_REQUEST_QUEUE_SIZE);
->>>>>>> bb176f67
 		return -EBUSY;
 	}
 
@@ -234,14 +222,8 @@
 	/* Wait for space in HW queue. Poll constant num of iterations. */
 	for (poll_queue = 0; poll_queue < SSI_MAX_POLL_ITER ; poll_queue++) {
 		req_mgr_h->q_free_slots =
-<<<<<<< HEAD
-			CC_HAL_READ_REGISTER(
-				CC_REG_OFFSET(CRY_KERNEL,
-						 DSCRPTR_QUEUE_CONTENT));
-=======
 			CC_HAL_READ_REGISTER(CC_REG_OFFSET(CRY_KERNEL,
 							   DSCRPTR_QUEUE_CONTENT));
->>>>>>> bb176f67
 		if (unlikely(req_mgr_h->q_free_slots <
 						req_mgr_h->min_free_hw_slots)) {
 			req_mgr_h->min_free_hw_slots = req_mgr_h->q_free_slots;
@@ -253,11 +235,7 @@
 		}
 
 		SSI_LOG_DEBUG("HW FIFO is full. q_free_slots=%d total_seq_len=%d\n",
-<<<<<<< HEAD
-			req_mgr_h->q_free_slots, total_seq_len);
-=======
 			      req_mgr_h->q_free_slots, total_seq_len);
->>>>>>> bb176f67
 	}
 	/* No room in the HW queue try again later */
 	SSI_LOG_DEBUG("HW FIFO full, timeout. req_queue_head=%d "
@@ -313,14 +291,8 @@
 		 * in case iv gen add the max size and in case of no dout add 1
 		 * for the internal completion descriptor
 		 */
-<<<<<<< HEAD
-		rc = request_mgr_queues_status_check(req_mgr_h,
-					       cc_base,
-					       max_required_seq_len);
-=======
 		rc = request_mgr_queues_status_check(req_mgr_h, cc_base,
 						     max_required_seq_len);
->>>>>>> bb176f67
 		if (likely(rc == 0))
 			/* There is enough place in the queue */
 			break;
@@ -572,12 +544,7 @@
 	}
 	/* after verifing that there is nothing to do, Unmask AXI completion interrupt */
 	CC_HAL_WRITE_REGISTER(CC_REG_OFFSET(HOST_RGF, HOST_IMR),
-<<<<<<< HEAD
-		CC_HAL_READ_REGISTER(
-		CC_REG_OFFSET(HOST_RGF, HOST_IMR)) & ~irq);
-=======
 			      CC_HAL_READ_REGISTER(CC_REG_OFFSET(HOST_RGF, HOST_IMR)) & ~irq);
->>>>>>> bb176f67
 }
 
 /*
