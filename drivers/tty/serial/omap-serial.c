/*
 * Driver for OMAP-UART controller.
 * Based on drivers/serial/8250.c
 *
 * Copyright (C) 2010 Texas Instruments.
 *
 * Authors:
 *	Govindraj R	<govindraj.raja@ti.com>
 *	Thara Gopinath	<thara@ti.com>
 *
 * This program is free software; you can redistribute it and/or modify
 * it under the terms of the GNU General Public License as published by
 * the Free Software Foundation; either version 2 of the License, or
 * (at your option) any later version.
 *
 * Note: This driver is made separate from 8250 driver as we cannot
 * over load 8250 driver with omap platform specific configuration for
 * features like DMA, it makes easier to implement features like DMA and
 * hardware flow control and software flow control configuration with
 * this driver as required for the omap-platform.
 */

#if defined(CONFIG_SERIAL_OMAP_CONSOLE) && defined(CONFIG_MAGIC_SYSRQ)
#define SUPPORT_SYSRQ
#endif

#include <linux/module.h>
#include <linux/init.h>
#include <linux/console.h>
#include <linux/serial_reg.h>
#include <linux/delay.h>
#include <linux/slab.h>
#include <linux/tty.h>
#include <linux/tty_flip.h>
#include <linux/platform_device.h>
#include <linux/io.h>
#include <linux/clk.h>
#include <linux/serial_core.h>
#include <linux/irq.h>
#include <linux/pm_runtime.h>
#include <linux/of.h>
#include <linux/gpio.h>
#include <linux/pinctrl/consumer.h>

#include <plat/omap-serial.h>

#define UART_BUILD_REVISION(x, y)	(((x) << 8) | (y))

#define OMAP_UART_REV_42 0x0402
#define OMAP_UART_REV_46 0x0406
#define OMAP_UART_REV_52 0x0502
#define OMAP_UART_REV_63 0x0603

#define DEFAULT_CLK_SPEED 48000000 /* 48Mhz*/

/* SCR register bitmasks */
#define OMAP_UART_SCR_RX_TRIG_GRANU1_MASK		(1 << 7)

/* FCR register bitmasks */
#define OMAP_UART_FCR_RX_FIFO_TRIG_MASK			(0x3 << 6)
#define OMAP_UART_FCR_TX_FIFO_TRIG_MASK			(0x3 << 4)

/* MVR register bitmasks */
#define OMAP_UART_MVR_SCHEME_SHIFT	30

#define OMAP_UART_LEGACY_MVR_MAJ_MASK	0xf0
#define OMAP_UART_LEGACY_MVR_MAJ_SHIFT	4
#define OMAP_UART_LEGACY_MVR_MIN_MASK	0x0f

#define OMAP_UART_MVR_MAJ_MASK		0x700
#define OMAP_UART_MVR_MAJ_SHIFT		8
#define OMAP_UART_MVR_MIN_MASK		0x3f

struct uart_omap_port {
	struct uart_port	port;
	struct uart_omap_dma	uart_dma;
	struct device		*dev;

	unsigned char		ier;
	unsigned char		lcr;
	unsigned char		mcr;
	unsigned char		fcr;
	unsigned char		efr;
	unsigned char		dll;
	unsigned char		dlh;
	unsigned char		mdr1;
	unsigned char		scr;

	int			use_dma;
	/*
	 * Some bits in registers are cleared on a read, so they must
	 * be saved whenever the register is read but the bits will not
	 * be immediately processed.
	 */
	unsigned int		lsr_break_flag;
	unsigned char		msr_saved_flags;
	char			name[20];
	unsigned long		port_activity;
	u32			context_loss_cnt;
	u32			errata;
	u8			wakeups_enabled;
	unsigned int		irq_pending:1;

	int			DTR_gpio;
	int			DTR_inverted;
	int			DTR_active;

	struct pm_qos_request	pm_qos_request;
	u32			latency;
	u32			calc_latency;
	struct work_struct	qos_work;
	struct pinctrl		*pins;
};

#define to_uart_omap_port(p)	((container_of((p), struct uart_omap_port, port)))

static struct uart_omap_port *ui[OMAP_MAX_HSUART_PORTS];

/* Forward declaration of functions */
static void serial_omap_mdr1_errataset(struct uart_omap_port *up, u8 mdr1);

static struct workqueue_struct *serial_omap_uart_wq;

static inline unsigned int serial_in(struct uart_omap_port *up, int offset)
{
	offset <<= up->port.regshift;
	return readw(up->port.membase + offset);
}

static inline void serial_out(struct uart_omap_port *up, int offset, int value)
{
	offset <<= up->port.regshift;
	writew(value, up->port.membase + offset);
}

static inline void serial_omap_clear_fifos(struct uart_omap_port *up)
{
	serial_out(up, UART_FCR, UART_FCR_ENABLE_FIFO);
	serial_out(up, UART_FCR, UART_FCR_ENABLE_FIFO |
		       UART_FCR_CLEAR_RCVR | UART_FCR_CLEAR_XMIT);
	serial_out(up, UART_FCR, 0);
}

static int serial_omap_get_context_loss_count(struct uart_omap_port *up)
{
	struct omap_uart_port_info *pdata = up->dev->platform_data;

	if (!pdata || !pdata->get_context_loss_count)
		return 0;

	return pdata->get_context_loss_count(up->dev);
}

static void serial_omap_set_forceidle(struct uart_omap_port *up)
{
	struct omap_uart_port_info *pdata = up->dev->platform_data;

	if (!pdata || !pdata->set_forceidle)
		return;

	pdata->set_forceidle(up->dev);
}

static void serial_omap_set_noidle(struct uart_omap_port *up)
{
	struct omap_uart_port_info *pdata = up->dev->platform_data;

	if (!pdata || !pdata->set_noidle)
		return;

	pdata->set_noidle(up->dev);
}

static void serial_omap_enable_wakeup(struct uart_omap_port *up, bool enable)
{
	struct omap_uart_port_info *pdata = up->dev->platform_data;

	if (!pdata || !pdata->enable_wakeup)
		return;

	pdata->enable_wakeup(up->dev, enable);
}

/*
 * serial_omap_get_divisor - calculate divisor value
 * @port: uart port info
 * @baud: baudrate for which divisor needs to be calculated.
 *
 * We have written our own function to get the divisor so as to support
 * 13x mode. 3Mbps Baudrate as an different divisor.
 * Reference OMAP TRM Chapter 17:
 * Table 17-1. UART Mode Baud Rates, Divisor Values, and Error Rates
 * referring to oversampling - divisor value
 * baudrate 460,800 to 3,686,400 all have divisor 13
 * except 3,000,000 which has divisor value 16
 */
static unsigned int
serial_omap_get_divisor(struct uart_port *port, unsigned int baud)
{
	unsigned int divisor;

	if (baud > OMAP_MODE13X_SPEED && baud != 3000000)
		divisor = 13;
	else
		divisor = 16;
	return port->uartclk/(baud * divisor);
}

static void serial_omap_enable_ms(struct uart_port *port)
{
	struct uart_omap_port *up = to_uart_omap_port(port);

	dev_dbg(up->port.dev, "serial_omap_enable_ms+%d\n", up->port.line);

	pm_runtime_get_sync(up->dev);
	up->ier |= UART_IER_MSI;
	serial_out(up, UART_IER, up->ier);
	pm_runtime_mark_last_busy(up->dev);
	pm_runtime_put_autosuspend(up->dev);
}

static void serial_omap_stop_tx(struct uart_port *port)
{
	struct uart_omap_port *up = to_uart_omap_port(port);

	pm_runtime_get_sync(up->dev);
	if (up->ier & UART_IER_THRI) {
		up->ier &= ~UART_IER_THRI;
		serial_out(up, UART_IER, up->ier);
	}

	serial_omap_set_forceidle(up);

	pm_runtime_mark_last_busy(up->dev);
	pm_runtime_put_autosuspend(up->dev);
}

static void serial_omap_stop_rx(struct uart_port *port)
{
	struct uart_omap_port *up = to_uart_omap_port(port);

	pm_runtime_get_sync(up->dev);
	up->ier &= ~UART_IER_RLSI;
	up->port.read_status_mask &= ~UART_LSR_DR;
	serial_out(up, UART_IER, up->ier);
	pm_runtime_mark_last_busy(up->dev);
	pm_runtime_put_autosuspend(up->dev);
}

static void transmit_chars(struct uart_omap_port *up, unsigned int lsr)
{
	struct circ_buf *xmit = &up->port.state->xmit;
	int count;

	if (!(lsr & UART_LSR_THRE))
		return;

	if (up->port.x_char) {
		serial_out(up, UART_TX, up->port.x_char);
		up->port.icount.tx++;
		up->port.x_char = 0;
		return;
	}
	if (uart_circ_empty(xmit) || uart_tx_stopped(&up->port)) {
		serial_omap_stop_tx(&up->port);
		return;
	}
	count = up->port.fifosize / 4;
	do {
		serial_out(up, UART_TX, xmit->buf[xmit->tail]);
		xmit->tail = (xmit->tail + 1) & (UART_XMIT_SIZE - 1);
		up->port.icount.tx++;
		if (uart_circ_empty(xmit))
			break;
	} while (--count > 0);

	if (uart_circ_chars_pending(xmit) < WAKEUP_CHARS) {
		spin_unlock(&up->port.lock);
		uart_write_wakeup(&up->port);
		spin_lock(&up->port.lock);
	}

	if (uart_circ_empty(xmit))
		serial_omap_stop_tx(&up->port);
}

static inline void serial_omap_enable_ier_thri(struct uart_omap_port *up)
{
	if (!(up->ier & UART_IER_THRI)) {
		up->ier |= UART_IER_THRI;
		serial_out(up, UART_IER, up->ier);
	}
}

static void serial_omap_start_tx(struct uart_port *port)
{
	struct uart_omap_port *up = to_uart_omap_port(port);

	pm_runtime_get_sync(up->dev);
	serial_omap_enable_ier_thri(up);
	serial_omap_set_noidle(up);
	pm_runtime_mark_last_busy(up->dev);
	pm_runtime_put_autosuspend(up->dev);
}

static unsigned int check_modem_status(struct uart_omap_port *up)
{
	unsigned int status;

	status = serial_in(up, UART_MSR);
	status |= up->msr_saved_flags;
	up->msr_saved_flags = 0;
	if ((status & UART_MSR_ANY_DELTA) == 0)
		return status;

	if (status & UART_MSR_ANY_DELTA && up->ier & UART_IER_MSI &&
	    up->port.state != NULL) {
		if (status & UART_MSR_TERI)
			up->port.icount.rng++;
		if (status & UART_MSR_DDSR)
			up->port.icount.dsr++;
		if (status & UART_MSR_DDCD)
			uart_handle_dcd_change
				(&up->port, status & UART_MSR_DCD);
		if (status & UART_MSR_DCTS)
			uart_handle_cts_change
				(&up->port, status & UART_MSR_CTS);
		wake_up_interruptible(&up->port.state->port.delta_msr_wait);
	}

	return status;
}

static void serial_omap_rlsi(struct uart_omap_port *up, unsigned int lsr)
{
	unsigned int flag;
	unsigned char ch = 0;

	if (likely(lsr & UART_LSR_DR))
		ch = serial_in(up, UART_RX);

	up->port.icount.rx++;
	flag = TTY_NORMAL;

	if (lsr & UART_LSR_BI) {
		flag = TTY_BREAK;
		lsr &= ~(UART_LSR_FE | UART_LSR_PE);
		up->port.icount.brk++;
		/*
		 * We do the SysRQ and SAK checking
		 * here because otherwise the break
		 * may get masked by ignore_status_mask
		 * or read_status_mask.
		 */
		if (uart_handle_break(&up->port))
			return;

	}

	if (lsr & UART_LSR_PE) {
		flag = TTY_PARITY;
		up->port.icount.parity++;
	}

	if (lsr & UART_LSR_FE) {
		flag = TTY_FRAME;
		up->port.icount.frame++;
	}

	if (lsr & UART_LSR_OE)
		up->port.icount.overrun++;

#ifdef CONFIG_SERIAL_OMAP_CONSOLE
	if (up->port.line == up->port.cons->index) {
		/* Recover the break flag from console xmit */
		lsr |= up->lsr_break_flag;
	}
#endif
	uart_insert_char(&up->port, lsr, UART_LSR_OE, 0, flag);
}

static void serial_omap_rdi(struct uart_omap_port *up, unsigned int lsr)
{
	unsigned char ch = 0;
	unsigned int flag;

	if (!(lsr & UART_LSR_DR))
		return;

	ch = serial_in(up, UART_RX);
	flag = TTY_NORMAL;
	up->port.icount.rx++;

	if (uart_handle_sysrq_char(&up->port, ch))
		return;

	uart_insert_char(&up->port, lsr, UART_LSR_OE, ch, flag);
}

/**
 * serial_omap_irq() - This handles the interrupt from one port
 * @irq: uart port irq number
 * @dev_id: uart port info
 */
static irqreturn_t serial_omap_irq(int irq, void *dev_id)
{
	struct uart_omap_port *up = dev_id;
	struct tty_struct *tty = up->port.state->port.tty;
	unsigned int iir, lsr;
	unsigned int type;
	irqreturn_t ret = IRQ_NONE;
	int max_count = 256;

	spin_lock(&up->port.lock);
	pm_runtime_get_sync(up->dev);

	do {
		iir = serial_in(up, UART_IIR);
		if (iir & UART_IIR_NO_INT)
			break;

		ret = IRQ_HANDLED;
		lsr = serial_in(up, UART_LSR);

		/* extract IRQ type from IIR register */
		type = iir & 0x3e;

		switch (type) {
		case UART_IIR_MSI:
			check_modem_status(up);
			break;
		case UART_IIR_THRI:
			transmit_chars(up, lsr);
			break;
		case UART_IIR_RX_TIMEOUT:
			/* FALLTHROUGH */
		case UART_IIR_RDI:
			serial_omap_rdi(up, lsr);
			break;
		case UART_IIR_RLSI:
			serial_omap_rlsi(up, lsr);
			break;
		case UART_IIR_CTS_RTS_DSR:
			/* simply try again */
			break;
		case UART_IIR_XOFF:
			/* FALLTHROUGH */
		default:
			break;
		}
	} while (!(iir & UART_IIR_NO_INT) && max_count--);

	spin_unlock(&up->port.lock);

	tty_flip_buffer_push(tty);

	pm_runtime_mark_last_busy(up->dev);
	pm_runtime_put_autosuspend(up->dev);
	up->port_activity = jiffies;

	return ret;
}

static unsigned int serial_omap_tx_empty(struct uart_port *port)
{
	struct uart_omap_port *up = to_uart_omap_port(port);
	unsigned long flags = 0;
	unsigned int ret = 0;

	pm_runtime_get_sync(up->dev);
	dev_dbg(up->port.dev, "serial_omap_tx_empty+%d\n", up->port.line);
	spin_lock_irqsave(&up->port.lock, flags);
	ret = serial_in(up, UART_LSR) & UART_LSR_TEMT ? TIOCSER_TEMT : 0;
	spin_unlock_irqrestore(&up->port.lock, flags);
	pm_runtime_mark_last_busy(up->dev);
	pm_runtime_put_autosuspend(up->dev);
	return ret;
}

static unsigned int serial_omap_get_mctrl(struct uart_port *port)
{
	struct uart_omap_port *up = to_uart_omap_port(port);
	unsigned int status;
	unsigned int ret = 0;

	pm_runtime_get_sync(up->dev);
	status = check_modem_status(up);
	pm_runtime_mark_last_busy(up->dev);
	pm_runtime_put_autosuspend(up->dev);

	dev_dbg(up->port.dev, "serial_omap_get_mctrl+%d\n", up->port.line);

	if (status & UART_MSR_DCD)
		ret |= TIOCM_CAR;
	if (status & UART_MSR_RI)
		ret |= TIOCM_RNG;
	if (status & UART_MSR_DSR)
		ret |= TIOCM_DSR;
	if (status & UART_MSR_CTS)
		ret |= TIOCM_CTS;
	return ret;
}

static void serial_omap_set_mctrl(struct uart_port *port, unsigned int mctrl)
{
	struct uart_omap_port *up = to_uart_omap_port(port);
	unsigned char mcr = 0;

	dev_dbg(up->port.dev, "serial_omap_set_mctrl+%d\n", up->port.line);
	if (mctrl & TIOCM_RTS)
		mcr |= UART_MCR_RTS;
	if (mctrl & TIOCM_DTR)
		mcr |= UART_MCR_DTR;
	if (mctrl & TIOCM_OUT1)
		mcr |= UART_MCR_OUT1;
	if (mctrl & TIOCM_OUT2)
		mcr |= UART_MCR_OUT2;
	if (mctrl & TIOCM_LOOP)
		mcr |= UART_MCR_LOOP;

	pm_runtime_get_sync(up->dev);
	up->mcr = serial_in(up, UART_MCR);
	up->mcr |= mcr;
	serial_out(up, UART_MCR, up->mcr);
	pm_runtime_mark_last_busy(up->dev);
	pm_runtime_put_autosuspend(up->dev);

	if (gpio_is_valid(up->DTR_gpio) &&
	    !!(mctrl & TIOCM_DTR) != up->DTR_active) {
		up->DTR_active = !up->DTR_active;
		if (gpio_cansleep(up->DTR_gpio))
			schedule_work(&up->qos_work);
		else
			gpio_set_value(up->DTR_gpio,
				       up->DTR_active != up->DTR_inverted);
	}
}

static void serial_omap_break_ctl(struct uart_port *port, int break_state)
{
	struct uart_omap_port *up = to_uart_omap_port(port);
	unsigned long flags = 0;

	dev_dbg(up->port.dev, "serial_omap_break_ctl+%d\n", up->port.line);
	pm_runtime_get_sync(up->dev);
	spin_lock_irqsave(&up->port.lock, flags);
	if (break_state == -1)
		up->lcr |= UART_LCR_SBC;
	else
		up->lcr &= ~UART_LCR_SBC;
	serial_out(up, UART_LCR, up->lcr);
	spin_unlock_irqrestore(&up->port.lock, flags);
	pm_runtime_mark_last_busy(up->dev);
	pm_runtime_put_autosuspend(up->dev);
}

static int serial_omap_startup(struct uart_port *port)
{
	struct uart_omap_port *up = to_uart_omap_port(port);
	unsigned long flags = 0;
	int retval;

	/*
	 * Allocate the IRQ
	 */
	retval = request_irq(up->port.irq, serial_omap_irq, up->port.irqflags,
				up->name, up);
	if (retval)
		return retval;

	dev_dbg(up->port.dev, "serial_omap_startup+%d\n", up->port.line);

	pm_runtime_get_sync(up->dev);
	/*
	 * Clear the FIFO buffers and disable them.
	 * (they will be reenabled in set_termios())
	 */
	serial_omap_clear_fifos(up);
	/* For Hardware flow control */
	serial_out(up, UART_MCR, UART_MCR_RTS);

	/*
	 * Clear the interrupt registers.
	 */
	(void) serial_in(up, UART_LSR);
	if (serial_in(up, UART_LSR) & UART_LSR_DR)
		(void) serial_in(up, UART_RX);
	(void) serial_in(up, UART_IIR);
	(void) serial_in(up, UART_MSR);

	/*
	 * Now, initialize the UART
	 */
	serial_out(up, UART_LCR, UART_LCR_WLEN8);
	spin_lock_irqsave(&up->port.lock, flags);
	/*
	 * Most PC uarts need OUT2 raised to enable interrupts.
	 */
	up->port.mctrl |= TIOCM_OUT2;
	serial_omap_set_mctrl(&up->port, up->port.mctrl);
	spin_unlock_irqrestore(&up->port.lock, flags);

	up->msr_saved_flags = 0;
	/*
	 * Finally, enable interrupts. Note: Modem status interrupts
	 * are set via set_termios(), which will be occurring imminently
	 * anyway, so we don't enable them here.
	 */
	up->ier = UART_IER_RLSI | UART_IER_RDI;
	serial_out(up, UART_IER, up->ier);

	/* Enable module level wake up */
	serial_out(up, UART_OMAP_WER, OMAP_UART_WER_MOD_WKUP);

	pm_runtime_mark_last_busy(up->dev);
	pm_runtime_put_autosuspend(up->dev);
	up->port_activity = jiffies;
	return 0;
}

static void serial_omap_shutdown(struct uart_port *port)
{
	struct uart_omap_port *up = to_uart_omap_port(port);
	unsigned long flags = 0;

	dev_dbg(up->port.dev, "serial_omap_shutdown+%d\n", up->port.line);

	pm_runtime_get_sync(up->dev);
	/*
	 * Disable interrupts from this port
	 */
	up->ier = 0;
	serial_out(up, UART_IER, 0);

	spin_lock_irqsave(&up->port.lock, flags);
	up->port.mctrl &= ~TIOCM_OUT2;
	serial_omap_set_mctrl(&up->port, up->port.mctrl);
	spin_unlock_irqrestore(&up->port.lock, flags);

	/*
	 * Disable break condition and FIFOs
	 */
	serial_out(up, UART_LCR, serial_in(up, UART_LCR) & ~UART_LCR_SBC);
	serial_omap_clear_fifos(up);

	/*
	 * Read data port to reset things, and then free the irq
	 */
	if (serial_in(up, UART_LSR) & UART_LSR_DR)
		(void) serial_in(up, UART_RX);

	pm_runtime_mark_last_busy(up->dev);
	pm_runtime_put_autosuspend(up->dev);
	free_irq(up->port.irq, up);
}

static inline void
serial_omap_configure_xonxoff
		(struct uart_omap_port *up, struct ktermios *termios)
{
	up->lcr = serial_in(up, UART_LCR);
	serial_out(up, UART_LCR, UART_LCR_CONF_MODE_B);
	up->efr = serial_in(up, UART_EFR);
	serial_out(up, UART_EFR, up->efr & ~UART_EFR_ECB);

	serial_out(up, UART_XON1, termios->c_cc[VSTART]);
	serial_out(up, UART_XOFF1, termios->c_cc[VSTOP]);

	/* clear SW control mode bits */
	up->efr &= OMAP_UART_SW_CLR;

	/*
	 * IXON Flag:
	 * Flow control for OMAP.TX
	 * OMAP.RX should listen for XON/XOFF
	 */
	if (termios->c_iflag & IXON)
		up->efr |= OMAP_UART_SW_RX;

	/*
	 * IXOFF Flag:
	 * Flow control for OMAP.RX
	 * OMAP.TX should send XON/XOFF
	 */
	if (termios->c_iflag & IXOFF)
		up->efr |= OMAP_UART_SW_TX;

	serial_out(up, UART_EFR, up->efr | UART_EFR_ECB);
	serial_out(up, UART_LCR, UART_LCR_CONF_MODE_A);

	up->mcr = serial_in(up, UART_MCR);

	/*
	 * IXANY Flag:
	 * Enable any character to restart output.
	 * Operation resumes after receiving any
	 * character after recognition of the XOFF character
	 */
	if (termios->c_iflag & IXANY)
		up->mcr |= UART_MCR_XONANY;

	serial_out(up, UART_MCR, up->mcr | UART_MCR_TCRTLR);
	serial_out(up, UART_LCR, UART_LCR_CONF_MODE_B);
	serial_out(up, UART_TI752_TCR, OMAP_UART_TCR_TRIG);
	/* Enable special char function UARTi.EFR_REG[5] and
	 * load the new software flow control mode IXON or IXOFF
	 * and restore the UARTi.EFR_REG[4] ENHANCED_EN value.
	 */
	serial_out(up, UART_EFR, up->efr | UART_EFR_SCD);
	serial_out(up, UART_LCR, UART_LCR_CONF_MODE_A);

	serial_out(up, UART_MCR, up->mcr & ~UART_MCR_TCRTLR);
	serial_out(up, UART_LCR, up->lcr);
}

static void serial_omap_uart_qos_work(struct work_struct *work)
{
	struct uart_omap_port *up = container_of(work, struct uart_omap_port,
						qos_work);

	pm_qos_update_request(&up->pm_qos_request, up->latency);
	if (gpio_is_valid(up->DTR_gpio))
		gpio_set_value_cansleep(up->DTR_gpio,
					up->DTR_active != up->DTR_inverted);
}

static void
serial_omap_set_termios(struct uart_port *port, struct ktermios *termios,
			struct ktermios *old)
{
	struct uart_omap_port *up = to_uart_omap_port(port);
	unsigned char cval = 0;
	unsigned char efr = 0;
	unsigned long flags = 0;
	unsigned int baud, quot;

	switch (termios->c_cflag & CSIZE) {
	case CS5:
		cval = UART_LCR_WLEN5;
		break;
	case CS6:
		cval = UART_LCR_WLEN6;
		break;
	case CS7:
		cval = UART_LCR_WLEN7;
		break;
	default:
	case CS8:
		cval = UART_LCR_WLEN8;
		break;
	}

	if (termios->c_cflag & CSTOPB)
		cval |= UART_LCR_STOP;
	if (termios->c_cflag & PARENB)
		cval |= UART_LCR_PARITY;
	if (!(termios->c_cflag & PARODD))
		cval |= UART_LCR_EPAR;

	/*
	 * Ask the core to calculate the divisor for us.
	 */

	baud = uart_get_baud_rate(port, termios, old, 0, port->uartclk/13);
	quot = serial_omap_get_divisor(port, baud);

	/* calculate wakeup latency constraint */
	up->calc_latency = (USEC_PER_SEC * up->port.fifosize) / (baud / 8);
	up->latency = up->calc_latency;
	schedule_work(&up->qos_work);

	up->dll = quot & 0xff;
	up->dlh = quot >> 8;
	up->mdr1 = UART_OMAP_MDR1_DISABLE;

	up->fcr = UART_FCR_R_TRIG_01 | UART_FCR_T_TRIG_01 |
			UART_FCR_ENABLE_FIFO;

	/*
	 * Ok, we're now changing the port state. Do it with
	 * interrupts disabled.
	 */
	pm_runtime_get_sync(up->dev);
	spin_lock_irqsave(&up->port.lock, flags);

	/*
	 * Update the per-port timeout.
	 */
	uart_update_timeout(port, termios->c_cflag, baud);

	up->port.read_status_mask = UART_LSR_OE | UART_LSR_THRE | UART_LSR_DR;
	if (termios->c_iflag & INPCK)
		up->port.read_status_mask |= UART_LSR_FE | UART_LSR_PE;
	if (termios->c_iflag & (BRKINT | PARMRK))
		up->port.read_status_mask |= UART_LSR_BI;

	/*
	 * Characters to ignore
	 */
	up->port.ignore_status_mask = 0;
	if (termios->c_iflag & IGNPAR)
		up->port.ignore_status_mask |= UART_LSR_PE | UART_LSR_FE;
	if (termios->c_iflag & IGNBRK) {
		up->port.ignore_status_mask |= UART_LSR_BI;
		/*
		 * If we're ignoring parity and break indicators,
		 * ignore overruns too (for real raw support).
		 */
		if (termios->c_iflag & IGNPAR)
			up->port.ignore_status_mask |= UART_LSR_OE;
	}

	/*
	 * ignore all characters if CREAD is not set
	 */
	if ((termios->c_cflag & CREAD) == 0)
		up->port.ignore_status_mask |= UART_LSR_DR;

	/*
	 * Modem status interrupts
	 */
	up->ier &= ~UART_IER_MSI;
	if (UART_ENABLE_MS(&up->port, termios->c_cflag))
		up->ier |= UART_IER_MSI;
	serial_out(up, UART_IER, up->ier);
	serial_out(up, UART_LCR, cval);		/* reset DLAB */
	up->lcr = cval;
	up->scr = OMAP_UART_SCR_TX_EMPTY;

	/* FIFOs and DMA Settings */

	/* FCR can be changed only when the
	 * baud clock is not running
	 * DLL_REG and DLH_REG set to 0.
	 */
	serial_out(up, UART_LCR, UART_LCR_CONF_MODE_A);
	serial_out(up, UART_DLL, 0);
	serial_out(up, UART_DLM, 0);
	serial_out(up, UART_LCR, 0);

	serial_out(up, UART_LCR, UART_LCR_CONF_MODE_B);

	up->efr = serial_in(up, UART_EFR);
	serial_out(up, UART_EFR, up->efr | UART_EFR_ECB);

	serial_out(up, UART_LCR, UART_LCR_CONF_MODE_A);
	up->mcr = serial_in(up, UART_MCR);
	serial_out(up, UART_MCR, up->mcr | UART_MCR_TCRTLR);
	/* FIFO ENABLE, DMA MODE */

	up->scr |= OMAP_UART_SCR_RX_TRIG_GRANU1_MASK;

	/* Set receive FIFO threshold to 16 characters and
	 * transmit FIFO threshold to 16 spaces
	 */
	up->fcr &= ~OMAP_UART_FCR_RX_FIFO_TRIG_MASK;
	up->fcr &= ~OMAP_UART_FCR_TX_FIFO_TRIG_MASK;
	up->fcr |= UART_FCR6_R_TRIGGER_16 | UART_FCR6_T_TRIGGER_24 |
		UART_FCR_ENABLE_FIFO;

	serial_out(up, UART_FCR, up->fcr);
	serial_out(up, UART_LCR, UART_LCR_CONF_MODE_B);

	serial_out(up, UART_OMAP_SCR, up->scr);

	serial_out(up, UART_EFR, up->efr);
	serial_out(up, UART_LCR, UART_LCR_CONF_MODE_A);
	serial_out(up, UART_MCR, up->mcr);

	/* Protocol, Baud Rate, and Interrupt Settings */

	if (up->errata & UART_ERRATA_i202_MDR1_ACCESS)
		serial_omap_mdr1_errataset(up, up->mdr1);
	else
		serial_out(up, UART_OMAP_MDR1, up->mdr1);

	serial_out(up, UART_LCR, UART_LCR_CONF_MODE_B);

	up->efr = serial_in(up, UART_EFR);
	serial_out(up, UART_EFR, up->efr | UART_EFR_ECB);

	serial_out(up, UART_LCR, 0);
	serial_out(up, UART_IER, 0);
	serial_out(up, UART_LCR, UART_LCR_CONF_MODE_B);

	serial_out(up, UART_DLL, up->dll);	/* LS of divisor */
	serial_out(up, UART_DLM, up->dlh);	/* MS of divisor */

	serial_out(up, UART_LCR, 0);
	serial_out(up, UART_IER, up->ier);
	serial_out(up, UART_LCR, UART_LCR_CONF_MODE_B);

	serial_out(up, UART_EFR, up->efr);
	serial_out(up, UART_LCR, cval);

	if (baud > 230400 && baud != 3000000)
		up->mdr1 = UART_OMAP_MDR1_13X_MODE;
	else
		up->mdr1 = UART_OMAP_MDR1_16X_MODE;

	if (up->errata & UART_ERRATA_i202_MDR1_ACCESS)
		serial_omap_mdr1_errataset(up, up->mdr1);
	else
		serial_out(up, UART_OMAP_MDR1, up->mdr1);

	/* Hardware Flow Control Configuration */

	if (termios->c_cflag & CRTSCTS) {
		efr |= (UART_EFR_CTS | UART_EFR_RTS);
		serial_out(up, UART_LCR, UART_LCR_CONF_MODE_A);

		up->mcr = serial_in(up, UART_MCR);
		serial_out(up, UART_MCR, up->mcr | UART_MCR_TCRTLR);

		serial_out(up, UART_LCR, UART_LCR_CONF_MODE_B);
		up->efr = serial_in(up, UART_EFR);
		serial_out(up, UART_EFR, up->efr | UART_EFR_ECB);

		serial_out(up, UART_TI752_TCR, OMAP_UART_TCR_TRIG);
		serial_out(up, UART_EFR, efr); /* Enable AUTORTS and AUTOCTS */
		serial_out(up, UART_LCR, UART_LCR_CONF_MODE_A);
		serial_out(up, UART_MCR, up->mcr | UART_MCR_RTS);
		serial_out(up, UART_LCR, cval);
	}

	serial_omap_set_mctrl(&up->port, up->port.mctrl);
	/* Software Flow Control Configuration */
	serial_omap_configure_xonxoff(up, termios);

	spin_unlock_irqrestore(&up->port.lock, flags);
	pm_runtime_mark_last_busy(up->dev);
	pm_runtime_put_autosuspend(up->dev);
	dev_dbg(up->port.dev, "serial_omap_set_termios+%d\n", up->port.line);
}

static int serial_omap_set_wake(struct uart_port *port, unsigned int state)
{
	struct uart_omap_port *up = to_uart_omap_port(port);

	serial_omap_enable_wakeup(up, state);

	return 0;
}

static void
serial_omap_pm(struct uart_port *port, unsigned int state,
	       unsigned int oldstate)
{
	struct uart_omap_port *up = to_uart_omap_port(port);
	unsigned char efr;

	dev_dbg(up->port.dev, "serial_omap_pm+%d\n", up->port.line);

	pm_runtime_get_sync(up->dev);
	serial_out(up, UART_LCR, UART_LCR_CONF_MODE_B);
	efr = serial_in(up, UART_EFR);
	serial_out(up, UART_EFR, efr | UART_EFR_ECB);
	serial_out(up, UART_LCR, 0);

	serial_out(up, UART_IER, (state != 0) ? UART_IERX_SLEEP : 0);
	serial_out(up, UART_LCR, UART_LCR_CONF_MODE_B);
	serial_out(up, UART_EFR, efr);
	serial_out(up, UART_LCR, 0);

	if (!device_may_wakeup(up->dev)) {
		if (!state)
			pm_runtime_forbid(up->dev);
		else
			pm_runtime_allow(up->dev);
	}

	pm_runtime_mark_last_busy(up->dev);
	pm_runtime_put_autosuspend(up->dev);
}

static void serial_omap_release_port(struct uart_port *port)
{
	dev_dbg(port->dev, "serial_omap_release_port+\n");
}

static int serial_omap_request_port(struct uart_port *port)
{
	dev_dbg(port->dev, "serial_omap_request_port+\n");
	return 0;
}

static void serial_omap_config_port(struct uart_port *port, int flags)
{
	struct uart_omap_port *up = to_uart_omap_port(port);

	dev_dbg(up->port.dev, "serial_omap_config_port+%d\n",
							up->port.line);
	up->port.type = PORT_OMAP;
}

static int
serial_omap_verify_port(struct uart_port *port, struct serial_struct *ser)
{
	/* we don't want the core code to modify any port params */
	dev_dbg(port->dev, "serial_omap_verify_port+\n");
	return -EINVAL;
}

static const char *
serial_omap_type(struct uart_port *port)
{
	struct uart_omap_port *up = to_uart_omap_port(port);

	dev_dbg(up->port.dev, "serial_omap_type+%d\n", up->port.line);
	return up->name;
}

#define BOTH_EMPTY (UART_LSR_TEMT | UART_LSR_THRE)

static inline void wait_for_xmitr(struct uart_omap_port *up)
{
	unsigned int status, tmout = 10000;

	/* Wait up to 10ms for the character(s) to be sent. */
	do {
		status = serial_in(up, UART_LSR);

		if (status & UART_LSR_BI)
			up->lsr_break_flag = UART_LSR_BI;

		if (--tmout == 0)
			break;
		udelay(1);
	} while ((status & BOTH_EMPTY) != BOTH_EMPTY);

	/* Wait up to 1s for flow control if necessary */
	if (up->port.flags & UPF_CONS_FLOW) {
		tmout = 1000000;
		for (tmout = 1000000; tmout; tmout--) {
			unsigned int msr = serial_in(up, UART_MSR);

			up->msr_saved_flags |= msr & MSR_SAVE_FLAGS;
			if (msr & UART_MSR_CTS)
				break;

			udelay(1);
		}
	}
}

#ifdef CONFIG_CONSOLE_POLL

static void serial_omap_poll_put_char(struct uart_port *port, unsigned char ch)
{
	struct uart_omap_port *up = to_uart_omap_port(port);

	pm_runtime_get_sync(up->dev);
	wait_for_xmitr(up);
	serial_out(up, UART_TX, ch);
	pm_runtime_mark_last_busy(up->dev);
	pm_runtime_put_autosuspend(up->dev);
}

static int serial_omap_poll_get_char(struct uart_port *port)
{
	struct uart_omap_port *up = to_uart_omap_port(port);
	unsigned int status;

	pm_runtime_get_sync(up->dev);
	status = serial_in(up, UART_LSR);
	if (!(status & UART_LSR_DR)) {
		status = NO_POLL_CHAR;
		goto out;
	}

	status = serial_in(up, UART_RX);

out:
	pm_runtime_mark_last_busy(up->dev);
	pm_runtime_put_autosuspend(up->dev);

	return status;
}

#endif /* CONFIG_CONSOLE_POLL */

#ifdef CONFIG_SERIAL_OMAP_CONSOLE

static struct uart_omap_port *serial_omap_console_ports[4];

static struct uart_driver serial_omap_reg;

static void serial_omap_console_putchar(struct uart_port *port, int ch)
{
	struct uart_omap_port *up = to_uart_omap_port(port);

	wait_for_xmitr(up);
	serial_out(up, UART_TX, ch);
}

static void
serial_omap_console_write(struct console *co, const char *s,
		unsigned int count)
{
	struct uart_omap_port *up = serial_omap_console_ports[co->index];
	unsigned long flags;
	unsigned int ier;
	int locked = 1;

	pm_runtime_get_sync(up->dev);

	local_irq_save(flags);
	if (up->port.sysrq)
		locked = 0;
	else if (oops_in_progress)
		locked = spin_trylock(&up->port.lock);
	else
		spin_lock(&up->port.lock);

	/*
	 * First save the IER then disable the interrupts
	 */
	ier = serial_in(up, UART_IER);
	serial_out(up, UART_IER, 0);

	uart_console_write(&up->port, s, count, serial_omap_console_putchar);

	/*
	 * Finally, wait for transmitter to become empty
	 * and restore the IER
	 */
	wait_for_xmitr(up);
	serial_out(up, UART_IER, ier);
	/*
	 * The receive handling will happen properly because the
	 * receive ready bit will still be set; it is not cleared
	 * on read.  However, modem control will not, we must
	 * call it if we have saved something in the saved flags
	 * while processing with interrupts off.
	 */
	if (up->msr_saved_flags)
		check_modem_status(up);

	pm_runtime_mark_last_busy(up->dev);
	pm_runtime_put_autosuspend(up->dev);
	if (locked)
		spin_unlock(&up->port.lock);
	local_irq_restore(flags);
}

static int __init
serial_omap_console_setup(struct console *co, char *options)
{
	struct uart_omap_port *up;
	int baud = 115200;
	int bits = 8;
	int parity = 'n';
	int flow = 'n';

	if (serial_omap_console_ports[co->index] == NULL)
		return -ENODEV;
	up = serial_omap_console_ports[co->index];

	if (options)
		uart_parse_options(options, &baud, &parity, &bits, &flow);

	return uart_set_options(&up->port, co, baud, parity, bits, flow);
}

static struct console serial_omap_console = {
	.name		= OMAP_SERIAL_NAME,
	.write		= serial_omap_console_write,
	.device		= uart_console_device,
	.setup		= serial_omap_console_setup,
	.flags		= CON_PRINTBUFFER,
	.index		= -1,
	.data		= &serial_omap_reg,
};

static void serial_omap_add_console_port(struct uart_omap_port *up)
{
	serial_omap_console_ports[up->port.line] = up;
}

#define OMAP_CONSOLE	(&serial_omap_console)

#else

#define OMAP_CONSOLE	NULL

static inline void serial_omap_add_console_port(struct uart_omap_port *up)
{}

#endif

static struct uart_ops serial_omap_pops = {
	.tx_empty	= serial_omap_tx_empty,
	.set_mctrl	= serial_omap_set_mctrl,
	.get_mctrl	= serial_omap_get_mctrl,
	.stop_tx	= serial_omap_stop_tx,
	.start_tx	= serial_omap_start_tx,
	.stop_rx	= serial_omap_stop_rx,
	.enable_ms	= serial_omap_enable_ms,
	.break_ctl	= serial_omap_break_ctl,
	.startup	= serial_omap_startup,
	.shutdown	= serial_omap_shutdown,
	.set_termios	= serial_omap_set_termios,
	.pm		= serial_omap_pm,
	.set_wake	= serial_omap_set_wake,
	.type		= serial_omap_type,
	.release_port	= serial_omap_release_port,
	.request_port	= serial_omap_request_port,
	.config_port	= serial_omap_config_port,
	.verify_port	= serial_omap_verify_port,
#ifdef CONFIG_CONSOLE_POLL
	.poll_put_char  = serial_omap_poll_put_char,
	.poll_get_char  = serial_omap_poll_get_char,
#endif
};

static struct uart_driver serial_omap_reg = {
	.owner		= THIS_MODULE,
	.driver_name	= "OMAP-SERIAL",
	.dev_name	= OMAP_SERIAL_NAME,
	.nr		= OMAP_MAX_HSUART_PORTS,
	.cons		= OMAP_CONSOLE,
};

#ifdef CONFIG_PM_SLEEP
static int serial_omap_suspend(struct device *dev)
{
	struct uart_omap_port *up = dev_get_drvdata(dev);

<<<<<<< HEAD
	uart_suspend_port(&serial_omap_reg, &up->port);
	flush_work_sync(&up->qos_work);
=======
	if (up) {
		uart_suspend_port(&serial_omap_reg, &up->port);
		flush_work(&up->qos_work);
	}
>>>>>>> 7c6e72e4

	return 0;
}

static int serial_omap_resume(struct device *dev)
{
	struct uart_omap_port *up = dev_get_drvdata(dev);

	uart_resume_port(&serial_omap_reg, &up->port);

	return 0;
}
#endif

static void __devinit omap_serial_fill_features_erratas(struct uart_omap_port *up)
{
	u32 mvr, scheme;
	u16 revision, major, minor;

	mvr = serial_in(up, UART_OMAP_MVER);

	/* Check revision register scheme */
	scheme = mvr >> OMAP_UART_MVR_SCHEME_SHIFT;

	switch (scheme) {
	case 0: /* Legacy Scheme: OMAP2/3 */
		/* MINOR_REV[0:4], MAJOR_REV[4:7] */
		major = (mvr & OMAP_UART_LEGACY_MVR_MAJ_MASK) >>
					OMAP_UART_LEGACY_MVR_MAJ_SHIFT;
		minor = (mvr & OMAP_UART_LEGACY_MVR_MIN_MASK);
		break;
	case 1:
		/* New Scheme: OMAP4+ */
		/* MINOR_REV[0:5], MAJOR_REV[8:10] */
		major = (mvr & OMAP_UART_MVR_MAJ_MASK) >>
					OMAP_UART_MVR_MAJ_SHIFT;
		minor = (mvr & OMAP_UART_MVR_MIN_MASK);
		break;
	default:
		dev_warn(up->dev,
			"Unknown %s revision, defaulting to highest\n",
			up->name);
		/* highest possible revision */
		major = 0xff;
		minor = 0xff;
	}

	/* normalize revision for the driver */
	revision = UART_BUILD_REVISION(major, minor);

	switch (revision) {
	case OMAP_UART_REV_46:
		up->errata |= (UART_ERRATA_i202_MDR1_ACCESS |
				UART_ERRATA_i291_DMA_FORCEIDLE);
		break;
	case OMAP_UART_REV_52:
		up->errata |= (UART_ERRATA_i202_MDR1_ACCESS |
				UART_ERRATA_i291_DMA_FORCEIDLE);
		break;
	case OMAP_UART_REV_63:
		up->errata |= UART_ERRATA_i202_MDR1_ACCESS;
		break;
	default:
		break;
	}
}

static __devinit struct omap_uart_port_info *of_get_uart_port_info(struct device *dev)
{
	struct omap_uart_port_info *omap_up_info;

	omap_up_info = devm_kzalloc(dev, sizeof(*omap_up_info), GFP_KERNEL);
	if (!omap_up_info)
		return NULL; /* out of memory */

	of_property_read_u32(dev->of_node, "clock-frequency",
					 &omap_up_info->uartclk);
	return omap_up_info;
}

static int __devinit serial_omap_probe(struct platform_device *pdev)
{
	struct uart_omap_port	*up;
	struct resource		*mem, *irq;
	struct omap_uart_port_info *omap_up_info = pdev->dev.platform_data;
	int ret;

	if (pdev->dev.of_node)
		omap_up_info = of_get_uart_port_info(&pdev->dev);

	mem = platform_get_resource(pdev, IORESOURCE_MEM, 0);
	if (!mem) {
		dev_err(&pdev->dev, "no mem resource?\n");
		return -ENODEV;
	}

	irq = platform_get_resource(pdev, IORESOURCE_IRQ, 0);
	if (!irq) {
		dev_err(&pdev->dev, "no irq resource?\n");
		return -ENODEV;
	}

	if (!devm_request_mem_region(&pdev->dev, mem->start, resource_size(mem),
				pdev->dev.driver->name)) {
		dev_err(&pdev->dev, "memory region already claimed\n");
		return -EBUSY;
	}

	if (gpio_is_valid(omap_up_info->DTR_gpio) &&
	    omap_up_info->DTR_present) {
		ret = gpio_request(omap_up_info->DTR_gpio, "omap-serial");
		if (ret < 0)
			return ret;
		ret = gpio_direction_output(omap_up_info->DTR_gpio,
					    omap_up_info->DTR_inverted);
		if (ret < 0)
			return ret;
	}

	up = devm_kzalloc(&pdev->dev, sizeof(*up), GFP_KERNEL);
	if (!up)
		return -ENOMEM;

	if (gpio_is_valid(omap_up_info->DTR_gpio) &&
	    omap_up_info->DTR_present) {
		up->DTR_gpio = omap_up_info->DTR_gpio;
		up->DTR_inverted = omap_up_info->DTR_inverted;
	} else
		up->DTR_gpio = -EINVAL;
	up->DTR_active = 0;

	up->dev = &pdev->dev;
	up->port.dev = &pdev->dev;
	up->port.type = PORT_OMAP;
	up->port.iotype = UPIO_MEM;
	up->port.irq = irq->start;

	up->port.regshift = 2;
	up->port.fifosize = 64;
	up->port.ops = &serial_omap_pops;

	if (pdev->dev.of_node)
		up->port.line = of_alias_get_id(pdev->dev.of_node, "serial");
	else
		up->port.line = pdev->id;

	if (up->port.line < 0) {
		dev_err(&pdev->dev, "failed to get alias/pdev id, errno %d\n",
								up->port.line);
		ret = -ENODEV;
		goto err_port_line;
	}

	up->pins = devm_pinctrl_get_select_default(&pdev->dev);
	if (IS_ERR(up->pins)) {
		dev_warn(&pdev->dev, "did not get pins for uart%i error: %li\n",
			 up->port.line, PTR_ERR(up->pins));
		up->pins = NULL;
	}

	sprintf(up->name, "OMAP UART%d", up->port.line);
	up->port.mapbase = mem->start;
	up->port.membase = devm_ioremap(&pdev->dev, mem->start,
						resource_size(mem));
	if (!up->port.membase) {
		dev_err(&pdev->dev, "can't ioremap UART\n");
		ret = -ENOMEM;
		goto err_ioremap;
	}

	up->port.flags = omap_up_info->flags;
	up->port.uartclk = omap_up_info->uartclk;
	if (!up->port.uartclk) {
		up->port.uartclk = DEFAULT_CLK_SPEED;
		dev_warn(&pdev->dev, "No clock speed specified: using default:"
						"%d\n", DEFAULT_CLK_SPEED);
	}

	up->latency = PM_QOS_CPU_DMA_LAT_DEFAULT_VALUE;
	up->calc_latency = PM_QOS_CPU_DMA_LAT_DEFAULT_VALUE;
	pm_qos_add_request(&up->pm_qos_request,
		PM_QOS_CPU_DMA_LATENCY, up->latency);
	serial_omap_uart_wq = create_singlethread_workqueue(up->name);
	INIT_WORK(&up->qos_work, serial_omap_uart_qos_work);

	platform_set_drvdata(pdev, up);
	pm_runtime_enable(&pdev->dev);
	pm_runtime_use_autosuspend(&pdev->dev);
	pm_runtime_set_autosuspend_delay(&pdev->dev,
			omap_up_info->autosuspend_timeout);

	pm_runtime_irq_safe(&pdev->dev);
	pm_runtime_get_sync(&pdev->dev);

	omap_serial_fill_features_erratas(up);

	ui[up->port.line] = up;
	serial_omap_add_console_port(up);

	ret = uart_add_one_port(&serial_omap_reg, &up->port);
	if (ret != 0)
		goto err_add_port;

	pm_runtime_mark_last_busy(up->dev);
	pm_runtime_put_autosuspend(up->dev);
	return 0;

err_add_port:
	pm_runtime_put(&pdev->dev);
	pm_runtime_disable(&pdev->dev);
err_ioremap:
err_port_line:
	dev_err(&pdev->dev, "[UART%d]: failure [%s]: %d\n",
				pdev->id, __func__, ret);
	return ret;
}

static int __devexit serial_omap_remove(struct platform_device *dev)
{
	struct uart_omap_port *up = platform_get_drvdata(dev);

	pm_runtime_put_sync(up->dev);
	pm_runtime_disable(up->dev);
	uart_remove_one_port(&serial_omap_reg, &up->port);
	pm_qos_remove_request(&up->pm_qos_request);

	return 0;
}

/*
 * Work Around for Errata i202 (2430, 3430, 3630, 4430 and 4460)
 * The access to uart register after MDR1 Access
 * causes UART to corrupt data.
 *
 * Need a delay =
 * 5 L4 clock cycles + 5 UART functional clock cycle (@48MHz = ~0.2uS)
 * give 10 times as much
 */
static void serial_omap_mdr1_errataset(struct uart_omap_port *up, u8 mdr1)
{
	u8 timeout = 255;

	serial_out(up, UART_OMAP_MDR1, mdr1);
	udelay(2);
	serial_out(up, UART_FCR, up->fcr | UART_FCR_CLEAR_XMIT |
			UART_FCR_CLEAR_RCVR);
	/*
	 * Wait for FIFO to empty: when empty, RX_FIFO_E bit is 0 and
	 * TX_FIFO_E bit is 1.
	 */
	while (UART_LSR_THRE != (serial_in(up, UART_LSR) &
				(UART_LSR_THRE | UART_LSR_DR))) {
		timeout--;
		if (!timeout) {
			/* Should *never* happen. we warn and carry on */
			dev_crit(up->dev, "Errata i202: timedout %x\n",
						serial_in(up, UART_LSR));
			break;
		}
		udelay(1);
	}
}

#ifdef CONFIG_PM_RUNTIME
static void serial_omap_restore_context(struct uart_omap_port *up)
{
	if (up->errata & UART_ERRATA_i202_MDR1_ACCESS)
		serial_omap_mdr1_errataset(up, UART_OMAP_MDR1_DISABLE);
	else
		serial_out(up, UART_OMAP_MDR1, UART_OMAP_MDR1_DISABLE);

	serial_out(up, UART_LCR, UART_LCR_CONF_MODE_B); /* Config B mode */
	serial_out(up, UART_EFR, UART_EFR_ECB);
	serial_out(up, UART_LCR, 0x0); /* Operational mode */
	serial_out(up, UART_IER, 0x0);
	serial_out(up, UART_LCR, UART_LCR_CONF_MODE_B); /* Config B mode */
	serial_out(up, UART_DLL, up->dll);
	serial_out(up, UART_DLM, up->dlh);
	serial_out(up, UART_LCR, 0x0); /* Operational mode */
	serial_out(up, UART_IER, up->ier);
	serial_out(up, UART_FCR, up->fcr);
	serial_out(up, UART_LCR, UART_LCR_CONF_MODE_A);
	serial_out(up, UART_MCR, up->mcr);
	serial_out(up, UART_LCR, UART_LCR_CONF_MODE_B); /* Config B mode */
	serial_out(up, UART_OMAP_SCR, up->scr);
	serial_out(up, UART_EFR, up->efr);
	serial_out(up, UART_LCR, up->lcr);
	if (up->errata & UART_ERRATA_i202_MDR1_ACCESS)
		serial_omap_mdr1_errataset(up, up->mdr1);
	else
		serial_out(up, UART_OMAP_MDR1, up->mdr1);
}

static int serial_omap_runtime_suspend(struct device *dev)
{
	struct uart_omap_port *up = dev_get_drvdata(dev);
	struct omap_uart_port_info *pdata = dev->platform_data;

	if (!up)
		return -EINVAL;

	if (!pdata)
		return 0;

	up->context_loss_cnt = serial_omap_get_context_loss_count(up);

	if (device_may_wakeup(dev)) {
		if (!up->wakeups_enabled) {
			serial_omap_enable_wakeup(up, true);
			up->wakeups_enabled = true;
		}
	} else {
		if (up->wakeups_enabled) {
			serial_omap_enable_wakeup(up, false);
			up->wakeups_enabled = false;
		}
	}

	up->latency = PM_QOS_CPU_DMA_LAT_DEFAULT_VALUE;
	schedule_work(&up->qos_work);

	return 0;
}

static int serial_omap_runtime_resume(struct device *dev)
{
	struct uart_omap_port *up = dev_get_drvdata(dev);

	u32 loss_cnt = serial_omap_get_context_loss_count(up);

	if (up->context_loss_cnt != loss_cnt)
		serial_omap_restore_context(up);

	up->latency = up->calc_latency;
	schedule_work(&up->qos_work);

	return 0;
}
#endif

static const struct dev_pm_ops serial_omap_dev_pm_ops = {
	SET_SYSTEM_SLEEP_PM_OPS(serial_omap_suspend, serial_omap_resume)
	SET_RUNTIME_PM_OPS(serial_omap_runtime_suspend,
				serial_omap_runtime_resume, NULL)
};

#if defined(CONFIG_OF)
static const struct of_device_id omap_serial_of_match[] = {
	{ .compatible = "ti,omap2-uart" },
	{ .compatible = "ti,omap3-uart" },
	{ .compatible = "ti,omap4-uart" },
	{},
};
MODULE_DEVICE_TABLE(of, omap_serial_of_match);
#endif

static struct platform_driver serial_omap_driver = {
	.probe          = serial_omap_probe,
	.remove         = __devexit_p(serial_omap_remove),
	.driver		= {
		.name	= DRIVER_NAME,
		.pm	= &serial_omap_dev_pm_ops,
		.of_match_table = of_match_ptr(omap_serial_of_match),
	},
};

static int __init serial_omap_init(void)
{
	int ret;

	ret = uart_register_driver(&serial_omap_reg);
	if (ret != 0)
		return ret;
	ret = platform_driver_register(&serial_omap_driver);
	if (ret != 0)
		uart_unregister_driver(&serial_omap_reg);
	return ret;
}

static void __exit serial_omap_exit(void)
{
	platform_driver_unregister(&serial_omap_driver);
	uart_unregister_driver(&serial_omap_reg);
}

module_init(serial_omap_init);
module_exit(serial_omap_exit);

MODULE_DESCRIPTION("OMAP High Speed UART driver");
MODULE_LICENSE("GPL");
MODULE_AUTHOR("Texas Instruments Inc");<|MERGE_RESOLUTION|>--- conflicted
+++ resolved
@@ -1226,15 +1226,8 @@
 {
 	struct uart_omap_port *up = dev_get_drvdata(dev);
 
-<<<<<<< HEAD
 	uart_suspend_port(&serial_omap_reg, &up->port);
-	flush_work_sync(&up->qos_work);
-=======
-	if (up) {
-		uart_suspend_port(&serial_omap_reg, &up->port);
-		flush_work(&up->qos_work);
-	}
->>>>>>> 7c6e72e4
+	flush_work(&up->qos_work);
 
 	return 0;
 }
