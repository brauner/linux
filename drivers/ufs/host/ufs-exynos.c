--- conflicted
+++ resolved
@@ -1293,12 +1293,9 @@
 {
 	struct arm_smccc_res res;
 
-<<<<<<< HEAD
-=======
 	if (!(hba->caps & UFSHCD_CAP_CRYPTO))
 		return;
 
->>>>>>> 9cacb32a
 	arm_smccc_smc(SMC_CMD_FMP_SECURITY, 0, SMU_EMBEDDED, CFG_DESCTYPE_3,
 		      0, 0, 0, 0, &res);
 	if (res.a0)
