--- conflicted
+++ resolved
@@ -10831,20 +10831,6 @@
 	remove_em = (atomic_read(&block_group->trimming) == 0);
 	spin_unlock(&block_group->lock);
 
-<<<<<<< HEAD
-	if (remove_em) {
-		struct extent_map_tree *em_tree;
-
-		em_tree = &fs_info->mapping_tree.map_tree;
-		write_lock(&em_tree->lock);
-		remove_extent_mapping(em_tree, em);
-		write_unlock(&em_tree->lock);
-		/* once for the tree */
-		free_extent_map(em);
-	}
-
-=======
->>>>>>> cca47861
 	mutex_unlock(&fs_info->chunk_mutex);
 
 	ret = remove_block_group_free_space(trans, block_group);
