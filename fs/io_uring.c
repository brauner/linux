// SPDX-License-Identifier: GPL-2.0
/*
 * Shared application/kernel submission and completion ring pairs, for
 * supporting fast/efficient IO.
 *
 * A note on the read/write ordering memory barriers that are matched between
 * the application and kernel side.
 *
 * After the application reads the CQ ring tail, it must use an
 * appropriate smp_rmb() to pair with the smp_wmb() the kernel uses
 * before writing the tail (using smp_load_acquire to read the tail will
 * do). It also needs a smp_mb() before updating CQ head (ordering the
 * entry load(s) with the head store), pairing with an implicit barrier
 * through a control-dependency in io_get_cqring (smp_store_release to
 * store head will do). Failure to do so could lead to reading invalid
 * CQ entries.
 *
 * Likewise, the application must use an appropriate smp_wmb() before
 * writing the SQ tail (ordering SQ entry stores with the tail store),
 * which pairs with smp_load_acquire in io_get_sqring (smp_store_release
 * to store the tail will do). And it needs a barrier ordering the SQ
 * head load before writing new SQ entries (smp_load_acquire to read
 * head will do).
 *
 * When using the SQ poll thread (IORING_SETUP_SQPOLL), the application
 * needs to check the SQ flags for IORING_SQ_NEED_WAKEUP *after*
 * updating the SQ tail; a full memory barrier smp_mb() is needed
 * between.
 *
 * Also see the examples in the liburing library:
 *
 *	git://git.kernel.dk/liburing
 *
 * io_uring also uses READ/WRITE_ONCE() for _any_ store or load that happens
 * from data shared between the kernel and application. This is done both
 * for ordering purposes, but also to ensure that once a value is loaded from
 * data that the application could potentially modify, it remains stable.
 *
 * Copyright (C) 2018-2019 Jens Axboe
 * Copyright (c) 2018-2019 Christoph Hellwig
 */
#include <linux/kernel.h>
#include <linux/init.h>
#include <linux/errno.h>
#include <linux/syscalls.h>
#include <linux/compat.h>
#include <net/compat.h>
#include <linux/refcount.h>
#include <linux/uio.h>
#include <linux/bits.h>

#include <linux/sched/signal.h>
#include <linux/fs.h>
#include <linux/file.h>
#include <linux/fdtable.h>
#include <linux/mm.h>
#include <linux/mman.h>
#include <linux/mmu_context.h>
#include <linux/percpu.h>
#include <linux/slab.h>
#include <linux/kthread.h>
#include <linux/blkdev.h>
#include <linux/bvec.h>
#include <linux/net.h>
#include <net/sock.h>
#include <net/af_unix.h>
#include <net/scm.h>
#include <linux/anon_inodes.h>
#include <linux/sched/mm.h>
#include <linux/uaccess.h>
#include <linux/nospec.h>
#include <linux/sizes.h>
#include <linux/hugetlb.h>
#include <linux/highmem.h>
#include <linux/namei.h>
#include <linux/fsnotify.h>
#include <linux/fadvise.h>
#include <linux/eventpoll.h>
#include <linux/fs_struct.h>
#include <linux/splice.h>
#include <linux/task_work.h>

#define CREATE_TRACE_POINTS
#include <trace/events/io_uring.h>

#include <uapi/linux/io_uring.h>

#include "internal.h"
#include "io-wq.h"

#define IORING_MAX_ENTRIES	32768
#define IORING_MAX_CQ_ENTRIES	(2 * IORING_MAX_ENTRIES)

/*
 * Shift of 9 is 512 entries, or exactly one page on 64-bit archs
 */
#define IORING_FILE_TABLE_SHIFT	9
#define IORING_MAX_FILES_TABLE	(1U << IORING_FILE_TABLE_SHIFT)
#define IORING_FILE_TABLE_MASK	(IORING_MAX_FILES_TABLE - 1)
#define IORING_MAX_FIXED_FILES	(64 * IORING_MAX_FILES_TABLE)

struct io_uring {
	u32 head ____cacheline_aligned_in_smp;
	u32 tail ____cacheline_aligned_in_smp;
};

/*
 * This data is shared with the application through the mmap at offsets
 * IORING_OFF_SQ_RING and IORING_OFF_CQ_RING.
 *
 * The offsets to the member fields are published through struct
 * io_sqring_offsets when calling io_uring_setup.
 */
struct io_rings {
	/*
	 * Head and tail offsets into the ring; the offsets need to be
	 * masked to get valid indices.
	 *
	 * The kernel controls head of the sq ring and the tail of the cq ring,
	 * and the application controls tail of the sq ring and the head of the
	 * cq ring.
	 */
	struct io_uring		sq, cq;
	/*
	 * Bitmasks to apply to head and tail offsets (constant, equals
	 * ring_entries - 1)
	 */
	u32			sq_ring_mask, cq_ring_mask;
	/* Ring sizes (constant, power of 2) */
	u32			sq_ring_entries, cq_ring_entries;
	/*
	 * Number of invalid entries dropped by the kernel due to
	 * invalid index stored in array
	 *
	 * Written by the kernel, shouldn't be modified by the
	 * application (i.e. get number of "new events" by comparing to
	 * cached value).
	 *
	 * After a new SQ head value was read by the application this
	 * counter includes all submissions that were dropped reaching
	 * the new SQ head (and possibly more).
	 */
	u32			sq_dropped;
	/*
	 * Runtime SQ flags
	 *
	 * Written by the kernel, shouldn't be modified by the
	 * application.
	 *
	 * The application needs a full memory barrier before checking
	 * for IORING_SQ_NEED_WAKEUP after updating the sq tail.
	 */
	u32			sq_flags;
	/*
	 * Runtime CQ flags
	 *
	 * Written by the application, shouldn't be modified by the
	 * kernel.
	 */
	u32                     cq_flags;
	/*
	 * Number of completion events lost because the queue was full;
	 * this should be avoided by the application by making sure
	 * there are not more requests pending than there is space in
	 * the completion queue.
	 *
	 * Written by the kernel, shouldn't be modified by the
	 * application (i.e. get number of "new events" by comparing to
	 * cached value).
	 *
	 * As completion events come in out of order this counter is not
	 * ordered with any other data.
	 */
	u32			cq_overflow;
	/*
	 * Ring buffer of completion events.
	 *
	 * The kernel writes completion events fresh every time they are
	 * produced, so the application is allowed to modify pending
	 * entries.
	 */
	struct io_uring_cqe	cqes[] ____cacheline_aligned_in_smp;
};

struct io_mapped_ubuf {
	u64		ubuf;
	size_t		len;
	struct		bio_vec *bvec;
	unsigned int	nr_bvecs;
};

struct fixed_file_table {
	struct file		**files;
};

struct fixed_file_ref_node {
	struct percpu_ref		refs;
	struct list_head		node;
	struct list_head		file_list;
	struct fixed_file_data		*file_data;
	struct llist_node		llist;
};

struct fixed_file_data {
	struct fixed_file_table		*table;
	struct io_ring_ctx		*ctx;

	struct percpu_ref		*cur_refs;
	struct percpu_ref		refs;
	struct completion		done;
	struct list_head		ref_list;
	spinlock_t			lock;
};

struct io_buffer {
	struct list_head list;
	__u64 addr;
	__s32 len;
	__u16 bid;
};

struct io_ring_ctx {
	struct {
		struct percpu_ref	refs;
	} ____cacheline_aligned_in_smp;

	struct {
		unsigned int		flags;
		unsigned int		compat: 1;
		unsigned int		account_mem: 1;
		unsigned int		cq_overflow_flushed: 1;
		unsigned int		drain_next: 1;
		unsigned int		eventfd_async: 1;

		/*
		 * Ring buffer of indices into array of io_uring_sqe, which is
		 * mmapped by the application using the IORING_OFF_SQES offset.
		 *
		 * This indirection could e.g. be used to assign fixed
		 * io_uring_sqe entries to operations and only submit them to
		 * the queue when needed.
		 *
		 * The kernel modifies neither the indices array nor the entries
		 * array.
		 */
		u32			*sq_array;
		unsigned		cached_sq_head;
		unsigned		sq_entries;
		unsigned		sq_mask;
		unsigned		sq_thread_idle;
		unsigned		cached_sq_dropped;
		atomic_t		cached_cq_overflow;
		unsigned long		sq_check_overflow;

		struct list_head	defer_list;
		struct list_head	timeout_list;
		struct list_head	cq_overflow_list;

		wait_queue_head_t	inflight_wait;
		struct io_uring_sqe	*sq_sqes;
	} ____cacheline_aligned_in_smp;

	struct io_rings	*rings;

	/* IO offload */
	struct io_wq		*io_wq;
	struct task_struct	*sqo_thread;	/* if using sq thread polling */
	struct mm_struct	*sqo_mm;
	wait_queue_head_t	sqo_wait;

	/*
	 * If used, fixed file set. Writers must ensure that ->refs is dead,
	 * readers must ensure that ->refs is alive as long as the file* is
	 * used. Only updated through io_uring_register(2).
	 */
	struct fixed_file_data	*file_data;
	unsigned		nr_user_files;
	int 			ring_fd;
	struct file 		*ring_file;

	/* if used, fixed mapped user buffers */
	unsigned		nr_user_bufs;
	struct io_mapped_ubuf	*user_bufs;

	struct user_struct	*user;

	const struct cred	*creds;

	struct completion	ref_comp;
	struct completion	sq_thread_comp;

	/* if all else fails... */
	struct io_kiocb		*fallback_req;

#if defined(CONFIG_UNIX)
	struct socket		*ring_sock;
#endif

	struct idr		io_buffer_idr;

	struct idr		personality_idr;

	struct {
		unsigned		cached_cq_tail;
		unsigned		cq_entries;
		unsigned		cq_mask;
		atomic_t		cq_timeouts;
		unsigned long		cq_check_overflow;
		struct wait_queue_head	cq_wait;
		struct fasync_struct	*cq_fasync;
		struct eventfd_ctx	*cq_ev_fd;
	} ____cacheline_aligned_in_smp;

	struct {
		struct mutex		uring_lock;
		wait_queue_head_t	wait;
	} ____cacheline_aligned_in_smp;

	struct {
		spinlock_t		completion_lock;

		/*
		 * ->poll_list is protected by the ctx->uring_lock for
		 * io_uring instances that don't use IORING_SETUP_SQPOLL.
		 * For SQPOLL, only the single threaded io_sq_thread() will
		 * manipulate the list, hence no extra locking is needed there.
		 */
		struct list_head	poll_list;
		struct hlist_head	*cancel_hash;
		unsigned		cancel_hash_bits;
		bool			poll_multi_file;

		spinlock_t		inflight_lock;
		struct list_head	inflight_list;
	} ____cacheline_aligned_in_smp;

	struct delayed_work		file_put_work;
	struct llist_head		file_put_llist;

	struct work_struct		exit_work;
};

/*
 * First field must be the file pointer in all the
 * iocb unions! See also 'struct kiocb' in <linux/fs.h>
 */
struct io_poll_iocb {
	struct file			*file;
	union {
		struct wait_queue_head	*head;
		u64			addr;
	};
	__poll_t			events;
	bool				done;
	bool				canceled;
	struct wait_queue_entry		wait;
};

struct io_close {
	struct file			*file;
	struct file			*put_file;
	int				fd;
};

struct io_timeout_data {
	struct io_kiocb			*req;
	struct hrtimer			timer;
	struct timespec64		ts;
	enum hrtimer_mode		mode;
};

struct io_accept {
	struct file			*file;
	struct sockaddr __user		*addr;
	int __user			*addr_len;
	int				flags;
	unsigned long			nofile;
};

struct io_sync {
	struct file			*file;
	loff_t				len;
	loff_t				off;
	int				flags;
	int				mode;
};

struct io_cancel {
	struct file			*file;
	u64				addr;
};

struct io_timeout {
	struct file			*file;
	u64				addr;
	int				flags;
	u32				count;
};

struct io_rw {
	/* NOTE: kiocb has the file as the first member, so don't do it here */
	struct kiocb			kiocb;
	u64				addr;
	u64				len;
};

struct io_connect {
	struct file			*file;
	struct sockaddr __user		*addr;
	int				addr_len;
};

struct io_sr_msg {
	struct file			*file;
	union {
		struct user_msghdr __user *msg;
		void __user		*buf;
	};
	int				msg_flags;
	int				bgid;
	size_t				len;
	struct io_buffer		*kbuf;
};

struct io_open {
	struct file			*file;
	int				dfd;
	union {
		unsigned		mask;
	};
	struct filename			*filename;
	struct statx __user		*buffer;
	struct open_how			how;
	unsigned long			nofile;
};

struct io_files_update {
	struct file			*file;
	u64				arg;
	u32				nr_args;
	u32				offset;
};

struct io_fadvise {
	struct file			*file;
	u64				offset;
	u32				len;
	u32				advice;
};

struct io_madvise {
	struct file			*file;
	u64				addr;
	u32				len;
	u32				advice;
};

struct io_epoll {
	struct file			*file;
	int				epfd;
	int				op;
	int				fd;
	struct epoll_event		event;
};

struct io_splice {
	struct file			*file_out;
	struct file			*file_in;
	loff_t				off_out;
	loff_t				off_in;
	u64				len;
	unsigned int			flags;
};

struct io_provide_buf {
	struct file			*file;
	__u64				addr;
	__s32				len;
	__u32				bgid;
	__u16				nbufs;
	__u16				bid;
};

struct io_async_connect {
	struct sockaddr_storage		address;
};

struct io_async_msghdr {
	struct iovec			fast_iov[UIO_FASTIOV];
	struct iovec			*iov;
	struct sockaddr __user		*uaddr;
	struct msghdr			msg;
	struct sockaddr_storage		addr;
};

struct io_async_rw {
	struct iovec			fast_iov[UIO_FASTIOV];
	struct iovec			*iov;
	ssize_t				nr_segs;
	ssize_t				size;
};

struct io_async_ctx {
	union {
		struct io_async_rw	rw;
		struct io_async_msghdr	msg;
		struct io_async_connect	connect;
		struct io_timeout_data	timeout;
	};
};

enum {
	REQ_F_FIXED_FILE_BIT	= IOSQE_FIXED_FILE_BIT,
	REQ_F_IO_DRAIN_BIT	= IOSQE_IO_DRAIN_BIT,
	REQ_F_LINK_BIT		= IOSQE_IO_LINK_BIT,
	REQ_F_HARDLINK_BIT	= IOSQE_IO_HARDLINK_BIT,
	REQ_F_FORCE_ASYNC_BIT	= IOSQE_ASYNC_BIT,
	REQ_F_BUFFER_SELECT_BIT	= IOSQE_BUFFER_SELECT_BIT,

	REQ_F_LINK_HEAD_BIT,
	REQ_F_LINK_NEXT_BIT,
	REQ_F_FAIL_LINK_BIT,
	REQ_F_INFLIGHT_BIT,
	REQ_F_CUR_POS_BIT,
	REQ_F_NOWAIT_BIT,
	REQ_F_IOPOLL_COMPLETED_BIT,
	REQ_F_LINK_TIMEOUT_BIT,
	REQ_F_TIMEOUT_BIT,
	REQ_F_ISREG_BIT,
	REQ_F_MUST_PUNT_BIT,
	REQ_F_TIMEOUT_NOSEQ_BIT,
	REQ_F_COMP_LOCKED_BIT,
	REQ_F_NEED_CLEANUP_BIT,
	REQ_F_OVERFLOW_BIT,
	REQ_F_POLLED_BIT,
	REQ_F_BUFFER_SELECTED_BIT,
	REQ_F_NO_FILE_TABLE_BIT,

	/* not a real bit, just to check we're not overflowing the space */
	__REQ_F_LAST_BIT,
};

enum {
	/* ctx owns file */
	REQ_F_FIXED_FILE	= BIT(REQ_F_FIXED_FILE_BIT),
	/* drain existing IO first */
	REQ_F_IO_DRAIN		= BIT(REQ_F_IO_DRAIN_BIT),
	/* linked sqes */
	REQ_F_LINK		= BIT(REQ_F_LINK_BIT),
	/* doesn't sever on completion < 0 */
	REQ_F_HARDLINK		= BIT(REQ_F_HARDLINK_BIT),
	/* IOSQE_ASYNC */
	REQ_F_FORCE_ASYNC	= BIT(REQ_F_FORCE_ASYNC_BIT),
	/* IOSQE_BUFFER_SELECT */
	REQ_F_BUFFER_SELECT	= BIT(REQ_F_BUFFER_SELECT_BIT),

	/* head of a link */
	REQ_F_LINK_HEAD		= BIT(REQ_F_LINK_HEAD_BIT),
	/* already grabbed next link */
	REQ_F_LINK_NEXT		= BIT(REQ_F_LINK_NEXT_BIT),
	/* fail rest of links */
	REQ_F_FAIL_LINK		= BIT(REQ_F_FAIL_LINK_BIT),
	/* on inflight list */
	REQ_F_INFLIGHT		= BIT(REQ_F_INFLIGHT_BIT),
	/* read/write uses file position */
	REQ_F_CUR_POS		= BIT(REQ_F_CUR_POS_BIT),
	/* must not punt to workers */
	REQ_F_NOWAIT		= BIT(REQ_F_NOWAIT_BIT),
	/* polled IO has completed */
	REQ_F_IOPOLL_COMPLETED	= BIT(REQ_F_IOPOLL_COMPLETED_BIT),
	/* has linked timeout */
	REQ_F_LINK_TIMEOUT	= BIT(REQ_F_LINK_TIMEOUT_BIT),
	/* timeout request */
	REQ_F_TIMEOUT		= BIT(REQ_F_TIMEOUT_BIT),
	/* regular file */
	REQ_F_ISREG		= BIT(REQ_F_ISREG_BIT),
	/* must be punted even for NONBLOCK */
	REQ_F_MUST_PUNT		= BIT(REQ_F_MUST_PUNT_BIT),
	/* no timeout sequence */
	REQ_F_TIMEOUT_NOSEQ	= BIT(REQ_F_TIMEOUT_NOSEQ_BIT),
	/* completion under lock */
	REQ_F_COMP_LOCKED	= BIT(REQ_F_COMP_LOCKED_BIT),
	/* needs cleanup */
	REQ_F_NEED_CLEANUP	= BIT(REQ_F_NEED_CLEANUP_BIT),
	/* in overflow list */
	REQ_F_OVERFLOW		= BIT(REQ_F_OVERFLOW_BIT),
	/* already went through poll handler */
	REQ_F_POLLED		= BIT(REQ_F_POLLED_BIT),
	/* buffer already selected */
	REQ_F_BUFFER_SELECTED	= BIT(REQ_F_BUFFER_SELECTED_BIT),
	/* doesn't need file table for this request */
	REQ_F_NO_FILE_TABLE	= BIT(REQ_F_NO_FILE_TABLE_BIT),
};

struct async_poll {
	struct io_poll_iocb	poll;
	struct io_wq_work	work;
};

/*
 * NOTE! Each of the iocb union members has the file pointer
 * as the first entry in their struct definition. So you can
 * access the file pointer through any of the sub-structs,
 * or directly as just 'ki_filp' in this struct.
 */
struct io_kiocb {
	union {
		struct file		*file;
		struct io_rw		rw;
		struct io_poll_iocb	poll;
		struct io_accept	accept;
		struct io_sync		sync;
		struct io_cancel	cancel;
		struct io_timeout	timeout;
		struct io_connect	connect;
		struct io_sr_msg	sr_msg;
		struct io_open		open;
		struct io_close		close;
		struct io_files_update	files_update;
		struct io_fadvise	fadvise;
		struct io_madvise	madvise;
		struct io_epoll		epoll;
		struct io_splice	splice;
		struct io_provide_buf	pbuf;
	};

	struct io_async_ctx		*io;
	int				cflags;
	u8				opcode;

	struct io_ring_ctx	*ctx;
	struct list_head	list;
	unsigned int		flags;
	refcount_t		refs;
	struct task_struct	*task;
	unsigned long		fsize;
	u64			user_data;
	u32			result;
	u32			sequence;

	struct list_head	link_list;

	struct list_head	inflight_entry;

	struct percpu_ref	*fixed_file_refs;

	union {
		/*
		 * Only commands that never go async can use the below fields,
		 * obviously. Right now only IORING_OP_POLL_ADD uses them, and
		 * async armed poll handlers for regular commands. The latter
		 * restore the work, if needed.
		 */
		struct {
			struct callback_head	task_work;
			struct hlist_node	hash_node;
			struct async_poll	*apoll;
		};
		struct io_wq_work	work;
	};
};

#define IO_PLUG_THRESHOLD		2
#define IO_IOPOLL_BATCH			8

struct io_submit_state {
	struct blk_plug		plug;

	/*
	 * io_kiocb alloc cache
	 */
	void			*reqs[IO_IOPOLL_BATCH];
	unsigned int		free_reqs;

	/*
	 * File reference cache
	 */
	struct file		*file;
	unsigned int		fd;
	unsigned int		has_refs;
	unsigned int		used_refs;
	unsigned int		ios_left;
};

struct io_op_def {
	/* needs req->io allocated for deferral/async */
	unsigned		async_ctx : 1;
	/* needs current->mm setup, does mm access */
	unsigned		needs_mm : 1;
	/* needs req->file assigned */
	unsigned		needs_file : 1;
	/* hash wq insertion if file is a regular file */
	unsigned		hash_reg_file : 1;
	/* unbound wq insertion if file is a non-regular file */
	unsigned		unbound_nonreg_file : 1;
	/* opcode is not supported by this kernel */
	unsigned		not_supported : 1;
	/* needs file table */
	unsigned		file_table : 1;
	/* needs ->fs */
	unsigned		needs_fs : 1;
	/* set if opcode supports polled "wait" */
	unsigned		pollin : 1;
	unsigned		pollout : 1;
	/* op supports buffer selection */
	unsigned		buffer_select : 1;
};

static const struct io_op_def io_op_defs[] = {
	[IORING_OP_NOP] = {},
	[IORING_OP_READV] = {
		.async_ctx		= 1,
		.needs_mm		= 1,
		.needs_file		= 1,
		.unbound_nonreg_file	= 1,
		.pollin			= 1,
		.buffer_select		= 1,
	},
	[IORING_OP_WRITEV] = {
		.async_ctx		= 1,
		.needs_mm		= 1,
		.needs_file		= 1,
		.hash_reg_file		= 1,
		.unbound_nonreg_file	= 1,
		.pollout		= 1,
	},
	[IORING_OP_FSYNC] = {
		.needs_file		= 1,
	},
	[IORING_OP_READ_FIXED] = {
		.needs_file		= 1,
		.unbound_nonreg_file	= 1,
		.pollin			= 1,
	},
	[IORING_OP_WRITE_FIXED] = {
		.needs_file		= 1,
		.hash_reg_file		= 1,
		.unbound_nonreg_file	= 1,
		.pollout		= 1,
	},
	[IORING_OP_POLL_ADD] = {
		.needs_file		= 1,
		.unbound_nonreg_file	= 1,
	},
	[IORING_OP_POLL_REMOVE] = {},
	[IORING_OP_SYNC_FILE_RANGE] = {
		.needs_file		= 1,
	},
	[IORING_OP_SENDMSG] = {
		.async_ctx		= 1,
		.needs_mm		= 1,
		.needs_file		= 1,
		.unbound_nonreg_file	= 1,
		.needs_fs		= 1,
		.pollout		= 1,
	},
	[IORING_OP_RECVMSG] = {
		.async_ctx		= 1,
		.needs_mm		= 1,
		.needs_file		= 1,
		.unbound_nonreg_file	= 1,
		.needs_fs		= 1,
		.pollin			= 1,
		.buffer_select		= 1,
	},
	[IORING_OP_TIMEOUT] = {
		.async_ctx		= 1,
		.needs_mm		= 1,
	},
	[IORING_OP_TIMEOUT_REMOVE] = {},
	[IORING_OP_ACCEPT] = {
		.needs_mm		= 1,
		.needs_file		= 1,
		.unbound_nonreg_file	= 1,
		.file_table		= 1,
		.pollin			= 1,
	},
	[IORING_OP_ASYNC_CANCEL] = {},
	[IORING_OP_LINK_TIMEOUT] = {
		.async_ctx		= 1,
		.needs_mm		= 1,
	},
	[IORING_OP_CONNECT] = {
		.async_ctx		= 1,
		.needs_mm		= 1,
		.needs_file		= 1,
		.unbound_nonreg_file	= 1,
		.pollout		= 1,
	},
	[IORING_OP_FALLOCATE] = {
		.needs_file		= 1,
	},
	[IORING_OP_OPENAT] = {
		.file_table		= 1,
		.needs_fs		= 1,
	},
	[IORING_OP_CLOSE] = {
		.file_table		= 1,
	},
	[IORING_OP_FILES_UPDATE] = {
		.needs_mm		= 1,
		.file_table		= 1,
	},
	[IORING_OP_STATX] = {
		.needs_mm		= 1,
		.needs_fs		= 1,
		.file_table		= 1,
	},
	[IORING_OP_READ] = {
		.needs_mm		= 1,
		.needs_file		= 1,
		.unbound_nonreg_file	= 1,
		.pollin			= 1,
		.buffer_select		= 1,
	},
	[IORING_OP_WRITE] = {
		.needs_mm		= 1,
		.needs_file		= 1,
		.unbound_nonreg_file	= 1,
		.pollout		= 1,
	},
	[IORING_OP_FADVISE] = {
		.needs_file		= 1,
	},
	[IORING_OP_MADVISE] = {
		.needs_mm		= 1,
	},
	[IORING_OP_SEND] = {
		.needs_mm		= 1,
		.needs_file		= 1,
		.unbound_nonreg_file	= 1,
		.pollout		= 1,
	},
	[IORING_OP_RECV] = {
		.needs_mm		= 1,
		.needs_file		= 1,
		.unbound_nonreg_file	= 1,
		.pollin			= 1,
		.buffer_select		= 1,
	},
	[IORING_OP_OPENAT2] = {
		.file_table		= 1,
		.needs_fs		= 1,
	},
	[IORING_OP_EPOLL_CTL] = {
		.unbound_nonreg_file	= 1,
		.file_table		= 1,
	},
	[IORING_OP_SPLICE] = {
		.needs_file		= 1,
		.hash_reg_file		= 1,
		.unbound_nonreg_file	= 1,
	},
	[IORING_OP_PROVIDE_BUFFERS] = {},
	[IORING_OP_REMOVE_BUFFERS] = {},
	[IORING_OP_TEE] = {
		.needs_file		= 1,
		.hash_reg_file		= 1,
		.unbound_nonreg_file	= 1,
	},
};

static void io_wq_submit_work(struct io_wq_work **workptr);
static void io_cqring_fill_event(struct io_kiocb *req, long res);
static void io_put_req(struct io_kiocb *req);
static void __io_double_put_req(struct io_kiocb *req);
static struct io_kiocb *io_prep_linked_timeout(struct io_kiocb *req);
static void io_queue_linked_timeout(struct io_kiocb *req);
static int __io_sqe_files_update(struct io_ring_ctx *ctx,
				 struct io_uring_files_update *ip,
				 unsigned nr_args);
static int io_grab_files(struct io_kiocb *req);
static void io_cleanup_req(struct io_kiocb *req);
static int io_file_get(struct io_submit_state *state, struct io_kiocb *req,
		       int fd, struct file **out_file, bool fixed);
static void __io_queue_sqe(struct io_kiocb *req,
			   const struct io_uring_sqe *sqe);

static struct kmem_cache *req_cachep;

static const struct file_operations io_uring_fops;

struct sock *io_uring_get_socket(struct file *file)
{
#if defined(CONFIG_UNIX)
	if (file->f_op == &io_uring_fops) {
		struct io_ring_ctx *ctx = file->private_data;

		return ctx->ring_sock->sk;
	}
#endif
	return NULL;
}
EXPORT_SYMBOL(io_uring_get_socket);

static void io_file_put_work(struct work_struct *work);

static inline bool io_async_submit(struct io_ring_ctx *ctx)
{
	return ctx->flags & IORING_SETUP_SQPOLL;
}

static void io_ring_ctx_ref_free(struct percpu_ref *ref)
{
	struct io_ring_ctx *ctx = container_of(ref, struct io_ring_ctx, refs);

	complete(&ctx->ref_comp);
}

static struct io_ring_ctx *io_ring_ctx_alloc(struct io_uring_params *p)
{
	struct io_ring_ctx *ctx;
	int hash_bits;

	ctx = kzalloc(sizeof(*ctx), GFP_KERNEL);
	if (!ctx)
		return NULL;

	ctx->fallback_req = kmem_cache_alloc(req_cachep, GFP_KERNEL);
	if (!ctx->fallback_req)
		goto err;

	/*
	 * Use 5 bits less than the max cq entries, that should give us around
	 * 32 entries per hash list if totally full and uniformly spread.
	 */
	hash_bits = ilog2(p->cq_entries);
	hash_bits -= 5;
	if (hash_bits <= 0)
		hash_bits = 1;
	ctx->cancel_hash_bits = hash_bits;
	ctx->cancel_hash = kmalloc((1U << hash_bits) * sizeof(struct hlist_head),
					GFP_KERNEL);
	if (!ctx->cancel_hash)
		goto err;
	__hash_init(ctx->cancel_hash, 1U << hash_bits);

	if (percpu_ref_init(&ctx->refs, io_ring_ctx_ref_free,
			    PERCPU_REF_ALLOW_REINIT, GFP_KERNEL))
		goto err;

	ctx->flags = p->flags;
	init_waitqueue_head(&ctx->cq_wait);
	INIT_LIST_HEAD(&ctx->cq_overflow_list);
	init_completion(&ctx->ref_comp);
	init_completion(&ctx->sq_thread_comp);
	idr_init(&ctx->io_buffer_idr);
	idr_init(&ctx->personality_idr);
	mutex_init(&ctx->uring_lock);
	init_waitqueue_head(&ctx->wait);
	spin_lock_init(&ctx->completion_lock);
	INIT_LIST_HEAD(&ctx->poll_list);
	INIT_LIST_HEAD(&ctx->defer_list);
	INIT_LIST_HEAD(&ctx->timeout_list);
	init_waitqueue_head(&ctx->inflight_wait);
	spin_lock_init(&ctx->inflight_lock);
	INIT_LIST_HEAD(&ctx->inflight_list);
	INIT_DELAYED_WORK(&ctx->file_put_work, io_file_put_work);
	init_llist_head(&ctx->file_put_llist);
	return ctx;
err:
	if (ctx->fallback_req)
		kmem_cache_free(req_cachep, ctx->fallback_req);
	kfree(ctx->cancel_hash);
	kfree(ctx);
	return NULL;
}

static inline bool __req_need_defer(struct io_kiocb *req)
{
	struct io_ring_ctx *ctx = req->ctx;

	return req->sequence != ctx->cached_cq_tail
				+ atomic_read(&ctx->cached_cq_overflow);
}

static inline bool req_need_defer(struct io_kiocb *req)
{
	if (unlikely(req->flags & REQ_F_IO_DRAIN))
		return __req_need_defer(req);

	return false;
}

static struct io_kiocb *io_get_deferred_req(struct io_ring_ctx *ctx)
{
	struct io_kiocb *req;

	req = list_first_entry_or_null(&ctx->defer_list, struct io_kiocb, list);
	if (req && !req_need_defer(req)) {
		list_del_init(&req->list);
		return req;
	}

	return NULL;
}

static struct io_kiocb *io_get_timeout_req(struct io_ring_ctx *ctx)
{
	struct io_kiocb *req;

	req = list_first_entry_or_null(&ctx->timeout_list, struct io_kiocb, list);
	if (req) {
		if (req->flags & REQ_F_TIMEOUT_NOSEQ)
			return NULL;
		if (!__req_need_defer(req)) {
			list_del_init(&req->list);
			return req;
		}
	}

	return NULL;
}

static void __io_commit_cqring(struct io_ring_ctx *ctx)
{
	struct io_rings *rings = ctx->rings;

	/* order cqe stores with ring update */
	smp_store_release(&rings->cq.tail, ctx->cached_cq_tail);

	if (wq_has_sleeper(&ctx->cq_wait)) {
		wake_up_interruptible(&ctx->cq_wait);
		kill_fasync(&ctx->cq_fasync, SIGIO, POLL_IN);
	}
}

static inline void io_req_work_grab_env(struct io_kiocb *req,
					const struct io_op_def *def)
{
	if (!req->work.mm && def->needs_mm) {
		mmgrab(current->mm);
		req->work.mm = current->mm;
	}
	if (!req->work.creds)
		req->work.creds = get_current_cred();
	if (!req->work.fs && def->needs_fs) {
		spin_lock(&current->fs->lock);
		if (!current->fs->in_exec) {
			req->work.fs = current->fs;
			req->work.fs->users++;
		} else {
			req->work.flags |= IO_WQ_WORK_CANCEL;
		}
		spin_unlock(&current->fs->lock);
	}
	if (!req->work.task_pid)
		req->work.task_pid = task_pid_vnr(current);
}

static inline void io_req_work_drop_env(struct io_kiocb *req)
{
	if (req->work.mm) {
		mmdrop(req->work.mm);
		req->work.mm = NULL;
	}
	if (req->work.creds) {
		put_cred(req->work.creds);
		req->work.creds = NULL;
	}
	if (req->work.fs) {
		struct fs_struct *fs = req->work.fs;

		spin_lock(&req->work.fs->lock);
		if (--fs->users)
			fs = NULL;
		spin_unlock(&req->work.fs->lock);
		if (fs)
			free_fs_struct(fs);
	}
}

static inline void io_prep_async_work(struct io_kiocb *req,
				      struct io_kiocb **link)
{
	const struct io_op_def *def = &io_op_defs[req->opcode];

	if (req->flags & REQ_F_ISREG) {
		if (def->hash_reg_file)
			io_wq_hash_work(&req->work, file_inode(req->file));
	} else {
		if (def->unbound_nonreg_file)
			req->work.flags |= IO_WQ_WORK_UNBOUND;
	}

	io_req_work_grab_env(req, def);

	*link = io_prep_linked_timeout(req);
}

static inline void io_queue_async_work(struct io_kiocb *req)
{
	struct io_ring_ctx *ctx = req->ctx;
	struct io_kiocb *link;

	io_prep_async_work(req, &link);

	trace_io_uring_queue_async_work(ctx, io_wq_is_hashed(&req->work), req,
					&req->work, req->flags);
	io_wq_enqueue(ctx->io_wq, &req->work);

	if (link)
		io_queue_linked_timeout(link);
}

static void io_kill_timeout(struct io_kiocb *req)
{
	int ret;

	ret = hrtimer_try_to_cancel(&req->io->timeout.timer);
	if (ret != -1) {
		atomic_inc(&req->ctx->cq_timeouts);
		list_del_init(&req->list);
		req->flags |= REQ_F_COMP_LOCKED;
		io_cqring_fill_event(req, 0);
		io_put_req(req);
	}
}

static void io_kill_timeouts(struct io_ring_ctx *ctx)
{
	struct io_kiocb *req, *tmp;

	spin_lock_irq(&ctx->completion_lock);
	list_for_each_entry_safe(req, tmp, &ctx->timeout_list, list)
		io_kill_timeout(req);
	spin_unlock_irq(&ctx->completion_lock);
}

static void io_commit_cqring(struct io_ring_ctx *ctx)
{
	struct io_kiocb *req;

	while ((req = io_get_timeout_req(ctx)) != NULL)
		io_kill_timeout(req);

	__io_commit_cqring(ctx);

	while ((req = io_get_deferred_req(ctx)) != NULL)
		io_queue_async_work(req);
}

static struct io_uring_cqe *io_get_cqring(struct io_ring_ctx *ctx)
{
	struct io_rings *rings = ctx->rings;
	unsigned tail;

	tail = ctx->cached_cq_tail;
	/*
	 * writes to the cq entry need to come after reading head; the
	 * control dependency is enough as we're using WRITE_ONCE to
	 * fill the cq entry
	 */
	if (tail - READ_ONCE(rings->cq.head) == rings->cq_ring_entries)
		return NULL;

	ctx->cached_cq_tail++;
	return &rings->cqes[tail & ctx->cq_mask];
}

static inline bool io_should_trigger_evfd(struct io_ring_ctx *ctx)
{
	if (!ctx->cq_ev_fd)
		return false;
	if (READ_ONCE(ctx->rings->cq_flags) & IORING_CQ_EVENTFD_DISABLED)
		return false;
	if (!ctx->eventfd_async)
		return true;
	return io_wq_current_is_worker();
}

static void io_cqring_ev_posted(struct io_ring_ctx *ctx)
{
	if (waitqueue_active(&ctx->wait))
		wake_up(&ctx->wait);
	if (waitqueue_active(&ctx->sqo_wait))
		wake_up(&ctx->sqo_wait);
	if (io_should_trigger_evfd(ctx))
		eventfd_signal(ctx->cq_ev_fd, 1);
}

/* Returns true if there are no backlogged entries after the flush */
static bool io_cqring_overflow_flush(struct io_ring_ctx *ctx, bool force)
{
	struct io_rings *rings = ctx->rings;
	struct io_uring_cqe *cqe;
	struct io_kiocb *req;
	unsigned long flags;
	LIST_HEAD(list);

	if (!force) {
		if (list_empty_careful(&ctx->cq_overflow_list))
			return true;
		if ((ctx->cached_cq_tail - READ_ONCE(rings->cq.head) ==
		    rings->cq_ring_entries))
			return false;
	}

	spin_lock_irqsave(&ctx->completion_lock, flags);

	/* if force is set, the ring is going away. always drop after that */
	if (force)
		ctx->cq_overflow_flushed = 1;

	cqe = NULL;
	while (!list_empty(&ctx->cq_overflow_list)) {
		cqe = io_get_cqring(ctx);
		if (!cqe && !force)
			break;

		req = list_first_entry(&ctx->cq_overflow_list, struct io_kiocb,
						list);
		list_move(&req->list, &list);
		req->flags &= ~REQ_F_OVERFLOW;
		if (cqe) {
			WRITE_ONCE(cqe->user_data, req->user_data);
			WRITE_ONCE(cqe->res, req->result);
			WRITE_ONCE(cqe->flags, req->cflags);
		} else {
			WRITE_ONCE(ctx->rings->cq_overflow,
				atomic_inc_return(&ctx->cached_cq_overflow));
		}
	}

	io_commit_cqring(ctx);
	if (cqe) {
		clear_bit(0, &ctx->sq_check_overflow);
		clear_bit(0, &ctx->cq_check_overflow);
	}
	spin_unlock_irqrestore(&ctx->completion_lock, flags);
	io_cqring_ev_posted(ctx);

	while (!list_empty(&list)) {
		req = list_first_entry(&list, struct io_kiocb, list);
		list_del(&req->list);
		io_put_req(req);
	}

	return cqe != NULL;
}

static void __io_cqring_fill_event(struct io_kiocb *req, long res, long cflags)
{
	struct io_ring_ctx *ctx = req->ctx;
	struct io_uring_cqe *cqe;

	trace_io_uring_complete(ctx, req->user_data, res);

	/*
	 * If we can't get a cq entry, userspace overflowed the
	 * submission (by quite a lot). Increment the overflow count in
	 * the ring.
	 */
	cqe = io_get_cqring(ctx);
	if (likely(cqe)) {
		WRITE_ONCE(cqe->user_data, req->user_data);
		WRITE_ONCE(cqe->res, res);
		WRITE_ONCE(cqe->flags, cflags);
	} else if (ctx->cq_overflow_flushed) {
		WRITE_ONCE(ctx->rings->cq_overflow,
				atomic_inc_return(&ctx->cached_cq_overflow));
	} else {
		if (list_empty(&ctx->cq_overflow_list)) {
			set_bit(0, &ctx->sq_check_overflow);
			set_bit(0, &ctx->cq_check_overflow);
		}
		req->flags |= REQ_F_OVERFLOW;
		refcount_inc(&req->refs);
		req->result = res;
		req->cflags = cflags;
		list_add_tail(&req->list, &ctx->cq_overflow_list);
	}
}

static void io_cqring_fill_event(struct io_kiocb *req, long res)
{
	__io_cqring_fill_event(req, res, 0);
}

static void __io_cqring_add_event(struct io_kiocb *req, long res, long cflags)
{
	struct io_ring_ctx *ctx = req->ctx;
	unsigned long flags;

	spin_lock_irqsave(&ctx->completion_lock, flags);
	__io_cqring_fill_event(req, res, cflags);
	io_commit_cqring(ctx);
	spin_unlock_irqrestore(&ctx->completion_lock, flags);

	io_cqring_ev_posted(ctx);
}

static void io_cqring_add_event(struct io_kiocb *req, long res)
{
	__io_cqring_add_event(req, res, 0);
}

static inline bool io_is_fallback_req(struct io_kiocb *req)
{
	return req == (struct io_kiocb *)
			((unsigned long) req->ctx->fallback_req & ~1UL);
}

static struct io_kiocb *io_get_fallback_req(struct io_ring_ctx *ctx)
{
	struct io_kiocb *req;

	req = ctx->fallback_req;
	if (!test_and_set_bit_lock(0, (unsigned long *) &ctx->fallback_req))
		return req;

	return NULL;
}

static struct io_kiocb *io_alloc_req(struct io_ring_ctx *ctx,
				     struct io_submit_state *state)
{
	gfp_t gfp = GFP_KERNEL | __GFP_NOWARN;
	struct io_kiocb *req;

	if (!state) {
		req = kmem_cache_alloc(req_cachep, gfp);
		if (unlikely(!req))
			goto fallback;
	} else if (!state->free_reqs) {
		size_t sz;
		int ret;

		sz = min_t(size_t, state->ios_left, ARRAY_SIZE(state->reqs));
		ret = kmem_cache_alloc_bulk(req_cachep, gfp, sz, state->reqs);

		/*
		 * Bulk alloc is all-or-nothing. If we fail to get a batch,
		 * retry single alloc to be on the safe side.
		 */
		if (unlikely(ret <= 0)) {
			state->reqs[0] = kmem_cache_alloc(req_cachep, gfp);
			if (!state->reqs[0])
				goto fallback;
			ret = 1;
		}
		state->free_reqs = ret - 1;
		req = state->reqs[ret - 1];
	} else {
		state->free_reqs--;
		req = state->reqs[state->free_reqs];
	}

	return req;
fallback:
	return io_get_fallback_req(ctx);
}

static inline void io_put_file(struct io_kiocb *req, struct file *file,
			  bool fixed)
{
	if (fixed)
		percpu_ref_put(req->fixed_file_refs);
	else
		fput(file);
}

static void __io_req_aux_free(struct io_kiocb *req)
{
	if (req->flags & REQ_F_NEED_CLEANUP)
		io_cleanup_req(req);

	kfree(req->io);
	if (req->file)
		io_put_file(req, req->file, (req->flags & REQ_F_FIXED_FILE));
	if (req->task)
		put_task_struct(req->task);

	io_req_work_drop_env(req);
}

static void __io_free_req(struct io_kiocb *req)
{
	__io_req_aux_free(req);

	if (req->flags & REQ_F_INFLIGHT) {
		struct io_ring_ctx *ctx = req->ctx;
		unsigned long flags;

		spin_lock_irqsave(&ctx->inflight_lock, flags);
		list_del(&req->inflight_entry);
		if (waitqueue_active(&ctx->inflight_wait))
			wake_up(&ctx->inflight_wait);
		spin_unlock_irqrestore(&ctx->inflight_lock, flags);
	}

	percpu_ref_put(&req->ctx->refs);
	if (likely(!io_is_fallback_req(req)))
		kmem_cache_free(req_cachep, req);
	else
		clear_bit_unlock(0, (unsigned long *) &req->ctx->fallback_req);
}

struct req_batch {
	void *reqs[IO_IOPOLL_BATCH];
	int to_free;
	int need_iter;
};

static void io_free_req_many(struct io_ring_ctx *ctx, struct req_batch *rb)
{
	if (!rb->to_free)
		return;
	if (rb->need_iter) {
		int i, inflight = 0;
		unsigned long flags;

		for (i = 0; i < rb->to_free; i++) {
			struct io_kiocb *req = rb->reqs[i];

			if (req->flags & REQ_F_INFLIGHT)
				inflight++;
			__io_req_aux_free(req);
		}
		if (!inflight)
			goto do_free;

		spin_lock_irqsave(&ctx->inflight_lock, flags);
		for (i = 0; i < rb->to_free; i++) {
			struct io_kiocb *req = rb->reqs[i];

			if (req->flags & REQ_F_INFLIGHT) {
				list_del(&req->inflight_entry);
				if (!--inflight)
					break;
			}
		}
		spin_unlock_irqrestore(&ctx->inflight_lock, flags);

		if (waitqueue_active(&ctx->inflight_wait))
			wake_up(&ctx->inflight_wait);
	}
do_free:
	kmem_cache_free_bulk(req_cachep, rb->to_free, rb->reqs);
	percpu_ref_put_many(&ctx->refs, rb->to_free);
	rb->to_free = rb->need_iter = 0;
}

static bool io_link_cancel_timeout(struct io_kiocb *req)
{
	struct io_ring_ctx *ctx = req->ctx;
	int ret;

	ret = hrtimer_try_to_cancel(&req->io->timeout.timer);
	if (ret != -1) {
		io_cqring_fill_event(req, -ECANCELED);
		io_commit_cqring(ctx);
		req->flags &= ~REQ_F_LINK_HEAD;
		io_put_req(req);
		return true;
	}

	return false;
}

static void io_req_link_next(struct io_kiocb *req, struct io_kiocb **nxtptr)
{
	struct io_ring_ctx *ctx = req->ctx;
	bool wake_ev = false;

	/* Already got next link */
	if (req->flags & REQ_F_LINK_NEXT)
		return;

	/*
	 * The list should never be empty when we are called here. But could
	 * potentially happen if the chain is messed up, check to be on the
	 * safe side.
	 */
	while (!list_empty(&req->link_list)) {
		struct io_kiocb *nxt = list_first_entry(&req->link_list,
						struct io_kiocb, link_list);

		if (unlikely((req->flags & REQ_F_LINK_TIMEOUT) &&
			     (nxt->flags & REQ_F_TIMEOUT))) {
			list_del_init(&nxt->link_list);
			wake_ev |= io_link_cancel_timeout(nxt);
			req->flags &= ~REQ_F_LINK_TIMEOUT;
			continue;
		}

		list_del_init(&req->link_list);
		if (!list_empty(&nxt->link_list))
			nxt->flags |= REQ_F_LINK_HEAD;
		*nxtptr = nxt;
		break;
	}

	req->flags |= REQ_F_LINK_NEXT;
	if (wake_ev)
		io_cqring_ev_posted(ctx);
}

/*
 * Called if REQ_F_LINK_HEAD is set, and we fail the head request
 */
static void io_fail_links(struct io_kiocb *req)
{
	struct io_ring_ctx *ctx = req->ctx;
	unsigned long flags;

	spin_lock_irqsave(&ctx->completion_lock, flags);

	while (!list_empty(&req->link_list)) {
		struct io_kiocb *link = list_first_entry(&req->link_list,
						struct io_kiocb, link_list);

		list_del_init(&link->link_list);
		trace_io_uring_fail_link(req, link);

		if ((req->flags & REQ_F_LINK_TIMEOUT) &&
		    link->opcode == IORING_OP_LINK_TIMEOUT) {
			io_link_cancel_timeout(link);
		} else {
			io_cqring_fill_event(link, -ECANCELED);
			__io_double_put_req(link);
		}
		req->flags &= ~REQ_F_LINK_TIMEOUT;
	}

	io_commit_cqring(ctx);
	spin_unlock_irqrestore(&ctx->completion_lock, flags);
	io_cqring_ev_posted(ctx);
}

static void io_req_find_next(struct io_kiocb *req, struct io_kiocb **nxt)
{
	if (likely(!(req->flags & REQ_F_LINK_HEAD)))
		return;

	/*
	 * If LINK is set, we have dependent requests in this chain. If we
	 * didn't fail this request, queue the first one up, moving any other
	 * dependencies to the next request. In case of failure, fail the rest
	 * of the chain.
	 */
	if (req->flags & REQ_F_FAIL_LINK) {
		io_fail_links(req);
	} else if ((req->flags & (REQ_F_LINK_TIMEOUT | REQ_F_COMP_LOCKED)) ==
			REQ_F_LINK_TIMEOUT) {
		struct io_ring_ctx *ctx = req->ctx;
		unsigned long flags;

		/*
		 * If this is a timeout link, we could be racing with the
		 * timeout timer. Grab the completion lock for this case to
		 * protect against that.
		 */
		spin_lock_irqsave(&ctx->completion_lock, flags);
		io_req_link_next(req, nxt);
		spin_unlock_irqrestore(&ctx->completion_lock, flags);
	} else {
		io_req_link_next(req, nxt);
	}
}

static void io_free_req(struct io_kiocb *req)
{
	struct io_kiocb *nxt = NULL;

	io_req_find_next(req, &nxt);
	__io_free_req(req);

	if (nxt)
		io_queue_async_work(nxt);
}

static void io_link_work_cb(struct io_wq_work **workptr)
{
	struct io_kiocb *req = container_of(*workptr, struct io_kiocb, work);
	struct io_kiocb *link;

	link = list_first_entry(&req->link_list, struct io_kiocb, link_list);
	io_queue_linked_timeout(link);
	io_wq_submit_work(workptr);
}

static void io_wq_assign_next(struct io_wq_work **workptr, struct io_kiocb *nxt)
{
	struct io_kiocb *link;
	const struct io_op_def *def = &io_op_defs[nxt->opcode];

	if ((nxt->flags & REQ_F_ISREG) && def->hash_reg_file)
		io_wq_hash_work(&nxt->work, file_inode(nxt->file));

	*workptr = &nxt->work;
	link = io_prep_linked_timeout(nxt);
	if (link)
		nxt->work.func = io_link_work_cb;
}

/*
 * Drop reference to request, return next in chain (if there is one) if this
 * was the last reference to this request.
 */
__attribute__((nonnull))
static void io_put_req_find_next(struct io_kiocb *req, struct io_kiocb **nxtptr)
{
	if (refcount_dec_and_test(&req->refs)) {
		io_req_find_next(req, nxtptr);
		__io_free_req(req);
	}
}

static void io_put_req(struct io_kiocb *req)
{
	if (refcount_dec_and_test(&req->refs))
		io_free_req(req);
}

static void io_steal_work(struct io_kiocb *req,
			  struct io_wq_work **workptr)
{
	/*
	 * It's in an io-wq worker, so there always should be at least
	 * one reference, which will be dropped in io_put_work() just
	 * after the current handler returns.
	 *
	 * It also means, that if the counter dropped to 1, then there is
	 * no asynchronous users left, so it's safe to steal the next work.
	 */
	if (refcount_read(&req->refs) == 1) {
		struct io_kiocb *nxt = NULL;

		io_req_find_next(req, &nxt);
		if (nxt)
			io_wq_assign_next(workptr, nxt);
	}
}

/*
 * Must only be used if we don't need to care about links, usually from
 * within the completion handling itself.
 */
static void __io_double_put_req(struct io_kiocb *req)
{
	/* drop both submit and complete references */
	if (refcount_sub_and_test(2, &req->refs))
		__io_free_req(req);
}

static void io_double_put_req(struct io_kiocb *req)
{
	/* drop both submit and complete references */
	if (refcount_sub_and_test(2, &req->refs))
		io_free_req(req);
}

static unsigned io_cqring_events(struct io_ring_ctx *ctx, bool noflush)
{
	struct io_rings *rings = ctx->rings;

	if (test_bit(0, &ctx->cq_check_overflow)) {
		/*
		 * noflush == true is from the waitqueue handler, just ensure
		 * we wake up the task, and the next invocation will flush the
		 * entries. We cannot safely to it from here.
		 */
		if (noflush && !list_empty(&ctx->cq_overflow_list))
			return -1U;

		io_cqring_overflow_flush(ctx, false);
	}

	/* See comment at the top of this file */
	smp_rmb();
	return ctx->cached_cq_tail - READ_ONCE(rings->cq.head);
}

static inline unsigned int io_sqring_entries(struct io_ring_ctx *ctx)
{
	struct io_rings *rings = ctx->rings;

	/* make sure SQ entry isn't read before tail */
	return smp_load_acquire(&rings->sq.tail) - ctx->cached_sq_head;
}

static inline bool io_req_multi_free(struct req_batch *rb, struct io_kiocb *req)
{
	if ((req->flags & REQ_F_LINK_HEAD) || io_is_fallback_req(req))
		return false;

	if (req->file || req->io)
		rb->need_iter++;

	rb->reqs[rb->to_free++] = req;
	if (unlikely(rb->to_free == ARRAY_SIZE(rb->reqs)))
		io_free_req_many(req->ctx, rb);
	return true;
}

static int io_put_kbuf(struct io_kiocb *req)
{
	struct io_buffer *kbuf;
	int cflags;

	kbuf = (struct io_buffer *) (unsigned long) req->rw.addr;
	cflags = kbuf->bid << IORING_CQE_BUFFER_SHIFT;
	cflags |= IORING_CQE_F_BUFFER;
	req->rw.addr = 0;
	kfree(kbuf);
	return cflags;
}

/*
 * Find and free completed poll iocbs
 */
static void io_iopoll_complete(struct io_ring_ctx *ctx, unsigned int *nr_events,
			       struct list_head *done)
{
	struct req_batch rb;
	struct io_kiocb *req;

	rb.to_free = rb.need_iter = 0;
	while (!list_empty(done)) {
		int cflags = 0;

		req = list_first_entry(done, struct io_kiocb, list);
		list_del(&req->list);

		if (req->flags & REQ_F_BUFFER_SELECTED)
			cflags = io_put_kbuf(req);

		__io_cqring_fill_event(req, req->result, cflags);
		(*nr_events)++;

		if (refcount_dec_and_test(&req->refs) &&
		    !io_req_multi_free(&rb, req))
			io_free_req(req);
	}

	io_commit_cqring(ctx);
	if (ctx->flags & IORING_SETUP_SQPOLL)
		io_cqring_ev_posted(ctx);
	io_free_req_many(ctx, &rb);
}

static void io_iopoll_queue(struct list_head *again)
{
	struct io_kiocb *req;

	do {
		req = list_first_entry(again, struct io_kiocb, list);
		list_del(&req->list);
		refcount_inc(&req->refs);
		io_queue_async_work(req);
	} while (!list_empty(again));
}

static int io_do_iopoll(struct io_ring_ctx *ctx, unsigned int *nr_events,
			long min)
{
	struct io_kiocb *req, *tmp;
	LIST_HEAD(done);
	LIST_HEAD(again);
	bool spin;
	int ret;

	/*
	 * Only spin for completions if we don't have multiple devices hanging
	 * off our complete list, and we're under the requested amount.
	 */
	spin = !ctx->poll_multi_file && *nr_events < min;

	ret = 0;
	list_for_each_entry_safe(req, tmp, &ctx->poll_list, list) {
		struct kiocb *kiocb = &req->rw.kiocb;

		/*
		 * Move completed and retryable entries to our local lists.
		 * If we find a request that requires polling, break out
		 * and complete those lists first, if we have entries there.
		 */
		if (req->flags & REQ_F_IOPOLL_COMPLETED) {
			list_move_tail(&req->list, &done);
			continue;
		}
		if (!list_empty(&done))
			break;

		if (req->result == -EAGAIN) {
			list_move_tail(&req->list, &again);
			continue;
		}
		if (!list_empty(&again))
			break;

		ret = kiocb->ki_filp->f_op->iopoll(kiocb, spin);
		if (ret < 0)
			break;

		if (ret && spin)
			spin = false;
		ret = 0;
	}

	if (!list_empty(&done))
		io_iopoll_complete(ctx, nr_events, &done);

	if (!list_empty(&again))
		io_iopoll_queue(&again);

	return ret;
}

/*
 * Poll for a minimum of 'min' events. Note that if min == 0 we consider that a
 * non-spinning poll check - we'll still enter the driver poll loop, but only
 * as a non-spinning completion check.
 */
static int io_iopoll_getevents(struct io_ring_ctx *ctx, unsigned int *nr_events,
				long min)
{
	while (!list_empty(&ctx->poll_list) && !need_resched()) {
		int ret;

		ret = io_do_iopoll(ctx, nr_events, min);
		if (ret < 0)
			return ret;
		if (!min || *nr_events >= min)
			return 0;
	}

	return 1;
}

/*
 * We can't just wait for polled events to come to us, we have to actively
 * find and complete them.
 */
static void io_iopoll_reap_events(struct io_ring_ctx *ctx)
{
	if (!(ctx->flags & IORING_SETUP_IOPOLL))
		return;

	mutex_lock(&ctx->uring_lock);
	while (!list_empty(&ctx->poll_list)) {
		unsigned int nr_events = 0;

		io_iopoll_getevents(ctx, &nr_events, 1);

		/*
		 * Ensure we allow local-to-the-cpu processing to take place,
		 * in this case we need to ensure that we reap all events.
		 */
		cond_resched();
	}
	mutex_unlock(&ctx->uring_lock);
}

static int io_iopoll_check(struct io_ring_ctx *ctx, unsigned *nr_events,
			   long min)
{
	int iters = 0, ret = 0;

	/*
	 * We disallow the app entering submit/complete with polling, but we
	 * still need to lock the ring to prevent racing with polled issue
	 * that got punted to a workqueue.
	 */
	mutex_lock(&ctx->uring_lock);
	do {
		int tmin = 0;

		/*
		 * Don't enter poll loop if we already have events pending.
		 * If we do, we can potentially be spinning for commands that
		 * already triggered a CQE (eg in error).
		 */
		if (io_cqring_events(ctx, false))
			break;

		/*
		 * If a submit got punted to a workqueue, we can have the
		 * application entering polling for a command before it gets
		 * issued. That app will hold the uring_lock for the duration
		 * of the poll right here, so we need to take a breather every
		 * now and then to ensure that the issue has a chance to add
		 * the poll to the issued list. Otherwise we can spin here
		 * forever, while the workqueue is stuck trying to acquire the
		 * very same mutex.
		 */
		if (!(++iters & 7)) {
			mutex_unlock(&ctx->uring_lock);
			mutex_lock(&ctx->uring_lock);
		}

		if (*nr_events < min)
			tmin = min - *nr_events;

		ret = io_iopoll_getevents(ctx, nr_events, tmin);
		if (ret <= 0)
			break;
		ret = 0;
	} while (min && !*nr_events && !need_resched());

	mutex_unlock(&ctx->uring_lock);
	return ret;
}

static void kiocb_end_write(struct io_kiocb *req)
{
	/*
	 * Tell lockdep we inherited freeze protection from submission
	 * thread.
	 */
	if (req->flags & REQ_F_ISREG) {
		struct inode *inode = file_inode(req->file);

		__sb_writers_acquired(inode->i_sb, SB_FREEZE_WRITE);
	}
	file_end_write(req->file);
}

static inline void req_set_fail_links(struct io_kiocb *req)
{
	if ((req->flags & (REQ_F_LINK | REQ_F_HARDLINK)) == REQ_F_LINK)
		req->flags |= REQ_F_FAIL_LINK;
}

static void io_complete_rw_common(struct kiocb *kiocb, long res)
{
	struct io_kiocb *req = container_of(kiocb, struct io_kiocb, rw.kiocb);
	int cflags = 0;

	if (kiocb->ki_flags & IOCB_WRITE)
		kiocb_end_write(req);

	if (res != req->result)
		req_set_fail_links(req);
	if (req->flags & REQ_F_BUFFER_SELECTED)
		cflags = io_put_kbuf(req);
	__io_cqring_add_event(req, res, cflags);
}

static void io_complete_rw(struct kiocb *kiocb, long res, long res2)
{
	struct io_kiocb *req = container_of(kiocb, struct io_kiocb, rw.kiocb);

	io_complete_rw_common(kiocb, res);
	io_put_req(req);
}

static void io_complete_rw_iopoll(struct kiocb *kiocb, long res, long res2)
{
	struct io_kiocb *req = container_of(kiocb, struct io_kiocb, rw.kiocb);

	if (kiocb->ki_flags & IOCB_WRITE)
		kiocb_end_write(req);

	if (res != req->result)
		req_set_fail_links(req);
	req->result = res;
	if (res != -EAGAIN)
		req->flags |= REQ_F_IOPOLL_COMPLETED;
}

/*
 * After the iocb has been issued, it's safe to be found on the poll list.
 * Adding the kiocb to the list AFTER submission ensures that we don't
 * find it from a io_iopoll_getevents() thread before the issuer is done
 * accessing the kiocb cookie.
 */
static void io_iopoll_req_issued(struct io_kiocb *req)
{
	struct io_ring_ctx *ctx = req->ctx;

	/*
	 * Track whether we have multiple files in our lists. This will impact
	 * how we do polling eventually, not spinning if we're on potentially
	 * different devices.
	 */
	if (list_empty(&ctx->poll_list)) {
		ctx->poll_multi_file = false;
	} else if (!ctx->poll_multi_file) {
		struct io_kiocb *list_req;

		list_req = list_first_entry(&ctx->poll_list, struct io_kiocb,
						list);
		if (list_req->file != req->file)
			ctx->poll_multi_file = true;
	}

	/*
	 * For fast devices, IO may have already completed. If it has, add
	 * it to the front so we find it first.
	 */
	if (req->flags & REQ_F_IOPOLL_COMPLETED)
		list_add(&req->list, &ctx->poll_list);
	else
		list_add_tail(&req->list, &ctx->poll_list);

	if ((ctx->flags & IORING_SETUP_SQPOLL) &&
	    wq_has_sleeper(&ctx->sqo_wait))
		wake_up(&ctx->sqo_wait);
}

static void __io_state_file_put(struct io_submit_state *state)
{
	int diff = state->has_refs - state->used_refs;

	if (diff)
		fput_many(state->file, diff);
	state->file = NULL;
}

static inline void io_state_file_put(struct io_submit_state *state)
{
	if (state->file)
		__io_state_file_put(state);
}

/*
 * Get as many references to a file as we have IOs left in this submission,
 * assuming most submissions are for one file, or at least that each file
 * has more than one submission.
 */
static struct file *__io_file_get(struct io_submit_state *state, int fd)
{
	if (!state)
		return fget(fd);

	if (state->file) {
		if (state->fd == fd) {
			state->used_refs++;
			state->ios_left--;
			return state->file;
		}
		__io_state_file_put(state);
	}
	state->file = fget_many(fd, state->ios_left);
	if (!state->file)
		return NULL;

	state->fd = fd;
	state->has_refs = state->ios_left;
	state->used_refs = 1;
	state->ios_left--;
	return state->file;
}

/*
 * If we tracked the file through the SCM inflight mechanism, we could support
 * any file. For now, just ensure that anything potentially problematic is done
 * inline.
 */
static bool io_file_supports_async(struct file *file, int rw)
{
	umode_t mode = file_inode(file)->i_mode;

	if (S_ISBLK(mode) || S_ISCHR(mode) || S_ISSOCK(mode))
		return true;
	if (S_ISREG(mode) && file->f_op != &io_uring_fops)
		return true;

	if (!(file->f_mode & FMODE_NOWAIT))
		return false;

	if (rw == READ)
		return file->f_op->read_iter != NULL;

	return file->f_op->write_iter != NULL;
}

static int io_prep_rw(struct io_kiocb *req, const struct io_uring_sqe *sqe,
		      bool force_nonblock)
{
	struct io_ring_ctx *ctx = req->ctx;
	struct kiocb *kiocb = &req->rw.kiocb;
	unsigned ioprio;
	int ret;

	if (S_ISREG(file_inode(req->file)->i_mode))
		req->flags |= REQ_F_ISREG;

	kiocb->ki_pos = READ_ONCE(sqe->off);
	if (kiocb->ki_pos == -1 && !(req->file->f_mode & FMODE_STREAM)) {
		req->flags |= REQ_F_CUR_POS;
		kiocb->ki_pos = req->file->f_pos;
	}
	kiocb->ki_hint = ki_hint_validate(file_write_hint(kiocb->ki_filp));
	kiocb->ki_flags = iocb_flags(kiocb->ki_filp);
	ret = kiocb_set_rw_flags(kiocb, READ_ONCE(sqe->rw_flags));
	if (unlikely(ret))
		return ret;

	ioprio = READ_ONCE(sqe->ioprio);
	if (ioprio) {
		ret = ioprio_check_cap(ioprio);
		if (ret)
			return ret;

		kiocb->ki_ioprio = ioprio;
	} else
		kiocb->ki_ioprio = get_current_ioprio();

	/* don't allow async punt if RWF_NOWAIT was requested */
	if ((kiocb->ki_flags & IOCB_NOWAIT) ||
	    (req->file->f_flags & O_NONBLOCK))
		req->flags |= REQ_F_NOWAIT;

	if (force_nonblock)
		kiocb->ki_flags |= IOCB_NOWAIT;

	if (ctx->flags & IORING_SETUP_IOPOLL) {
		if (!(kiocb->ki_flags & IOCB_DIRECT) ||
		    !kiocb->ki_filp->f_op->iopoll)
			return -EOPNOTSUPP;

		kiocb->ki_flags |= IOCB_HIPRI;
		kiocb->ki_complete = io_complete_rw_iopoll;
		req->result = 0;
	} else {
		if (kiocb->ki_flags & IOCB_HIPRI)
			return -EINVAL;
		kiocb->ki_complete = io_complete_rw;
	}

	req->rw.addr = READ_ONCE(sqe->addr);
	req->rw.len = READ_ONCE(sqe->len);
	/* we own ->private, reuse it for the buffer index  / buffer ID */
	req->rw.kiocb.private = (void *) (unsigned long)
					READ_ONCE(sqe->buf_index);
	return 0;
}

static inline void io_rw_done(struct kiocb *kiocb, ssize_t ret)
{
	switch (ret) {
	case -EIOCBQUEUED:
		break;
	case -ERESTARTSYS:
	case -ERESTARTNOINTR:
	case -ERESTARTNOHAND:
	case -ERESTART_RESTARTBLOCK:
		/*
		 * We can't just restart the syscall, since previously
		 * submitted sqes may already be in progress. Just fail this
		 * IO with EINTR.
		 */
		ret = -EINTR;
		/* fall through */
	default:
		kiocb->ki_complete(kiocb, ret, 0);
	}
}

static void kiocb_done(struct kiocb *kiocb, ssize_t ret)
{
	struct io_kiocb *req = container_of(kiocb, struct io_kiocb, rw.kiocb);

	if (req->flags & REQ_F_CUR_POS)
		req->file->f_pos = kiocb->ki_pos;
	if (ret >= 0 && kiocb->ki_complete == io_complete_rw)
		io_complete_rw(kiocb, ret, 0);
	else
		io_rw_done(kiocb, ret);
}

static ssize_t io_import_fixed(struct io_kiocb *req, int rw,
			       struct iov_iter *iter)
{
	struct io_ring_ctx *ctx = req->ctx;
	size_t len = req->rw.len;
	struct io_mapped_ubuf *imu;
	unsigned index, buf_index;
	size_t offset;
	u64 buf_addr;

	/* attempt to use fixed buffers without having provided iovecs */
	if (unlikely(!ctx->user_bufs))
		return -EFAULT;

	buf_index = (unsigned long) req->rw.kiocb.private;
	if (unlikely(buf_index >= ctx->nr_user_bufs))
		return -EFAULT;

	index = array_index_nospec(buf_index, ctx->nr_user_bufs);
	imu = &ctx->user_bufs[index];
	buf_addr = req->rw.addr;

	/* overflow */
	if (buf_addr + len < buf_addr)
		return -EFAULT;
	/* not inside the mapped region */
	if (buf_addr < imu->ubuf || buf_addr + len > imu->ubuf + imu->len)
		return -EFAULT;

	/*
	 * May not be a start of buffer, set size appropriately
	 * and advance us to the beginning.
	 */
	offset = buf_addr - imu->ubuf;
	iov_iter_bvec(iter, rw, imu->bvec, imu->nr_bvecs, offset + len);

	if (offset) {
		/*
		 * Don't use iov_iter_advance() here, as it's really slow for
		 * using the latter parts of a big fixed buffer - it iterates
		 * over each segment manually. We can cheat a bit here, because
		 * we know that:
		 *
		 * 1) it's a BVEC iter, we set it up
		 * 2) all bvecs are PAGE_SIZE in size, except potentially the
		 *    first and last bvec
		 *
		 * So just find our index, and adjust the iterator afterwards.
		 * If the offset is within the first bvec (or the whole first
		 * bvec, just use iov_iter_advance(). This makes it easier
		 * since we can just skip the first segment, which may not
		 * be PAGE_SIZE aligned.
		 */
		const struct bio_vec *bvec = imu->bvec;

		if (offset <= bvec->bv_len) {
			iov_iter_advance(iter, offset);
		} else {
			unsigned long seg_skip;

			/* skip first vec */
			offset -= bvec->bv_len;
			seg_skip = 1 + (offset >> PAGE_SHIFT);

			iter->bvec = bvec + seg_skip;
			iter->nr_segs -= seg_skip;
			iter->count -= bvec->bv_len + offset;
			iter->iov_offset = offset & ~PAGE_MASK;
		}
	}

	return len;
}

static void io_ring_submit_unlock(struct io_ring_ctx *ctx, bool needs_lock)
{
	if (needs_lock)
		mutex_unlock(&ctx->uring_lock);
}

static void io_ring_submit_lock(struct io_ring_ctx *ctx, bool needs_lock)
{
	/*
	 * "Normal" inline submissions always hold the uring_lock, since we
	 * grab it from the system call. Same is true for the SQPOLL offload.
	 * The only exception is when we've detached the request and issue it
	 * from an async worker thread, grab the lock for that case.
	 */
	if (needs_lock)
		mutex_lock(&ctx->uring_lock);
}

static struct io_buffer *io_buffer_select(struct io_kiocb *req, size_t *len,
					  int bgid, struct io_buffer *kbuf,
					  bool needs_lock)
{
	struct io_buffer *head;

	if (req->flags & REQ_F_BUFFER_SELECTED)
		return kbuf;

	io_ring_submit_lock(req->ctx, needs_lock);

	lockdep_assert_held(&req->ctx->uring_lock);

	head = idr_find(&req->ctx->io_buffer_idr, bgid);
	if (head) {
		if (!list_empty(&head->list)) {
			kbuf = list_last_entry(&head->list, struct io_buffer,
							list);
			list_del(&kbuf->list);
		} else {
			kbuf = head;
			idr_remove(&req->ctx->io_buffer_idr, bgid);
		}
		if (*len > kbuf->len)
			*len = kbuf->len;
	} else {
		kbuf = ERR_PTR(-ENOBUFS);
	}

	io_ring_submit_unlock(req->ctx, needs_lock);

	return kbuf;
}

static void __user *io_rw_buffer_select(struct io_kiocb *req, size_t *len,
					bool needs_lock)
{
	struct io_buffer *kbuf;
	int bgid;

	kbuf = (struct io_buffer *) (unsigned long) req->rw.addr;
	bgid = (int) (unsigned long) req->rw.kiocb.private;
	kbuf = io_buffer_select(req, len, bgid, kbuf, needs_lock);
	if (IS_ERR(kbuf))
		return kbuf;
	req->rw.addr = (u64) (unsigned long) kbuf;
	req->flags |= REQ_F_BUFFER_SELECTED;
	return u64_to_user_ptr(kbuf->addr);
}

#ifdef CONFIG_COMPAT
static ssize_t io_compat_import(struct io_kiocb *req, struct iovec *iov,
				bool needs_lock)
{
	struct compat_iovec __user *uiov;
	compat_ssize_t clen;
	void __user *buf;
	ssize_t len;

	uiov = u64_to_user_ptr(req->rw.addr);
	if (!access_ok(uiov, sizeof(*uiov)))
		return -EFAULT;
	if (__get_user(clen, &uiov->iov_len))
		return -EFAULT;
	if (clen < 0)
		return -EINVAL;

	len = clen;
	buf = io_rw_buffer_select(req, &len, needs_lock);
	if (IS_ERR(buf))
		return PTR_ERR(buf);
	iov[0].iov_base = buf;
	iov[0].iov_len = (compat_size_t) len;
	return 0;
}
#endif

static ssize_t __io_iov_buffer_select(struct io_kiocb *req, struct iovec *iov,
				      bool needs_lock)
{
	struct iovec __user *uiov = u64_to_user_ptr(req->rw.addr);
	void __user *buf;
	ssize_t len;

	if (copy_from_user(iov, uiov, sizeof(*uiov)))
		return -EFAULT;

	len = iov[0].iov_len;
	if (len < 0)
		return -EINVAL;
	buf = io_rw_buffer_select(req, &len, needs_lock);
	if (IS_ERR(buf))
		return PTR_ERR(buf);
	iov[0].iov_base = buf;
	iov[0].iov_len = len;
	return 0;
}

static ssize_t io_iov_buffer_select(struct io_kiocb *req, struct iovec *iov,
				    bool needs_lock)
{
	if (req->flags & REQ_F_BUFFER_SELECTED)
		return 0;
	if (!req->rw.len)
		return 0;
	else if (req->rw.len > 1)
		return -EINVAL;

#ifdef CONFIG_COMPAT
	if (req->ctx->compat)
		return io_compat_import(req, iov, needs_lock);
#endif

	return __io_iov_buffer_select(req, iov, needs_lock);
}

static ssize_t io_import_iovec(int rw, struct io_kiocb *req,
			       struct iovec **iovec, struct iov_iter *iter,
			       bool needs_lock)
{
	void __user *buf = u64_to_user_ptr(req->rw.addr);
	size_t sqe_len = req->rw.len;
	ssize_t ret;
	u8 opcode;

	opcode = req->opcode;
	if (opcode == IORING_OP_READ_FIXED || opcode == IORING_OP_WRITE_FIXED) {
		*iovec = NULL;
		return io_import_fixed(req, rw, iter);
	}

	/* buffer index only valid with fixed read/write, or buffer select  */
	if (req->rw.kiocb.private && !(req->flags & REQ_F_BUFFER_SELECT))
		return -EINVAL;

	if (opcode == IORING_OP_READ || opcode == IORING_OP_WRITE) {
		if (req->flags & REQ_F_BUFFER_SELECT) {
			buf = io_rw_buffer_select(req, &sqe_len, needs_lock);
			if (IS_ERR(buf)) {
				*iovec = NULL;
				return PTR_ERR(buf);
			}
			req->rw.len = sqe_len;
		}

		ret = import_single_range(rw, buf, sqe_len, *iovec, iter);
		*iovec = NULL;
		return ret < 0 ? ret : sqe_len;
	}

	if (req->io) {
		struct io_async_rw *iorw = &req->io->rw;

		*iovec = iorw->iov;
		iov_iter_init(iter, rw, *iovec, iorw->nr_segs, iorw->size);
		if (iorw->iov == iorw->fast_iov)
			*iovec = NULL;
		return iorw->size;
	}

	if (req->flags & REQ_F_BUFFER_SELECT) {
		ret = io_iov_buffer_select(req, *iovec, needs_lock);
		if (!ret) {
			ret = (*iovec)->iov_len;
			iov_iter_init(iter, rw, *iovec, 1, ret);
		}
		*iovec = NULL;
		return ret;
	}

#ifdef CONFIG_COMPAT
	if (req->ctx->compat)
		return compat_import_iovec(rw, buf, sqe_len, UIO_FASTIOV,
						iovec, iter);
#endif

	return import_iovec(rw, buf, sqe_len, UIO_FASTIOV, iovec, iter);
}

/*
 * For files that don't have ->read_iter() and ->write_iter(), handle them
 * by looping over ->read() or ->write() manually.
 */
static ssize_t loop_rw_iter(int rw, struct file *file, struct kiocb *kiocb,
			   struct iov_iter *iter)
{
	ssize_t ret = 0;

	/*
	 * Don't support polled IO through this interface, and we can't
	 * support non-blocking either. For the latter, this just causes
	 * the kiocb to be handled from an async context.
	 */
	if (kiocb->ki_flags & IOCB_HIPRI)
		return -EOPNOTSUPP;
	if (kiocb->ki_flags & IOCB_NOWAIT)
		return -EAGAIN;

	while (iov_iter_count(iter)) {
		struct iovec iovec;
		ssize_t nr;

		if (!iov_iter_is_bvec(iter)) {
			iovec = iov_iter_iovec(iter);
		} else {
			/* fixed buffers import bvec */
			iovec.iov_base = kmap(iter->bvec->bv_page)
						+ iter->iov_offset;
			iovec.iov_len = min(iter->count,
					iter->bvec->bv_len - iter->iov_offset);
		}

		if (rw == READ) {
			nr = file->f_op->read(file, iovec.iov_base,
					      iovec.iov_len, &kiocb->ki_pos);
		} else {
			nr = file->f_op->write(file, iovec.iov_base,
					       iovec.iov_len, &kiocb->ki_pos);
		}

		if (iov_iter_is_bvec(iter))
			kunmap(iter->bvec->bv_page);

		if (nr < 0) {
			if (!ret)
				ret = nr;
			break;
		}
		ret += nr;
		if (nr != iovec.iov_len)
			break;
		iov_iter_advance(iter, nr);
	}

	return ret;
}

static void io_req_map_rw(struct io_kiocb *req, ssize_t io_size,
			  struct iovec *iovec, struct iovec *fast_iov,
			  struct iov_iter *iter)
{
	req->io->rw.nr_segs = iter->nr_segs;
	req->io->rw.size = io_size;
	req->io->rw.iov = iovec;
	if (!req->io->rw.iov) {
		req->io->rw.iov = req->io->rw.fast_iov;
		if (req->io->rw.iov != fast_iov)
			memcpy(req->io->rw.iov, fast_iov,
			       sizeof(struct iovec) * iter->nr_segs);
	} else {
		req->flags |= REQ_F_NEED_CLEANUP;
	}
}

static inline int __io_alloc_async_ctx(struct io_kiocb *req)
{
	req->io = kmalloc(sizeof(*req->io), GFP_KERNEL);
	return req->io == NULL;
}

static int io_alloc_async_ctx(struct io_kiocb *req)
{
	if (!io_op_defs[req->opcode].async_ctx)
		return 0;

	return  __io_alloc_async_ctx(req);
}

static int io_setup_async_rw(struct io_kiocb *req, ssize_t io_size,
			     struct iovec *iovec, struct iovec *fast_iov,
			     struct iov_iter *iter)
{
	if (!io_op_defs[req->opcode].async_ctx)
		return 0;
	if (!req->io) {
		if (__io_alloc_async_ctx(req))
			return -ENOMEM;

		io_req_map_rw(req, io_size, iovec, fast_iov, iter);
	}
	return 0;
}

static int io_read_prep(struct io_kiocb *req, const struct io_uring_sqe *sqe,
			bool force_nonblock)
{
	struct io_async_ctx *io;
	struct iov_iter iter;
	ssize_t ret;

	ret = io_prep_rw(req, sqe, force_nonblock);
	if (ret)
		return ret;

	if (unlikely(!(req->file->f_mode & FMODE_READ)))
		return -EBADF;

	/* either don't need iovec imported or already have it */
	if (!req->io || req->flags & REQ_F_NEED_CLEANUP)
		return 0;

	io = req->io;
	io->rw.iov = io->rw.fast_iov;
	req->io = NULL;
	ret = io_import_iovec(READ, req, &io->rw.iov, &iter, !force_nonblock);
	req->io = io;
	if (ret < 0)
		return ret;

	io_req_map_rw(req, ret, io->rw.iov, io->rw.fast_iov, &iter);
	return 0;
}

static int io_read(struct io_kiocb *req, bool force_nonblock)
{
	struct iovec inline_vecs[UIO_FASTIOV], *iovec = inline_vecs;
	struct kiocb *kiocb = &req->rw.kiocb;
	struct iov_iter iter;
	size_t iov_count;
	ssize_t io_size, ret;

	ret = io_import_iovec(READ, req, &iovec, &iter, !force_nonblock);
	if (ret < 0)
		return ret;

	/* Ensure we clear previously set non-block flag */
	if (!force_nonblock)
		kiocb->ki_flags &= ~IOCB_NOWAIT;

	req->result = 0;
	io_size = ret;
	if (req->flags & REQ_F_LINK_HEAD)
		req->result = io_size;

	/*
	 * If the file doesn't support async, mark it as REQ_F_MUST_PUNT so
	 * we know to async punt it even if it was opened O_NONBLOCK
	 */
	if (force_nonblock && !io_file_supports_async(req->file, READ))
		goto copy_iov;

	iov_count = iov_iter_count(&iter);
	ret = rw_verify_area(READ, req->file, &kiocb->ki_pos, iov_count);
	if (!ret) {
		ssize_t ret2;

		if (req->file->f_op->read_iter)
			ret2 = call_read_iter(req->file, kiocb, &iter);
		else
			ret2 = loop_rw_iter(READ, req->file, kiocb, &iter);

		/* Catch -EAGAIN return for forced non-blocking submission */
		if (!force_nonblock || ret2 != -EAGAIN) {
			kiocb_done(kiocb, ret2);
		} else {
copy_iov:
			ret = io_setup_async_rw(req, io_size, iovec,
						inline_vecs, &iter);
			if (ret)
				goto out_free;
			/* any defer here is final, must blocking retry */
			if (!(req->flags & REQ_F_NOWAIT) &&
			    !file_can_poll(req->file))
				req->flags |= REQ_F_MUST_PUNT;
			return -EAGAIN;
		}
	}
out_free:
	kfree(iovec);
	req->flags &= ~REQ_F_NEED_CLEANUP;
	return ret;
}

static int io_write_prep(struct io_kiocb *req, const struct io_uring_sqe *sqe,
			 bool force_nonblock)
{
	struct io_async_ctx *io;
	struct iov_iter iter;
	ssize_t ret;

	ret = io_prep_rw(req, sqe, force_nonblock);
	if (ret)
		return ret;

	if (unlikely(!(req->file->f_mode & FMODE_WRITE)))
		return -EBADF;

	req->fsize = rlimit(RLIMIT_FSIZE);

	/* either don't need iovec imported or already have it */
	if (!req->io || req->flags & REQ_F_NEED_CLEANUP)
		return 0;

	io = req->io;
	io->rw.iov = io->rw.fast_iov;
	req->io = NULL;
	ret = io_import_iovec(WRITE, req, &io->rw.iov, &iter, !force_nonblock);
	req->io = io;
	if (ret < 0)
		return ret;

	io_req_map_rw(req, ret, io->rw.iov, io->rw.fast_iov, &iter);
	return 0;
}

static int io_write(struct io_kiocb *req, bool force_nonblock)
{
	struct iovec inline_vecs[UIO_FASTIOV], *iovec = inline_vecs;
	struct kiocb *kiocb = &req->rw.kiocb;
	struct iov_iter iter;
	size_t iov_count;
	ssize_t ret, io_size;

	ret = io_import_iovec(WRITE, req, &iovec, &iter, !force_nonblock);
	if (ret < 0)
		return ret;

	/* Ensure we clear previously set non-block flag */
	if (!force_nonblock)
		req->rw.kiocb.ki_flags &= ~IOCB_NOWAIT;

	req->result = 0;
	io_size = ret;
	if (req->flags & REQ_F_LINK_HEAD)
		req->result = io_size;

	/*
	 * If the file doesn't support async, mark it as REQ_F_MUST_PUNT so
	 * we know to async punt it even if it was opened O_NONBLOCK
	 */
	if (force_nonblock && !io_file_supports_async(req->file, WRITE))
		goto copy_iov;

	/* file path doesn't support NOWAIT for non-direct_IO */
	if (force_nonblock && !(kiocb->ki_flags & IOCB_DIRECT) &&
	    (req->flags & REQ_F_ISREG))
		goto copy_iov;

	iov_count = iov_iter_count(&iter);
	ret = rw_verify_area(WRITE, req->file, &kiocb->ki_pos, iov_count);
	if (!ret) {
		ssize_t ret2;

		/*
		 * Open-code file_start_write here to grab freeze protection,
		 * which will be released by another thread in
		 * io_complete_rw().  Fool lockdep by telling it the lock got
		 * released so that it doesn't complain about the held lock when
		 * we return to userspace.
		 */
		if (req->flags & REQ_F_ISREG) {
			__sb_start_write(file_inode(req->file)->i_sb,
						SB_FREEZE_WRITE, true);
			__sb_writers_release(file_inode(req->file)->i_sb,
						SB_FREEZE_WRITE);
		}
		kiocb->ki_flags |= IOCB_WRITE;

		if (!force_nonblock)
			current->signal->rlim[RLIMIT_FSIZE].rlim_cur = req->fsize;

		if (req->file->f_op->write_iter)
			ret2 = call_write_iter(req->file, kiocb, &iter);
		else
			ret2 = loop_rw_iter(WRITE, req->file, kiocb, &iter);

		if (!force_nonblock)
			current->signal->rlim[RLIMIT_FSIZE].rlim_cur = RLIM_INFINITY;

		/*
		 * Raw bdev writes will return -EOPNOTSUPP for IOCB_NOWAIT. Just
		 * retry them without IOCB_NOWAIT.
		 */
		if (ret2 == -EOPNOTSUPP && (kiocb->ki_flags & IOCB_NOWAIT))
			ret2 = -EAGAIN;
		if (!force_nonblock || ret2 != -EAGAIN) {
			kiocb_done(kiocb, ret2);
		} else {
copy_iov:
			ret = io_setup_async_rw(req, io_size, iovec,
						inline_vecs, &iter);
			if (ret)
				goto out_free;
			/* any defer here is final, must blocking retry */
			if (!file_can_poll(req->file))
				req->flags |= REQ_F_MUST_PUNT;
			return -EAGAIN;
		}
	}
out_free:
	req->flags &= ~REQ_F_NEED_CLEANUP;
	kfree(iovec);
	return ret;
}

static int __io_splice_prep(struct io_kiocb *req,
			    const struct io_uring_sqe *sqe)
{
	struct io_splice* sp = &req->splice;
	unsigned int valid_flags = SPLICE_F_FD_IN_FIXED | SPLICE_F_ALL;
	int ret;

	if (req->flags & REQ_F_NEED_CLEANUP)
		return 0;

	sp->file_in = NULL;
	sp->len = READ_ONCE(sqe->len);
	sp->flags = READ_ONCE(sqe->splice_flags);

	if (unlikely(sp->flags & ~valid_flags))
		return -EINVAL;

	ret = io_file_get(NULL, req, READ_ONCE(sqe->splice_fd_in), &sp->file_in,
			  (sp->flags & SPLICE_F_FD_IN_FIXED));
	if (ret)
		return ret;
	req->flags |= REQ_F_NEED_CLEANUP;

	if (!S_ISREG(file_inode(sp->file_in)->i_mode))
		req->work.flags |= IO_WQ_WORK_UNBOUND;

	return 0;
}

<<<<<<< HEAD
=======
static int io_tee_prep(struct io_kiocb *req,
		       const struct io_uring_sqe *sqe)
{
	if (READ_ONCE(sqe->splice_off_in) || READ_ONCE(sqe->off))
		return -EINVAL;
	return __io_splice_prep(req, sqe);
}

static int io_tee(struct io_kiocb *req, bool force_nonblock)
{
	struct io_splice *sp = &req->splice;
	struct file *in = sp->file_in;
	struct file *out = sp->file_out;
	unsigned int flags = sp->flags & ~SPLICE_F_FD_IN_FIXED;
	long ret = 0;

	if (force_nonblock)
		return -EAGAIN;
	if (sp->len)
		ret = do_tee(in, out, sp->len, flags);

	io_put_file(req, in, (sp->flags & SPLICE_F_FD_IN_FIXED));
	req->flags &= ~REQ_F_NEED_CLEANUP;

	io_cqring_add_event(req, ret);
	if (ret != sp->len)
		req_set_fail_links(req);
	io_put_req(req);
	return 0;
}

static int io_splice_prep(struct io_kiocb *req, const struct io_uring_sqe *sqe)
{
	struct io_splice* sp = &req->splice;

	sp->off_in = READ_ONCE(sqe->splice_off_in);
	sp->off_out = READ_ONCE(sqe->off);
	return __io_splice_prep(req, sqe);
}

>>>>>>> 73ada5f8
static int io_splice(struct io_kiocb *req, bool force_nonblock)
{
	struct io_splice *sp = &req->splice;
	struct file *in = sp->file_in;
	struct file *out = sp->file_out;
	unsigned int flags = sp->flags & ~SPLICE_F_FD_IN_FIXED;
	loff_t *poff_in, *poff_out;
	long ret = 0;

	if (force_nonblock)
		return -EAGAIN;

	poff_in = (sp->off_in == -1) ? NULL : &sp->off_in;
	poff_out = (sp->off_out == -1) ? NULL : &sp->off_out;

	if (sp->len) {
		ret = do_splice(in, poff_in, out, poff_out, sp->len, flags);
		if (force_nonblock && ret == -EAGAIN)
			return -EAGAIN;
	}

	io_put_file(req, in, (sp->flags & SPLICE_F_FD_IN_FIXED));
	req->flags &= ~REQ_F_NEED_CLEANUP;

	io_cqring_add_event(req, ret);
	if (ret != sp->len)
		req_set_fail_links(req);
	io_put_req(req);
	return 0;
}

/*
 * IORING_OP_NOP just posts a completion event, nothing else.
 */
static int io_nop(struct io_kiocb *req)
{
	struct io_ring_ctx *ctx = req->ctx;

	if (unlikely(ctx->flags & IORING_SETUP_IOPOLL))
		return -EINVAL;

	io_cqring_add_event(req, 0);
	io_put_req(req);
	return 0;
}

static int io_prep_fsync(struct io_kiocb *req, const struct io_uring_sqe *sqe)
{
	struct io_ring_ctx *ctx = req->ctx;

	if (!req->file)
		return -EBADF;

	if (unlikely(ctx->flags & IORING_SETUP_IOPOLL))
		return -EINVAL;
	if (unlikely(sqe->addr || sqe->ioprio || sqe->buf_index))
		return -EINVAL;

	req->sync.flags = READ_ONCE(sqe->fsync_flags);
	if (unlikely(req->sync.flags & ~IORING_FSYNC_DATASYNC))
		return -EINVAL;

	req->sync.off = READ_ONCE(sqe->off);
	req->sync.len = READ_ONCE(sqe->len);
	return 0;
}

static bool io_req_cancelled(struct io_kiocb *req)
{
	if (req->work.flags & IO_WQ_WORK_CANCEL) {
		req_set_fail_links(req);
		io_cqring_add_event(req, -ECANCELED);
		io_put_req(req);
		return true;
	}

	return false;
}

static void __io_fsync(struct io_kiocb *req)
{
	loff_t end = req->sync.off + req->sync.len;
	int ret;

	ret = vfs_fsync_range(req->file, req->sync.off,
				end > 0 ? end : LLONG_MAX,
				req->sync.flags & IORING_FSYNC_DATASYNC);
	if (ret < 0)
		req_set_fail_links(req);
	io_cqring_add_event(req, ret);
	io_put_req(req);
}

static void io_fsync_finish(struct io_wq_work **workptr)
{
	struct io_kiocb *req = container_of(*workptr, struct io_kiocb, work);

	if (io_req_cancelled(req))
		return;
	__io_fsync(req);
	io_steal_work(req, workptr);
}

static int io_fsync(struct io_kiocb *req, bool force_nonblock)
{
	/* fsync always requires a blocking context */
	if (force_nonblock) {
		req->work.func = io_fsync_finish;
		return -EAGAIN;
	}
	__io_fsync(req);
	return 0;
}

static void __io_fallocate(struct io_kiocb *req)
{
	int ret;

	current->signal->rlim[RLIMIT_FSIZE].rlim_cur = req->fsize;
	ret = vfs_fallocate(req->file, req->sync.mode, req->sync.off,
				req->sync.len);
	current->signal->rlim[RLIMIT_FSIZE].rlim_cur = RLIM_INFINITY;
	if (ret < 0)
		req_set_fail_links(req);
	io_cqring_add_event(req, ret);
	io_put_req(req);
}

static void io_fallocate_finish(struct io_wq_work **workptr)
{
	struct io_kiocb *req = container_of(*workptr, struct io_kiocb, work);

	if (io_req_cancelled(req))
		return;
	__io_fallocate(req);
	io_steal_work(req, workptr);
}

static int io_fallocate_prep(struct io_kiocb *req,
			     const struct io_uring_sqe *sqe)
{
	if (sqe->ioprio || sqe->buf_index || sqe->rw_flags)
		return -EINVAL;

	req->sync.off = READ_ONCE(sqe->off);
	req->sync.len = READ_ONCE(sqe->addr);
	req->sync.mode = READ_ONCE(sqe->len);
	req->fsize = rlimit(RLIMIT_FSIZE);
	return 0;
}

static int io_fallocate(struct io_kiocb *req, bool force_nonblock)
{
	/* fallocate always requiring blocking context */
	if (force_nonblock) {
		req->work.func = io_fallocate_finish;
		return -EAGAIN;
	}

	__io_fallocate(req);
	return 0;
}

static int io_openat_prep(struct io_kiocb *req, const struct io_uring_sqe *sqe)
{
	const char __user *fname;
	int ret;

	if (sqe->ioprio || sqe->buf_index)
		return -EINVAL;
	if (req->flags & REQ_F_FIXED_FILE)
		return -EBADF;
	if (req->flags & REQ_F_NEED_CLEANUP)
		return 0;

	req->open.dfd = READ_ONCE(sqe->fd);
	req->open.how.mode = READ_ONCE(sqe->len);
	fname = u64_to_user_ptr(READ_ONCE(sqe->addr));
	req->open.how.flags = READ_ONCE(sqe->open_flags);
	if (force_o_largefile())
		req->open.how.flags |= O_LARGEFILE;

	req->open.filename = getname(fname);
	if (IS_ERR(req->open.filename)) {
		ret = PTR_ERR(req->open.filename);
		req->open.filename = NULL;
		return ret;
	}

	req->open.nofile = rlimit(RLIMIT_NOFILE);
	req->flags |= REQ_F_NEED_CLEANUP;
	return 0;
}

static int io_openat2_prep(struct io_kiocb *req, const struct io_uring_sqe *sqe)
{
	struct open_how __user *how;
	const char __user *fname;
	size_t len;
	int ret;

	if (sqe->ioprio || sqe->buf_index)
		return -EINVAL;
	if (req->flags & REQ_F_FIXED_FILE)
		return -EBADF;
	if (req->flags & REQ_F_NEED_CLEANUP)
		return 0;

	req->open.dfd = READ_ONCE(sqe->fd);
	fname = u64_to_user_ptr(READ_ONCE(sqe->addr));
	how = u64_to_user_ptr(READ_ONCE(sqe->addr2));
	len = READ_ONCE(sqe->len);

	if (len < OPEN_HOW_SIZE_VER0)
		return -EINVAL;

	ret = copy_struct_from_user(&req->open.how, sizeof(req->open.how), how,
					len);
	if (ret)
		return ret;

	if (!(req->open.how.flags & O_PATH) && force_o_largefile())
		req->open.how.flags |= O_LARGEFILE;

	req->open.filename = getname(fname);
	if (IS_ERR(req->open.filename)) {
		ret = PTR_ERR(req->open.filename);
		req->open.filename = NULL;
		return ret;
	}

	req->open.nofile = rlimit(RLIMIT_NOFILE);
	req->flags |= REQ_F_NEED_CLEANUP;
	return 0;
}

static int io_openat2(struct io_kiocb *req, bool force_nonblock)
{
	struct open_flags op;
	struct file *file;
	int ret;

	if (force_nonblock)
		return -EAGAIN;

	ret = build_open_flags(&req->open.how, &op);
	if (ret)
		goto err;

	ret = __get_unused_fd_flags(req->open.how.flags, req->open.nofile);
	if (ret < 0)
		goto err;

	file = do_filp_open(req->open.dfd, req->open.filename, &op);
	if (IS_ERR(file)) {
		put_unused_fd(ret);
		ret = PTR_ERR(file);
	} else {
		fsnotify_open(file);
		fd_install(ret, file);
	}
err:
	putname(req->open.filename);
	req->flags &= ~REQ_F_NEED_CLEANUP;
	if (ret < 0)
		req_set_fail_links(req);
	io_cqring_add_event(req, ret);
	io_put_req(req);
	return 0;
}

static int io_openat(struct io_kiocb *req, bool force_nonblock)
{
	req->open.how = build_open_how(req->open.how.flags, req->open.how.mode);
	return io_openat2(req, force_nonblock);
}

static int io_remove_buffers_prep(struct io_kiocb *req,
				  const struct io_uring_sqe *sqe)
{
	struct io_provide_buf *p = &req->pbuf;
	u64 tmp;

	if (sqe->ioprio || sqe->rw_flags || sqe->addr || sqe->len || sqe->off)
		return -EINVAL;

	tmp = READ_ONCE(sqe->fd);
	if (!tmp || tmp > USHRT_MAX)
		return -EINVAL;

	memset(p, 0, sizeof(*p));
	p->nbufs = tmp;
	p->bgid = READ_ONCE(sqe->buf_group);
	return 0;
}

static int __io_remove_buffers(struct io_ring_ctx *ctx, struct io_buffer *buf,
			       int bgid, unsigned nbufs)
{
	unsigned i = 0;

	/* shouldn't happen */
	if (!nbufs)
		return 0;

	/* the head kbuf is the list itself */
	while (!list_empty(&buf->list)) {
		struct io_buffer *nxt;

		nxt = list_first_entry(&buf->list, struct io_buffer, list);
		list_del(&nxt->list);
		kfree(nxt);
		if (++i == nbufs)
			return i;
	}
	i++;
	kfree(buf);
	idr_remove(&ctx->io_buffer_idr, bgid);

	return i;
}

static int io_remove_buffers(struct io_kiocb *req, bool force_nonblock)
{
	struct io_provide_buf *p = &req->pbuf;
	struct io_ring_ctx *ctx = req->ctx;
	struct io_buffer *head;
	int ret = 0;

	io_ring_submit_lock(ctx, !force_nonblock);

	lockdep_assert_held(&ctx->uring_lock);

	ret = -ENOENT;
	head = idr_find(&ctx->io_buffer_idr, p->bgid);
	if (head)
		ret = __io_remove_buffers(ctx, head, p->bgid, p->nbufs);

	io_ring_submit_lock(ctx, !force_nonblock);
	if (ret < 0)
		req_set_fail_links(req);
	io_cqring_add_event(req, ret);
	io_put_req(req);
	return 0;
}

static int io_provide_buffers_prep(struct io_kiocb *req,
				   const struct io_uring_sqe *sqe)
{
	struct io_provide_buf *p = &req->pbuf;
	u64 tmp;

	if (sqe->ioprio || sqe->rw_flags)
		return -EINVAL;

	tmp = READ_ONCE(sqe->fd);
	if (!tmp || tmp > USHRT_MAX)
		return -E2BIG;
	p->nbufs = tmp;
	p->addr = READ_ONCE(sqe->addr);
	p->len = READ_ONCE(sqe->len);

	if (!access_ok(u64_to_user_ptr(p->addr), p->len))
		return -EFAULT;

	p->bgid = READ_ONCE(sqe->buf_group);
	tmp = READ_ONCE(sqe->off);
	if (tmp > USHRT_MAX)
		return -E2BIG;
	p->bid = tmp;
	return 0;
}

static int io_add_buffers(struct io_provide_buf *pbuf, struct io_buffer **head)
{
	struct io_buffer *buf;
	u64 addr = pbuf->addr;
	int i, bid = pbuf->bid;

	for (i = 0; i < pbuf->nbufs; i++) {
		buf = kmalloc(sizeof(*buf), GFP_KERNEL);
		if (!buf)
			break;

		buf->addr = addr;
		buf->len = pbuf->len;
		buf->bid = bid;
		addr += pbuf->len;
		bid++;
		if (!*head) {
			INIT_LIST_HEAD(&buf->list);
			*head = buf;
		} else {
			list_add_tail(&buf->list, &(*head)->list);
		}
	}

	return i ? i : -ENOMEM;
}

static int io_provide_buffers(struct io_kiocb *req, bool force_nonblock)
{
	struct io_provide_buf *p = &req->pbuf;
	struct io_ring_ctx *ctx = req->ctx;
	struct io_buffer *head, *list;
	int ret = 0;

	io_ring_submit_lock(ctx, !force_nonblock);

	lockdep_assert_held(&ctx->uring_lock);

	list = head = idr_find(&ctx->io_buffer_idr, p->bgid);

	ret = io_add_buffers(p, &head);
	if (ret < 0)
		goto out;

	if (!list) {
		ret = idr_alloc(&ctx->io_buffer_idr, head, p->bgid, p->bgid + 1,
					GFP_KERNEL);
		if (ret < 0) {
			__io_remove_buffers(ctx, head, p->bgid, -1U);
			goto out;
		}
	}
out:
	io_ring_submit_unlock(ctx, !force_nonblock);
	if (ret < 0)
		req_set_fail_links(req);
	io_cqring_add_event(req, ret);
	io_put_req(req);
	return 0;
}

static int io_epoll_ctl_prep(struct io_kiocb *req,
			     const struct io_uring_sqe *sqe)
{
#if defined(CONFIG_EPOLL)
	if (sqe->ioprio || sqe->buf_index)
		return -EINVAL;

	req->epoll.epfd = READ_ONCE(sqe->fd);
	req->epoll.op = READ_ONCE(sqe->len);
	req->epoll.fd = READ_ONCE(sqe->off);

	if (ep_op_has_event(req->epoll.op)) {
		struct epoll_event __user *ev;

		ev = u64_to_user_ptr(READ_ONCE(sqe->addr));
		if (copy_from_user(&req->epoll.event, ev, sizeof(*ev)))
			return -EFAULT;
	}

	return 0;
#else
	return -EOPNOTSUPP;
#endif
}

static int io_epoll_ctl(struct io_kiocb *req, bool force_nonblock)
{
#if defined(CONFIG_EPOLL)
	struct io_epoll *ie = &req->epoll;
	int ret;

	ret = do_epoll_ctl(ie->epfd, ie->op, ie->fd, &ie->event, force_nonblock);
	if (force_nonblock && ret == -EAGAIN)
		return -EAGAIN;

	if (ret < 0)
		req_set_fail_links(req);
	io_cqring_add_event(req, ret);
	io_put_req(req);
	return 0;
#else
	return -EOPNOTSUPP;
#endif
}

static int io_madvise_prep(struct io_kiocb *req, const struct io_uring_sqe *sqe)
{
#if defined(CONFIG_ADVISE_SYSCALLS) && defined(CONFIG_MMU)
	if (sqe->ioprio || sqe->buf_index || sqe->off)
		return -EINVAL;

	req->madvise.addr = READ_ONCE(sqe->addr);
	req->madvise.len = READ_ONCE(sqe->len);
	req->madvise.advice = READ_ONCE(sqe->fadvise_advice);
	return 0;
#else
	return -EOPNOTSUPP;
#endif
}

static int io_madvise(struct io_kiocb *req, bool force_nonblock)
{
#if defined(CONFIG_ADVISE_SYSCALLS) && defined(CONFIG_MMU)
	struct io_madvise *ma = &req->madvise;
	int ret;

	if (force_nonblock)
		return -EAGAIN;

	ret = do_madvise(ma->addr, ma->len, ma->advice);
	if (ret < 0)
		req_set_fail_links(req);
	io_cqring_add_event(req, ret);
	io_put_req(req);
	return 0;
#else
	return -EOPNOTSUPP;
#endif
}

static int io_fadvise_prep(struct io_kiocb *req, const struct io_uring_sqe *sqe)
{
	if (sqe->ioprio || sqe->buf_index || sqe->addr)
		return -EINVAL;

	req->fadvise.offset = READ_ONCE(sqe->off);
	req->fadvise.len = READ_ONCE(sqe->len);
	req->fadvise.advice = READ_ONCE(sqe->fadvise_advice);
	return 0;
}

static int io_fadvise(struct io_kiocb *req, bool force_nonblock)
{
	struct io_fadvise *fa = &req->fadvise;
	int ret;

	if (force_nonblock) {
		switch (fa->advice) {
		case POSIX_FADV_NORMAL:
		case POSIX_FADV_RANDOM:
		case POSIX_FADV_SEQUENTIAL:
			break;
		default:
			return -EAGAIN;
		}
	}

	ret = vfs_fadvise(req->file, fa->offset, fa->len, fa->advice);
	if (ret < 0)
		req_set_fail_links(req);
	io_cqring_add_event(req, ret);
	io_put_req(req);
	return 0;
}

static int io_statx_prep(struct io_kiocb *req, const struct io_uring_sqe *sqe)
{
	const char __user *fname;
	unsigned lookup_flags;
	int ret;

	if (sqe->ioprio || sqe->buf_index)
		return -EINVAL;
	if (req->flags & REQ_F_FIXED_FILE)
		return -EBADF;
	if (req->flags & REQ_F_NEED_CLEANUP)
		return 0;

	req->open.dfd = READ_ONCE(sqe->fd);
	req->open.mask = READ_ONCE(sqe->len);
	fname = u64_to_user_ptr(READ_ONCE(sqe->addr));
	req->open.buffer = u64_to_user_ptr(READ_ONCE(sqe->addr2));
	req->open.how.flags = READ_ONCE(sqe->statx_flags);

	if (vfs_stat_set_lookup_flags(&lookup_flags, req->open.how.flags))
		return -EINVAL;

	req->open.filename = getname_flags(fname, lookup_flags, NULL);
	if (IS_ERR(req->open.filename)) {
		ret = PTR_ERR(req->open.filename);
		req->open.filename = NULL;
		return ret;
	}

	req->flags |= REQ_F_NEED_CLEANUP;
	return 0;
}

static int io_statx(struct io_kiocb *req, bool force_nonblock)
{
	struct io_open *ctx = &req->open;
	unsigned lookup_flags;
	struct path path;
	struct kstat stat;
	int ret;

	if (force_nonblock) {
		/* only need file table for an actual valid fd */
		if (ctx->dfd == -1 || ctx->dfd == AT_FDCWD)
			req->flags |= REQ_F_NO_FILE_TABLE;
		return -EAGAIN;
	}

	if (vfs_stat_set_lookup_flags(&lookup_flags, ctx->how.flags))
		return -EINVAL;

retry:
	/* filename_lookup() drops it, keep a reference */
	ctx->filename->refcnt++;

	ret = filename_lookup(ctx->dfd, ctx->filename, lookup_flags, &path,
				NULL);
	if (ret)
		goto err;

	ret = vfs_getattr(&path, &stat, ctx->mask, ctx->how.flags);
	path_put(&path);
	if (retry_estale(ret, lookup_flags)) {
		lookup_flags |= LOOKUP_REVAL;
		goto retry;
	}
	if (!ret)
		ret = cp_statx(&stat, ctx->buffer);
err:
	putname(ctx->filename);
	req->flags &= ~REQ_F_NEED_CLEANUP;
	if (ret < 0)
		req_set_fail_links(req);
	io_cqring_add_event(req, ret);
	io_put_req(req);
	return 0;
}

static int io_close_prep(struct io_kiocb *req, const struct io_uring_sqe *sqe)
{
	/*
	 * If we queue this for async, it must not be cancellable. That would
	 * leave the 'file' in an undeterminate state.
	 */
	req->work.flags |= IO_WQ_WORK_NO_CANCEL;

	if (sqe->ioprio || sqe->off || sqe->addr || sqe->len ||
	    sqe->rw_flags || sqe->buf_index)
		return -EINVAL;
	if (req->flags & REQ_F_FIXED_FILE)
		return -EBADF;

	req->close.fd = READ_ONCE(sqe->fd);
	return 0;
}

/* only called when __close_fd_get_file() is done */
static void __io_close_finish(struct io_kiocb *req)
{
	int ret;

	ret = filp_close(req->close.put_file, req->work.files);
	if (ret < 0)
		req_set_fail_links(req);
	io_cqring_add_event(req, ret);
	fput(req->close.put_file);
	io_put_req(req);
}

static void io_close_finish(struct io_wq_work **workptr)
{
	struct io_kiocb *req = container_of(*workptr, struct io_kiocb, work);

	/* not cancellable, don't do io_req_cancelled() */
	__io_close_finish(req);
	io_steal_work(req, workptr);
}

static int io_close(struct io_kiocb *req, bool force_nonblock)
{
	int ret;

	req->close.put_file = NULL;
	ret = __close_fd_get_file(req->close.fd, &req->close.put_file);
	if (ret < 0) {
		if (ret == -ENOENT)
			ret = -EBADF;
		return ret;
	}

	/* if the file has a flush method, be safe and punt to async */
	if (req->close.put_file->f_op->flush && force_nonblock) {
		/* submission ref will be dropped, take it for async */
		refcount_inc(&req->refs);

		req->work.func = io_close_finish;
		/*
		 * Do manual async queue here to avoid grabbing files - we don't
		 * need the files, and it'll cause io_close_finish() to close
		 * the file again and cause a double CQE entry for this request
		 */
		io_queue_async_work(req);
		return 0;
	}

	/*
	 * No ->flush(), safely close from here and just punt the
	 * fput() to async context.
	 */
	__io_close_finish(req);
	return 0;
}

static int io_prep_sfr(struct io_kiocb *req, const struct io_uring_sqe *sqe)
{
	struct io_ring_ctx *ctx = req->ctx;

	if (!req->file)
		return -EBADF;

	if (unlikely(ctx->flags & IORING_SETUP_IOPOLL))
		return -EINVAL;
	if (unlikely(sqe->addr || sqe->ioprio || sqe->buf_index))
		return -EINVAL;

	req->sync.off = READ_ONCE(sqe->off);
	req->sync.len = READ_ONCE(sqe->len);
	req->sync.flags = READ_ONCE(sqe->sync_range_flags);
	return 0;
}

static void __io_sync_file_range(struct io_kiocb *req)
{
	int ret;

	ret = sync_file_range(req->file, req->sync.off, req->sync.len,
				req->sync.flags);
	if (ret < 0)
		req_set_fail_links(req);
	io_cqring_add_event(req, ret);
	io_put_req(req);
}


static void io_sync_file_range_finish(struct io_wq_work **workptr)
{
	struct io_kiocb *req = container_of(*workptr, struct io_kiocb, work);

	if (io_req_cancelled(req))
		return;
	__io_sync_file_range(req);
	io_steal_work(req, workptr);
}

static int io_sync_file_range(struct io_kiocb *req, bool force_nonblock)
{
	/* sync_file_range always requires a blocking context */
	if (force_nonblock) {
		req->work.func = io_sync_file_range_finish;
		return -EAGAIN;
	}

	__io_sync_file_range(req);
	return 0;
}

#if defined(CONFIG_NET)
static int io_setup_async_msg(struct io_kiocb *req,
			      struct io_async_msghdr *kmsg)
{
	if (req->io)
		return -EAGAIN;
	if (io_alloc_async_ctx(req)) {
		if (kmsg->iov != kmsg->fast_iov)
			kfree(kmsg->iov);
		return -ENOMEM;
	}
	req->flags |= REQ_F_NEED_CLEANUP;
	memcpy(&req->io->msg, kmsg, sizeof(*kmsg));
	return -EAGAIN;
}

static int io_sendmsg_prep(struct io_kiocb *req, const struct io_uring_sqe *sqe)
{
	struct io_sr_msg *sr = &req->sr_msg;
	struct io_async_ctx *io = req->io;
	int ret;

	sr->msg_flags = READ_ONCE(sqe->msg_flags);
	sr->msg = u64_to_user_ptr(READ_ONCE(sqe->addr));
	sr->len = READ_ONCE(sqe->len);

#ifdef CONFIG_COMPAT
	if (req->ctx->compat)
		sr->msg_flags |= MSG_CMSG_COMPAT;
#endif

	if (!io || req->opcode == IORING_OP_SEND)
		return 0;
	/* iovec is already imported */
	if (req->flags & REQ_F_NEED_CLEANUP)
		return 0;

	io->msg.iov = io->msg.fast_iov;
	ret = sendmsg_copy_msghdr(&io->msg.msg, sr->msg, sr->msg_flags,
					&io->msg.iov);
	if (!ret)
		req->flags |= REQ_F_NEED_CLEANUP;
	return ret;
}

static int io_sendmsg(struct io_kiocb *req, bool force_nonblock)
{
	struct io_async_msghdr *kmsg = NULL;
	struct socket *sock;
	int ret;

	if (unlikely(req->ctx->flags & IORING_SETUP_IOPOLL))
		return -EINVAL;

	sock = sock_from_file(req->file, &ret);
	if (sock) {
		struct io_async_ctx io;
		unsigned flags;

		if (req->io) {
			kmsg = &req->io->msg;
			kmsg->msg.msg_name = &req->io->msg.addr;
			/* if iov is set, it's allocated already */
			if (!kmsg->iov)
				kmsg->iov = kmsg->fast_iov;
			kmsg->msg.msg_iter.iov = kmsg->iov;
		} else {
			struct io_sr_msg *sr = &req->sr_msg;

			kmsg = &io.msg;
			kmsg->msg.msg_name = &io.msg.addr;

			io.msg.iov = io.msg.fast_iov;
			ret = sendmsg_copy_msghdr(&io.msg.msg, sr->msg,
					sr->msg_flags, &io.msg.iov);
			if (ret)
				return ret;
		}

		flags = req->sr_msg.msg_flags;
		if (flags & MSG_DONTWAIT)
			req->flags |= REQ_F_NOWAIT;
		else if (force_nonblock)
			flags |= MSG_DONTWAIT;

		ret = __sys_sendmsg_sock(sock, &kmsg->msg, flags);
		if (force_nonblock && ret == -EAGAIN)
			return io_setup_async_msg(req, kmsg);
		if (ret == -ERESTARTSYS)
			ret = -EINTR;
	}

	if (kmsg && kmsg->iov != kmsg->fast_iov)
		kfree(kmsg->iov);
	req->flags &= ~REQ_F_NEED_CLEANUP;
	io_cqring_add_event(req, ret);
	if (ret < 0)
		req_set_fail_links(req);
	io_put_req(req);
	return 0;
}

static int io_send(struct io_kiocb *req, bool force_nonblock)
{
	struct socket *sock;
	int ret;

	if (unlikely(req->ctx->flags & IORING_SETUP_IOPOLL))
		return -EINVAL;

	sock = sock_from_file(req->file, &ret);
	if (sock) {
		struct io_sr_msg *sr = &req->sr_msg;
		struct msghdr msg;
		struct iovec iov;
		unsigned flags;

		ret = import_single_range(WRITE, sr->buf, sr->len, &iov,
						&msg.msg_iter);
		if (ret)
			return ret;

		msg.msg_name = NULL;
		msg.msg_control = NULL;
		msg.msg_controllen = 0;
		msg.msg_namelen = 0;

		flags = req->sr_msg.msg_flags;
		if (flags & MSG_DONTWAIT)
			req->flags |= REQ_F_NOWAIT;
		else if (force_nonblock)
			flags |= MSG_DONTWAIT;

		msg.msg_flags = flags;
		ret = sock_sendmsg(sock, &msg);
		if (force_nonblock && ret == -EAGAIN)
			return -EAGAIN;
		if (ret == -ERESTARTSYS)
			ret = -EINTR;
	}

	io_cqring_add_event(req, ret);
	if (ret < 0)
		req_set_fail_links(req);
	io_put_req(req);
	return 0;
}

static int __io_recvmsg_copy_hdr(struct io_kiocb *req, struct io_async_ctx *io)
{
	struct io_sr_msg *sr = &req->sr_msg;
	struct iovec __user *uiov;
	size_t iov_len;
	int ret;

	ret = __copy_msghdr_from_user(&io->msg.msg, sr->msg, &io->msg.uaddr,
					&uiov, &iov_len);
	if (ret)
		return ret;

	if (req->flags & REQ_F_BUFFER_SELECT) {
		if (iov_len > 1)
			return -EINVAL;
		if (copy_from_user(io->msg.iov, uiov, sizeof(*uiov)))
			return -EFAULT;
		sr->len = io->msg.iov[0].iov_len;
		iov_iter_init(&io->msg.msg.msg_iter, READ, io->msg.iov, 1,
				sr->len);
		io->msg.iov = NULL;
	} else {
		ret = import_iovec(READ, uiov, iov_len, UIO_FASTIOV,
					&io->msg.iov, &io->msg.msg.msg_iter);
		if (ret > 0)
			ret = 0;
	}

	return ret;
}

#ifdef CONFIG_COMPAT
static int __io_compat_recvmsg_copy_hdr(struct io_kiocb *req,
					struct io_async_ctx *io)
{
	struct compat_msghdr __user *msg_compat;
	struct io_sr_msg *sr = &req->sr_msg;
	struct compat_iovec __user *uiov;
	compat_uptr_t ptr;
	compat_size_t len;
	int ret;

	msg_compat = (struct compat_msghdr __user *) sr->msg;
	ret = __get_compat_msghdr(&io->msg.msg, msg_compat, &io->msg.uaddr,
					&ptr, &len);
	if (ret)
		return ret;

	uiov = compat_ptr(ptr);
	if (req->flags & REQ_F_BUFFER_SELECT) {
		compat_ssize_t clen;

		if (len > 1)
			return -EINVAL;
		if (!access_ok(uiov, sizeof(*uiov)))
			return -EFAULT;
		if (__get_user(clen, &uiov->iov_len))
			return -EFAULT;
		if (clen < 0)
			return -EINVAL;
		sr->len = io->msg.iov[0].iov_len;
		io->msg.iov = NULL;
	} else {
		ret = compat_import_iovec(READ, uiov, len, UIO_FASTIOV,
						&io->msg.iov,
						&io->msg.msg.msg_iter);
		if (ret < 0)
			return ret;
	}

	return 0;
}
#endif

static int io_recvmsg_copy_hdr(struct io_kiocb *req, struct io_async_ctx *io)
{
	io->msg.iov = io->msg.fast_iov;

#ifdef CONFIG_COMPAT
	if (req->ctx->compat)
		return __io_compat_recvmsg_copy_hdr(req, io);
#endif

	return __io_recvmsg_copy_hdr(req, io);
}

static struct io_buffer *io_recv_buffer_select(struct io_kiocb *req,
					       int *cflags, bool needs_lock)
{
	struct io_sr_msg *sr = &req->sr_msg;
	struct io_buffer *kbuf;

	if (!(req->flags & REQ_F_BUFFER_SELECT))
		return NULL;

	kbuf = io_buffer_select(req, &sr->len, sr->bgid, sr->kbuf, needs_lock);
	if (IS_ERR(kbuf))
		return kbuf;

	sr->kbuf = kbuf;
	req->flags |= REQ_F_BUFFER_SELECTED;

	*cflags = kbuf->bid << IORING_CQE_BUFFER_SHIFT;
	*cflags |= IORING_CQE_F_BUFFER;
	return kbuf;
}

static int io_recvmsg_prep(struct io_kiocb *req,
			   const struct io_uring_sqe *sqe)
{
	struct io_sr_msg *sr = &req->sr_msg;
	struct io_async_ctx *io = req->io;
	int ret;

	sr->msg_flags = READ_ONCE(sqe->msg_flags);
	sr->msg = u64_to_user_ptr(READ_ONCE(sqe->addr));
	sr->len = READ_ONCE(sqe->len);
	sr->bgid = READ_ONCE(sqe->buf_group);

#ifdef CONFIG_COMPAT
	if (req->ctx->compat)
		sr->msg_flags |= MSG_CMSG_COMPAT;
#endif

	if (!io || req->opcode == IORING_OP_RECV)
		return 0;
	/* iovec is already imported */
	if (req->flags & REQ_F_NEED_CLEANUP)
		return 0;

	ret = io_recvmsg_copy_hdr(req, io);
	if (!ret)
		req->flags |= REQ_F_NEED_CLEANUP;
	return ret;
}

static int io_recvmsg(struct io_kiocb *req, bool force_nonblock)
{
	struct io_async_msghdr *kmsg = NULL;
	struct socket *sock;
	int ret, cflags = 0;

	if (unlikely(req->ctx->flags & IORING_SETUP_IOPOLL))
		return -EINVAL;

	sock = sock_from_file(req->file, &ret);
	if (sock) {
		struct io_buffer *kbuf;
		struct io_async_ctx io;
		unsigned flags;

		if (req->io) {
			kmsg = &req->io->msg;
			kmsg->msg.msg_name = &req->io->msg.addr;
			/* if iov is set, it's allocated already */
			if (!kmsg->iov)
				kmsg->iov = kmsg->fast_iov;
			kmsg->msg.msg_iter.iov = kmsg->iov;
		} else {
			kmsg = &io.msg;
			kmsg->msg.msg_name = &io.msg.addr;

			ret = io_recvmsg_copy_hdr(req, &io);
			if (ret)
				return ret;
		}

		kbuf = io_recv_buffer_select(req, &cflags, !force_nonblock);
		if (IS_ERR(kbuf)) {
			return PTR_ERR(kbuf);
		} else if (kbuf) {
			kmsg->fast_iov[0].iov_base = u64_to_user_ptr(kbuf->addr);
			iov_iter_init(&kmsg->msg.msg_iter, READ, kmsg->iov,
					1, req->sr_msg.len);
		}

		flags = req->sr_msg.msg_flags;
		if (flags & MSG_DONTWAIT)
			req->flags |= REQ_F_NOWAIT;
		else if (force_nonblock)
			flags |= MSG_DONTWAIT;

		ret = __sys_recvmsg_sock(sock, &kmsg->msg, req->sr_msg.msg,
						kmsg->uaddr, flags);
		if (force_nonblock && ret == -EAGAIN)
			return io_setup_async_msg(req, kmsg);
		if (ret == -ERESTARTSYS)
			ret = -EINTR;
	}

	if (kmsg && kmsg->iov != kmsg->fast_iov)
		kfree(kmsg->iov);
	req->flags &= ~REQ_F_NEED_CLEANUP;
	__io_cqring_add_event(req, ret, cflags);
	if (ret < 0)
		req_set_fail_links(req);
	io_put_req(req);
	return 0;
}

static int io_recv(struct io_kiocb *req, bool force_nonblock)
{
	struct io_buffer *kbuf = NULL;
	struct socket *sock;
	int ret, cflags = 0;

	if (unlikely(req->ctx->flags & IORING_SETUP_IOPOLL))
		return -EINVAL;

	sock = sock_from_file(req->file, &ret);
	if (sock) {
		struct io_sr_msg *sr = &req->sr_msg;
		void __user *buf = sr->buf;
		struct msghdr msg;
		struct iovec iov;
		unsigned flags;

		kbuf = io_recv_buffer_select(req, &cflags, !force_nonblock);
		if (IS_ERR(kbuf))
			return PTR_ERR(kbuf);
		else if (kbuf)
			buf = u64_to_user_ptr(kbuf->addr);

		ret = import_single_range(READ, buf, sr->len, &iov,
						&msg.msg_iter);
		if (ret) {
			kfree(kbuf);
			return ret;
		}

		req->flags |= REQ_F_NEED_CLEANUP;
		msg.msg_name = NULL;
		msg.msg_control = NULL;
		msg.msg_controllen = 0;
		msg.msg_namelen = 0;
		msg.msg_iocb = NULL;
		msg.msg_flags = 0;

		flags = req->sr_msg.msg_flags;
		if (flags & MSG_DONTWAIT)
			req->flags |= REQ_F_NOWAIT;
		else if (force_nonblock)
			flags |= MSG_DONTWAIT;

		ret = sock_recvmsg(sock, &msg, flags);
		if (force_nonblock && ret == -EAGAIN)
			return -EAGAIN;
		if (ret == -ERESTARTSYS)
			ret = -EINTR;
	}

	kfree(kbuf);
	req->flags &= ~REQ_F_NEED_CLEANUP;
	__io_cqring_add_event(req, ret, cflags);
	if (ret < 0)
		req_set_fail_links(req);
	io_put_req(req);
	return 0;
}

static int io_accept_prep(struct io_kiocb *req, const struct io_uring_sqe *sqe)
{
	struct io_accept *accept = &req->accept;

	if (unlikely(req->ctx->flags & (IORING_SETUP_IOPOLL|IORING_SETUP_SQPOLL)))
		return -EINVAL;
	if (sqe->ioprio || sqe->len || sqe->buf_index)
		return -EINVAL;

	accept->addr = u64_to_user_ptr(READ_ONCE(sqe->addr));
	accept->addr_len = u64_to_user_ptr(READ_ONCE(sqe->addr2));
	accept->flags = READ_ONCE(sqe->accept_flags);
	accept->nofile = rlimit(RLIMIT_NOFILE);
	return 0;
}

static int __io_accept(struct io_kiocb *req, bool force_nonblock)
{
	struct io_accept *accept = &req->accept;
	unsigned file_flags;
	int ret;

	file_flags = force_nonblock ? O_NONBLOCK : 0;
	ret = __sys_accept4_file(req->file, file_flags, accept->addr,
					accept->addr_len, accept->flags,
					accept->nofile);
	if (ret == -EAGAIN && force_nonblock)
		return -EAGAIN;
	if (ret == -ERESTARTSYS)
		ret = -EINTR;
	if (ret < 0)
		req_set_fail_links(req);
	io_cqring_add_event(req, ret);
	io_put_req(req);
	return 0;
}

static void io_accept_finish(struct io_wq_work **workptr)
{
	struct io_kiocb *req = container_of(*workptr, struct io_kiocb, work);

	if (io_req_cancelled(req))
		return;
	__io_accept(req, false);
	io_steal_work(req, workptr);
}

static int io_accept(struct io_kiocb *req, bool force_nonblock)
{
	int ret;

	ret = __io_accept(req, force_nonblock);
	if (ret == -EAGAIN && force_nonblock) {
		req->work.func = io_accept_finish;
		return -EAGAIN;
	}
	return 0;
}

static int io_connect_prep(struct io_kiocb *req, const struct io_uring_sqe *sqe)
{
	struct io_connect *conn = &req->connect;
	struct io_async_ctx *io = req->io;

	if (unlikely(req->ctx->flags & (IORING_SETUP_IOPOLL|IORING_SETUP_SQPOLL)))
		return -EINVAL;
	if (sqe->ioprio || sqe->len || sqe->buf_index || sqe->rw_flags)
		return -EINVAL;

	conn->addr = u64_to_user_ptr(READ_ONCE(sqe->addr));
	conn->addr_len =  READ_ONCE(sqe->addr2);

	if (!io)
		return 0;

	return move_addr_to_kernel(conn->addr, conn->addr_len,
					&io->connect.address);
}

static int io_connect(struct io_kiocb *req, bool force_nonblock)
{
	struct io_async_ctx __io, *io;
	unsigned file_flags;
	int ret;

	if (req->io) {
		io = req->io;
	} else {
		ret = move_addr_to_kernel(req->connect.addr,
						req->connect.addr_len,
						&__io.connect.address);
		if (ret)
			goto out;
		io = &__io;
	}

	file_flags = force_nonblock ? O_NONBLOCK : 0;

	ret = __sys_connect_file(req->file, &io->connect.address,
					req->connect.addr_len, file_flags);
	if ((ret == -EAGAIN || ret == -EINPROGRESS) && force_nonblock) {
		if (req->io)
			return -EAGAIN;
		if (io_alloc_async_ctx(req)) {
			ret = -ENOMEM;
			goto out;
		}
		memcpy(&req->io->connect, &__io.connect, sizeof(__io.connect));
		return -EAGAIN;
	}
	if (ret == -ERESTARTSYS)
		ret = -EINTR;
out:
	if (ret < 0)
		req_set_fail_links(req);
	io_cqring_add_event(req, ret);
	io_put_req(req);
	return 0;
}
#else /* !CONFIG_NET */
static int io_sendmsg_prep(struct io_kiocb *req, const struct io_uring_sqe *sqe)
{
	return -EOPNOTSUPP;
}

static int io_sendmsg(struct io_kiocb *req, bool force_nonblock)
{
	return -EOPNOTSUPP;
}

static int io_send(struct io_kiocb *req, bool force_nonblock)
{
	return -EOPNOTSUPP;
}

static int io_recvmsg_prep(struct io_kiocb *req,
			   const struct io_uring_sqe *sqe)
{
	return -EOPNOTSUPP;
}

static int io_recvmsg(struct io_kiocb *req, bool force_nonblock)
{
	return -EOPNOTSUPP;
}

static int io_recv(struct io_kiocb *req, bool force_nonblock)
{
	return -EOPNOTSUPP;
}

static int io_accept_prep(struct io_kiocb *req, const struct io_uring_sqe *sqe)
{
	return -EOPNOTSUPP;
}

static int io_accept(struct io_kiocb *req, bool force_nonblock)
{
	return -EOPNOTSUPP;
}

static int io_connect_prep(struct io_kiocb *req, const struct io_uring_sqe *sqe)
{
	return -EOPNOTSUPP;
}

static int io_connect(struct io_kiocb *req, bool force_nonblock)
{
	return -EOPNOTSUPP;
}
#endif /* CONFIG_NET */

struct io_poll_table {
	struct poll_table_struct pt;
	struct io_kiocb *req;
	int error;
};

static int __io_async_wake(struct io_kiocb *req, struct io_poll_iocb *poll,
			   __poll_t mask, task_work_func_t func)
{
	struct task_struct *tsk;
	int ret;

	/* for instances that support it check for an event match first: */
	if (mask && !(mask & poll->events))
		return 0;

	trace_io_uring_task_add(req->ctx, req->opcode, req->user_data, mask);

	list_del_init(&poll->wait.entry);

	tsk = req->task;
	req->result = mask;
	init_task_work(&req->task_work, func);
	/*
	 * If this fails, then the task is exiting. Punt to one of the io-wq
	 * threads to ensure the work gets run, we can't always rely on exit
	 * cancelation taking care of this.
	 */
	ret = task_work_add(tsk, &req->task_work, true);
	if (unlikely(ret)) {
		tsk = io_wq_get_task(req->ctx->io_wq);
		task_work_add(tsk, &req->task_work, true);
	}
	wake_up_process(tsk);
	return 1;
}

static bool io_poll_rewait(struct io_kiocb *req, struct io_poll_iocb *poll)
	__acquires(&req->ctx->completion_lock)
{
	struct io_ring_ctx *ctx = req->ctx;

	if (!req->result && !READ_ONCE(poll->canceled)) {
		struct poll_table_struct pt = { ._key = poll->events };

		req->result = vfs_poll(req->file, &pt) & poll->events;
	}

	spin_lock_irq(&ctx->completion_lock);
	if (!req->result && !READ_ONCE(poll->canceled)) {
		add_wait_queue(poll->head, &poll->wait);
		return true;
	}

	return false;
}

static void io_poll_remove_double(struct io_kiocb *req)
{
	struct io_poll_iocb *poll = (struct io_poll_iocb *) req->io;

	lockdep_assert_held(&req->ctx->completion_lock);

	if (poll && poll->head) {
		struct wait_queue_head *head = poll->head;

		spin_lock(&head->lock);
		list_del_init(&poll->wait.entry);
		if (poll->wait.private)
			refcount_dec(&req->refs);
		poll->head = NULL;
		spin_unlock(&head->lock);
	}
}

static void io_poll_complete(struct io_kiocb *req, __poll_t mask, int error)
{
	struct io_ring_ctx *ctx = req->ctx;

	io_poll_remove_double(req);
	req->poll.done = true;
	io_cqring_fill_event(req, error ? error : mangle_poll(mask));
	io_commit_cqring(ctx);
}

static void io_poll_task_handler(struct io_kiocb *req, struct io_kiocb **nxt)
{
	struct io_ring_ctx *ctx = req->ctx;

	if (io_poll_rewait(req, &req->poll)) {
		spin_unlock_irq(&ctx->completion_lock);
		return;
	}

	hash_del(&req->hash_node);
	io_poll_complete(req, req->result, 0);
	req->flags |= REQ_F_COMP_LOCKED;
	io_put_req_find_next(req, nxt);
	spin_unlock_irq(&ctx->completion_lock);

	io_cqring_ev_posted(ctx);
}

static void io_poll_task_func(struct callback_head *cb)
{
	struct io_kiocb *req = container_of(cb, struct io_kiocb, task_work);
	struct io_kiocb *nxt = NULL;

	io_poll_task_handler(req, &nxt);
	if (nxt) {
		struct io_ring_ctx *ctx = nxt->ctx;

		mutex_lock(&ctx->uring_lock);
		__io_queue_sqe(nxt, NULL);
		mutex_unlock(&ctx->uring_lock);
	}
}

static int io_poll_double_wake(struct wait_queue_entry *wait, unsigned mode,
			       int sync, void *key)
{
	struct io_kiocb *req = wait->private;
	struct io_poll_iocb *poll = (struct io_poll_iocb *) req->io;
	__poll_t mask = key_to_poll(key);

	/* for instances that support it check for an event match first: */
	if (mask && !(mask & poll->events))
		return 0;

	if (req->poll.head) {
		bool done;

		spin_lock(&req->poll.head->lock);
		done = list_empty(&req->poll.wait.entry);
		if (!done)
			list_del_init(&req->poll.wait.entry);
		spin_unlock(&req->poll.head->lock);
		if (!done)
			__io_async_wake(req, poll, mask, io_poll_task_func);
	}
	refcount_dec(&req->refs);
	return 1;
}

static void io_init_poll_iocb(struct io_poll_iocb *poll, __poll_t events,
			      wait_queue_func_t wake_func)
{
	poll->head = NULL;
	poll->done = false;
	poll->canceled = false;
	poll->events = events;
	INIT_LIST_HEAD(&poll->wait.entry);
	init_waitqueue_func_entry(&poll->wait, wake_func);
}

static void __io_queue_proc(struct io_poll_iocb *poll, struct io_poll_table *pt,
			    struct wait_queue_head *head)
{
	struct io_kiocb *req = pt->req;

	/*
	 * If poll->head is already set, it's because the file being polled
	 * uses multiple waitqueues for poll handling (eg one for read, one
	 * for write). Setup a separate io_poll_iocb if this happens.
	 */
	if (unlikely(poll->head)) {
		/* already have a 2nd entry, fail a third attempt */
		if (req->io) {
			pt->error = -EINVAL;
			return;
		}
		poll = kmalloc(sizeof(*poll), GFP_ATOMIC);
		if (!poll) {
			pt->error = -ENOMEM;
			return;
		}
		io_init_poll_iocb(poll, req->poll.events, io_poll_double_wake);
		refcount_inc(&req->refs);
		poll->wait.private = req;
		req->io = (void *) poll;
	}

	pt->error = 0;
	poll->head = head;
	add_wait_queue(head, &poll->wait);
}

static void io_async_queue_proc(struct file *file, struct wait_queue_head *head,
			       struct poll_table_struct *p)
{
	struct io_poll_table *pt = container_of(p, struct io_poll_table, pt);

	__io_queue_proc(&pt->req->apoll->poll, pt, head);
}

static void io_async_task_func(struct callback_head *cb)
{
	struct io_kiocb *req = container_of(cb, struct io_kiocb, task_work);
	struct async_poll *apoll = req->apoll;
	struct io_ring_ctx *ctx = req->ctx;
	bool canceled;

	trace_io_uring_task_run(req->ctx, req->opcode, req->user_data);

	if (io_poll_rewait(req, &apoll->poll)) {
		spin_unlock_irq(&ctx->completion_lock);
		return;
	}

	if (hash_hashed(&req->hash_node))
		hash_del(&req->hash_node);

	canceled = READ_ONCE(apoll->poll.canceled);
	if (canceled) {
		io_cqring_fill_event(req, -ECANCELED);
		io_commit_cqring(ctx);
	}

	spin_unlock_irq(&ctx->completion_lock);

	/* restore ->work in case we need to retry again */
	memcpy(&req->work, &apoll->work, sizeof(req->work));

	if (canceled) {
		kfree(apoll);
		io_cqring_ev_posted(ctx);
		req_set_fail_links(req);
		io_double_put_req(req);
		return;
	}

	__set_current_state(TASK_RUNNING);
	mutex_lock(&ctx->uring_lock);
	__io_queue_sqe(req, NULL);
	mutex_unlock(&ctx->uring_lock);

	kfree(apoll);
}

static int io_async_wake(struct wait_queue_entry *wait, unsigned mode, int sync,
			void *key)
{
	struct io_kiocb *req = wait->private;
	struct io_poll_iocb *poll = &req->apoll->poll;

	trace_io_uring_poll_wake(req->ctx, req->opcode, req->user_data,
					key_to_poll(key));

	return __io_async_wake(req, poll, key_to_poll(key), io_async_task_func);
}

static void io_poll_req_insert(struct io_kiocb *req)
{
	struct io_ring_ctx *ctx = req->ctx;
	struct hlist_head *list;

	list = &ctx->cancel_hash[hash_long(req->user_data, ctx->cancel_hash_bits)];
	hlist_add_head(&req->hash_node, list);
}

static __poll_t __io_arm_poll_handler(struct io_kiocb *req,
				      struct io_poll_iocb *poll,
				      struct io_poll_table *ipt, __poll_t mask,
				      wait_queue_func_t wake_func)
	__acquires(&ctx->completion_lock)
{
	struct io_ring_ctx *ctx = req->ctx;
	bool cancel = false;

	poll->file = req->file;
	io_init_poll_iocb(poll, mask, wake_func);
	poll->wait.private = req;

	ipt->pt._key = mask;
	ipt->req = req;
	ipt->error = -EINVAL;

	mask = vfs_poll(req->file, &ipt->pt) & poll->events;

	spin_lock_irq(&ctx->completion_lock);
	if (likely(poll->head)) {
		spin_lock(&poll->head->lock);
		if (unlikely(list_empty(&poll->wait.entry))) {
			if (ipt->error)
				cancel = true;
			ipt->error = 0;
			mask = 0;
		}
		if (mask || ipt->error)
			list_del_init(&poll->wait.entry);
		else if (cancel)
			WRITE_ONCE(poll->canceled, true);
		else if (!poll->done) /* actually waiting for an event */
			io_poll_req_insert(req);
		spin_unlock(&poll->head->lock);
	}

	return mask;
}

static bool io_arm_poll_handler(struct io_kiocb *req)
{
	const struct io_op_def *def = &io_op_defs[req->opcode];
	struct io_ring_ctx *ctx = req->ctx;
	struct async_poll *apoll;
	struct io_poll_table ipt;
	__poll_t mask, ret;
	bool had_io;

	if (!req->file || !file_can_poll(req->file))
		return false;
	if (req->flags & (REQ_F_MUST_PUNT | REQ_F_POLLED))
		return false;
	if (!def->pollin && !def->pollout)
		return false;

	apoll = kmalloc(sizeof(*apoll), GFP_ATOMIC);
	if (unlikely(!apoll))
		return false;

	req->flags |= REQ_F_POLLED;
	memcpy(&apoll->work, &req->work, sizeof(req->work));
	had_io = req->io != NULL;

	get_task_struct(current);
	req->task = current;
	req->apoll = apoll;
	INIT_HLIST_NODE(&req->hash_node);

	mask = 0;
	if (def->pollin)
		mask |= POLLIN | POLLRDNORM;
	if (def->pollout)
		mask |= POLLOUT | POLLWRNORM;
	mask |= POLLERR | POLLPRI;

	ipt.pt._qproc = io_async_queue_proc;

	ret = __io_arm_poll_handler(req, &apoll->poll, &ipt, mask,
					io_async_wake);
	if (ret) {
		ipt.error = 0;
		apoll->poll.done = true;
		/* only remove double add if we did it here */
		if (!had_io)
			io_poll_remove_double(req);
		spin_unlock_irq(&ctx->completion_lock);
		memcpy(&req->work, &apoll->work, sizeof(req->work));
		kfree(apoll);
		return false;
	}
	spin_unlock_irq(&ctx->completion_lock);
	trace_io_uring_poll_arm(ctx, req->opcode, req->user_data, mask,
					apoll->poll.events);
	return true;
}

static bool __io_poll_remove_one(struct io_kiocb *req,
				 struct io_poll_iocb *poll)
{
	bool do_complete = false;

	spin_lock(&poll->head->lock);
	WRITE_ONCE(poll->canceled, true);
	if (!list_empty(&poll->wait.entry)) {
		list_del_init(&poll->wait.entry);
		do_complete = true;
	}
	spin_unlock(&poll->head->lock);
	hash_del(&req->hash_node);
	return do_complete;
}

static bool io_poll_remove_one(struct io_kiocb *req)
{
	bool do_complete;

	if (req->opcode == IORING_OP_POLL_ADD) {
		io_poll_remove_double(req);
		do_complete = __io_poll_remove_one(req, &req->poll);
	} else {
		struct async_poll *apoll = req->apoll;

		/* non-poll requests have submit ref still */
		do_complete = __io_poll_remove_one(req, &apoll->poll);
		if (do_complete) {
			io_put_req(req);
<<<<<<< HEAD
	}

	hash_del(&req->hash_node);

	if (do_complete && apoll) {
		/*
		 * restore ->work because we need to call io_req_work_drop_env.
		 */
		memcpy(&req->work, &apoll->work, sizeof(req->work));
		kfree(apoll);
=======
			/*
			 * restore ->work because we will call
			 * io_req_work_drop_env below when dropping the
			 * final reference.
			 */
			memcpy(&req->work, &apoll->work, sizeof(req->work));
			kfree(apoll);
		}
>>>>>>> 73ada5f8
	}

	if (do_complete) {
		io_cqring_fill_event(req, -ECANCELED);
		io_commit_cqring(req->ctx);
		req->flags |= REQ_F_COMP_LOCKED;
		io_put_req(req);
	}

	return do_complete;
}

static void io_poll_remove_all(struct io_ring_ctx *ctx)
{
	struct hlist_node *tmp;
	struct io_kiocb *req;
	int posted = 0, i;

	spin_lock_irq(&ctx->completion_lock);
	for (i = 0; i < (1U << ctx->cancel_hash_bits); i++) {
		struct hlist_head *list;

		list = &ctx->cancel_hash[i];
		hlist_for_each_entry_safe(req, tmp, list, hash_node)
			posted += io_poll_remove_one(req);
	}
	spin_unlock_irq(&ctx->completion_lock);

	if (posted)
		io_cqring_ev_posted(ctx);
}

static int io_poll_cancel(struct io_ring_ctx *ctx, __u64 sqe_addr)
{
	struct hlist_head *list;
	struct io_kiocb *req;

	list = &ctx->cancel_hash[hash_long(sqe_addr, ctx->cancel_hash_bits)];
	hlist_for_each_entry(req, list, hash_node) {
		if (sqe_addr != req->user_data)
			continue;
		if (io_poll_remove_one(req))
			return 0;
		return -EALREADY;
	}

	return -ENOENT;
}

static int io_poll_remove_prep(struct io_kiocb *req,
			       const struct io_uring_sqe *sqe)
{
	if (unlikely(req->ctx->flags & IORING_SETUP_IOPOLL))
		return -EINVAL;
	if (sqe->ioprio || sqe->off || sqe->len || sqe->buf_index ||
	    sqe->poll_events)
		return -EINVAL;

	req->poll.addr = READ_ONCE(sqe->addr);
	return 0;
}

/*
 * Find a running poll command that matches one specified in sqe->addr,
 * and remove it if found.
 */
static int io_poll_remove(struct io_kiocb *req)
{
	struct io_ring_ctx *ctx = req->ctx;
	u64 addr;
	int ret;

	addr = req->poll.addr;
	spin_lock_irq(&ctx->completion_lock);
	ret = io_poll_cancel(ctx, addr);
	spin_unlock_irq(&ctx->completion_lock);

	io_cqring_add_event(req, ret);
	if (ret < 0)
		req_set_fail_links(req);
	io_put_req(req);
	return 0;
}

static int io_poll_wake(struct wait_queue_entry *wait, unsigned mode, int sync,
			void *key)
{
	struct io_kiocb *req = wait->private;
	struct io_poll_iocb *poll = &req->poll;

	return __io_async_wake(req, poll, key_to_poll(key), io_poll_task_func);
}

static void io_poll_queue_proc(struct file *file, struct wait_queue_head *head,
			       struct poll_table_struct *p)
{
	struct io_poll_table *pt = container_of(p, struct io_poll_table, pt);

	__io_queue_proc(&pt->req->poll, pt, head);
}

static int io_poll_add_prep(struct io_kiocb *req, const struct io_uring_sqe *sqe)
{
	struct io_poll_iocb *poll = &req->poll;
	u16 events;

	if (unlikely(req->ctx->flags & IORING_SETUP_IOPOLL))
		return -EINVAL;
	if (sqe->addr || sqe->ioprio || sqe->off || sqe->len || sqe->buf_index)
		return -EINVAL;
	if (!poll->file)
		return -EBADF;

	events = READ_ONCE(sqe->poll_events);
	poll->events = demangle_poll(events) | EPOLLERR | EPOLLHUP;

	get_task_struct(current);
	req->task = current;
	return 0;
}

static int io_poll_add(struct io_kiocb *req)
{
	struct io_poll_iocb *poll = &req->poll;
	struct io_ring_ctx *ctx = req->ctx;
	struct io_poll_table ipt;
	__poll_t mask;

	INIT_HLIST_NODE(&req->hash_node);
	INIT_LIST_HEAD(&req->list);
	ipt.pt._qproc = io_poll_queue_proc;

	mask = __io_arm_poll_handler(req, &req->poll, &ipt, poll->events,
					io_poll_wake);

	if (mask) { /* no async, we'd stolen it */
		ipt.error = 0;
		io_poll_complete(req, mask, 0);
	}
	spin_unlock_irq(&ctx->completion_lock);

	if (mask) {
		io_cqring_ev_posted(ctx);
		io_put_req(req);
	}
	return ipt.error;
}

static enum hrtimer_restart io_timeout_fn(struct hrtimer *timer)
{
	struct io_timeout_data *data = container_of(timer,
						struct io_timeout_data, timer);
	struct io_kiocb *req = data->req;
	struct io_ring_ctx *ctx = req->ctx;
	unsigned long flags;

	atomic_inc(&ctx->cq_timeouts);

	spin_lock_irqsave(&ctx->completion_lock, flags);
	/*
	 * We could be racing with timeout deletion. If the list is empty,
	 * then timeout lookup already found it and will be handling it.
	 */
	if (!list_empty(&req->list)) {
		struct io_kiocb *prev;

		/*
		 * Adjust the reqs sequence before the current one because it
		 * will consume a slot in the cq_ring and the cq_tail
		 * pointer will be increased, otherwise other timeout reqs may
		 * return in advance without waiting for enough wait_nr.
		 */
		prev = req;
		list_for_each_entry_continue_reverse(prev, &ctx->timeout_list, list)
			prev->sequence++;
		list_del_init(&req->list);
	}

	io_cqring_fill_event(req, -ETIME);
	io_commit_cqring(ctx);
	spin_unlock_irqrestore(&ctx->completion_lock, flags);

	io_cqring_ev_posted(ctx);
	req_set_fail_links(req);
	io_put_req(req);
	return HRTIMER_NORESTART;
}

static int io_timeout_cancel(struct io_ring_ctx *ctx, __u64 user_data)
{
	struct io_kiocb *req;
	int ret = -ENOENT;

	list_for_each_entry(req, &ctx->timeout_list, list) {
		if (user_data == req->user_data) {
			list_del_init(&req->list);
			ret = 0;
			break;
		}
	}

	if (ret == -ENOENT)
		return ret;

	ret = hrtimer_try_to_cancel(&req->io->timeout.timer);
	if (ret == -1)
		return -EALREADY;

	req_set_fail_links(req);
	io_cqring_fill_event(req, -ECANCELED);
	io_put_req(req);
	return 0;
}

static int io_timeout_remove_prep(struct io_kiocb *req,
				  const struct io_uring_sqe *sqe)
{
	if (unlikely(req->ctx->flags & IORING_SETUP_IOPOLL))
		return -EINVAL;
	if (sqe->flags || sqe->ioprio || sqe->buf_index || sqe->len)
		return -EINVAL;

	req->timeout.addr = READ_ONCE(sqe->addr);
	req->timeout.flags = READ_ONCE(sqe->timeout_flags);
	if (req->timeout.flags)
		return -EINVAL;

	return 0;
}

/*
 * Remove or update an existing timeout command
 */
static int io_timeout_remove(struct io_kiocb *req)
{
	struct io_ring_ctx *ctx = req->ctx;
	int ret;

	spin_lock_irq(&ctx->completion_lock);
	ret = io_timeout_cancel(ctx, req->timeout.addr);

	io_cqring_fill_event(req, ret);
	io_commit_cqring(ctx);
	spin_unlock_irq(&ctx->completion_lock);
	io_cqring_ev_posted(ctx);
	if (ret < 0)
		req_set_fail_links(req);
	io_put_req(req);
	return 0;
}

static int io_timeout_prep(struct io_kiocb *req, const struct io_uring_sqe *sqe,
			   bool is_timeout_link)
{
	struct io_timeout_data *data;
	unsigned flags;

	if (unlikely(req->ctx->flags & IORING_SETUP_IOPOLL))
		return -EINVAL;
	if (sqe->ioprio || sqe->buf_index || sqe->len != 1)
		return -EINVAL;
	if (sqe->off && is_timeout_link)
		return -EINVAL;
	flags = READ_ONCE(sqe->timeout_flags);
	if (flags & ~IORING_TIMEOUT_ABS)
		return -EINVAL;

	req->timeout.count = READ_ONCE(sqe->off);

	if (!req->io && io_alloc_async_ctx(req))
		return -ENOMEM;

	data = &req->io->timeout;
	data->req = req;
	req->flags |= REQ_F_TIMEOUT;

	if (get_timespec64(&data->ts, u64_to_user_ptr(sqe->addr)))
		return -EFAULT;

	if (flags & IORING_TIMEOUT_ABS)
		data->mode = HRTIMER_MODE_ABS;
	else
		data->mode = HRTIMER_MODE_REL;

	hrtimer_init(&data->timer, CLOCK_MONOTONIC, data->mode);
	return 0;
}

static int io_timeout(struct io_kiocb *req)
{
	struct io_ring_ctx *ctx = req->ctx;
	struct io_timeout_data *data;
	struct list_head *entry;
	unsigned span = 0;
	u32 count = req->timeout.count;
	u32 seq = req->sequence;

	data = &req->io->timeout;

	/*
	 * sqe->off holds how many events that need to occur for this
	 * timeout event to be satisfied. If it isn't set, then this is
	 * a pure timeout request, sequence isn't used.
	 */
	if (!count) {
		req->flags |= REQ_F_TIMEOUT_NOSEQ;
		spin_lock_irq(&ctx->completion_lock);
		entry = ctx->timeout_list.prev;
		goto add;
	}

	req->sequence = seq + count;

	/*
	 * Insertion sort, ensuring the first entry in the list is always
	 * the one we need first.
	 */
	spin_lock_irq(&ctx->completion_lock);
	list_for_each_prev(entry, &ctx->timeout_list) {
		struct io_kiocb *nxt = list_entry(entry, struct io_kiocb, list);
		unsigned nxt_seq;
		long long tmp, tmp_nxt;
		u32 nxt_offset = nxt->timeout.count;

		if (nxt->flags & REQ_F_TIMEOUT_NOSEQ)
			continue;

		/*
		 * Since seq + count can overflow, use type long
		 * long to store it.
		 */
		tmp = (long long)seq + count;
		nxt_seq = nxt->sequence - nxt_offset;
		tmp_nxt = (long long)nxt_seq + nxt_offset;

		/*
		 * cached_sq_head may overflow, and it will never overflow twice
		 * once there is some timeout req still be valid.
		 */
		if (seq < nxt_seq)
			tmp += UINT_MAX;

		if (tmp > tmp_nxt)
			break;

		/*
		 * Sequence of reqs after the insert one and itself should
		 * be adjusted because each timeout req consumes a slot.
		 */
		span++;
		nxt->sequence++;
	}
	req->sequence -= span;
add:
	list_add(&req->list, entry);
	data->timer.function = io_timeout_fn;
	hrtimer_start(&data->timer, timespec64_to_ktime(data->ts), data->mode);
	spin_unlock_irq(&ctx->completion_lock);
	return 0;
}

static bool io_cancel_cb(struct io_wq_work *work, void *data)
{
	struct io_kiocb *req = container_of(work, struct io_kiocb, work);

	return req->user_data == (unsigned long) data;
}

static int io_async_cancel_one(struct io_ring_ctx *ctx, void *sqe_addr)
{
	enum io_wq_cancel cancel_ret;
	int ret = 0;

	cancel_ret = io_wq_cancel_cb(ctx->io_wq, io_cancel_cb, sqe_addr);
	switch (cancel_ret) {
	case IO_WQ_CANCEL_OK:
		ret = 0;
		break;
	case IO_WQ_CANCEL_RUNNING:
		ret = -EALREADY;
		break;
	case IO_WQ_CANCEL_NOTFOUND:
		ret = -ENOENT;
		break;
	}

	return ret;
}

static void io_async_find_and_cancel(struct io_ring_ctx *ctx,
				     struct io_kiocb *req, __u64 sqe_addr,
				     int success_ret)
{
	unsigned long flags;
	int ret;

	ret = io_async_cancel_one(ctx, (void *) (unsigned long) sqe_addr);
	if (ret != -ENOENT) {
		spin_lock_irqsave(&ctx->completion_lock, flags);
		goto done;
	}

	spin_lock_irqsave(&ctx->completion_lock, flags);
	ret = io_timeout_cancel(ctx, sqe_addr);
	if (ret != -ENOENT)
		goto done;
	ret = io_poll_cancel(ctx, sqe_addr);
done:
	if (!ret)
		ret = success_ret;
	io_cqring_fill_event(req, ret);
	io_commit_cqring(ctx);
	spin_unlock_irqrestore(&ctx->completion_lock, flags);
	io_cqring_ev_posted(ctx);

	if (ret < 0)
		req_set_fail_links(req);
	io_put_req(req);
}

static int io_async_cancel_prep(struct io_kiocb *req,
				const struct io_uring_sqe *sqe)
{
	if (unlikely(req->ctx->flags & IORING_SETUP_IOPOLL))
		return -EINVAL;
	if (sqe->flags || sqe->ioprio || sqe->off || sqe->len ||
	    sqe->cancel_flags)
		return -EINVAL;

	req->cancel.addr = READ_ONCE(sqe->addr);
	return 0;
}

static int io_async_cancel(struct io_kiocb *req)
{
	struct io_ring_ctx *ctx = req->ctx;

	io_async_find_and_cancel(ctx, req, req->cancel.addr, 0);
	return 0;
}

static int io_files_update_prep(struct io_kiocb *req,
				const struct io_uring_sqe *sqe)
{
	if (sqe->flags || sqe->ioprio || sqe->rw_flags)
		return -EINVAL;

	req->files_update.offset = READ_ONCE(sqe->off);
	req->files_update.nr_args = READ_ONCE(sqe->len);
	if (!req->files_update.nr_args)
		return -EINVAL;
	req->files_update.arg = READ_ONCE(sqe->addr);
	return 0;
}

static int io_files_update(struct io_kiocb *req, bool force_nonblock)
{
	struct io_ring_ctx *ctx = req->ctx;
	struct io_uring_files_update up;
	int ret;

	if (force_nonblock)
		return -EAGAIN;

	up.offset = req->files_update.offset;
	up.fds = req->files_update.arg;

	mutex_lock(&ctx->uring_lock);
	ret = __io_sqe_files_update(ctx, &up, req->files_update.nr_args);
	mutex_unlock(&ctx->uring_lock);

	if (ret < 0)
		req_set_fail_links(req);
	io_cqring_add_event(req, ret);
	io_put_req(req);
	return 0;
}

static int io_req_defer_prep(struct io_kiocb *req,
			     const struct io_uring_sqe *sqe)
{
	ssize_t ret = 0;

	if (!sqe)
		return 0;

	if (io_op_defs[req->opcode].file_table) {
		ret = io_grab_files(req);
		if (unlikely(ret))
			return ret;
	}

	io_req_work_grab_env(req, &io_op_defs[req->opcode]);

	switch (req->opcode) {
	case IORING_OP_NOP:
		break;
	case IORING_OP_READV:
	case IORING_OP_READ_FIXED:
	case IORING_OP_READ:
		ret = io_read_prep(req, sqe, true);
		break;
	case IORING_OP_WRITEV:
	case IORING_OP_WRITE_FIXED:
	case IORING_OP_WRITE:
		ret = io_write_prep(req, sqe, true);
		break;
	case IORING_OP_POLL_ADD:
		ret = io_poll_add_prep(req, sqe);
		break;
	case IORING_OP_POLL_REMOVE:
		ret = io_poll_remove_prep(req, sqe);
		break;
	case IORING_OP_FSYNC:
		ret = io_prep_fsync(req, sqe);
		break;
	case IORING_OP_SYNC_FILE_RANGE:
		ret = io_prep_sfr(req, sqe);
		break;
	case IORING_OP_SENDMSG:
	case IORING_OP_SEND:
		ret = io_sendmsg_prep(req, sqe);
		break;
	case IORING_OP_RECVMSG:
	case IORING_OP_RECV:
		ret = io_recvmsg_prep(req, sqe);
		break;
	case IORING_OP_CONNECT:
		ret = io_connect_prep(req, sqe);
		break;
	case IORING_OP_TIMEOUT:
		ret = io_timeout_prep(req, sqe, false);
		break;
	case IORING_OP_TIMEOUT_REMOVE:
		ret = io_timeout_remove_prep(req, sqe);
		break;
	case IORING_OP_ASYNC_CANCEL:
		ret = io_async_cancel_prep(req, sqe);
		break;
	case IORING_OP_LINK_TIMEOUT:
		ret = io_timeout_prep(req, sqe, true);
		break;
	case IORING_OP_ACCEPT:
		ret = io_accept_prep(req, sqe);
		break;
	case IORING_OP_FALLOCATE:
		ret = io_fallocate_prep(req, sqe);
		break;
	case IORING_OP_OPENAT:
		ret = io_openat_prep(req, sqe);
		break;
	case IORING_OP_CLOSE:
		ret = io_close_prep(req, sqe);
		break;
	case IORING_OP_FILES_UPDATE:
		ret = io_files_update_prep(req, sqe);
		break;
	case IORING_OP_STATX:
		ret = io_statx_prep(req, sqe);
		break;
	case IORING_OP_FADVISE:
		ret = io_fadvise_prep(req, sqe);
		break;
	case IORING_OP_MADVISE:
		ret = io_madvise_prep(req, sqe);
		break;
	case IORING_OP_OPENAT2:
		ret = io_openat2_prep(req, sqe);
		break;
	case IORING_OP_EPOLL_CTL:
		ret = io_epoll_ctl_prep(req, sqe);
		break;
	case IORING_OP_SPLICE:
		ret = io_splice_prep(req, sqe);
		break;
	case IORING_OP_PROVIDE_BUFFERS:
		ret = io_provide_buffers_prep(req, sqe);
		break;
	case IORING_OP_REMOVE_BUFFERS:
		ret = io_remove_buffers_prep(req, sqe);
		break;
	case IORING_OP_TEE:
		ret = io_tee_prep(req, sqe);
		break;
	default:
		printk_once(KERN_WARNING "io_uring: unhandled opcode %d\n",
				req->opcode);
		ret = -EINVAL;
		break;
	}

	return ret;
}

static int io_req_defer(struct io_kiocb *req, const struct io_uring_sqe *sqe)
{
	struct io_ring_ctx *ctx = req->ctx;
	int ret;

	/* Still need defer if there is pending req in defer list. */
	if (!req_need_defer(req) && list_empty_careful(&ctx->defer_list))
		return 0;

	if (!req->io && io_alloc_async_ctx(req))
		return -EAGAIN;

	ret = io_req_defer_prep(req, sqe);
	if (ret < 0)
		return ret;

	spin_lock_irq(&ctx->completion_lock);
	if (!req_need_defer(req) && list_empty(&ctx->defer_list)) {
		spin_unlock_irq(&ctx->completion_lock);
		return 0;
	}

	trace_io_uring_defer(ctx, req, req->user_data);
	list_add_tail(&req->list, &ctx->defer_list);
	spin_unlock_irq(&ctx->completion_lock);
	return -EIOCBQUEUED;
}

static void io_cleanup_req(struct io_kiocb *req)
{
	struct io_async_ctx *io = req->io;

	switch (req->opcode) {
	case IORING_OP_READV:
	case IORING_OP_READ_FIXED:
	case IORING_OP_READ:
		if (req->flags & REQ_F_BUFFER_SELECTED)
			kfree((void *)(unsigned long)req->rw.addr);
		/* fallthrough */
	case IORING_OP_WRITEV:
	case IORING_OP_WRITE_FIXED:
	case IORING_OP_WRITE:
		if (io->rw.iov != io->rw.fast_iov)
			kfree(io->rw.iov);
		break;
	case IORING_OP_RECVMSG:
		if (req->flags & REQ_F_BUFFER_SELECTED)
			kfree(req->sr_msg.kbuf);
		/* fallthrough */
	case IORING_OP_SENDMSG:
		if (io->msg.iov != io->msg.fast_iov)
			kfree(io->msg.iov);
		break;
	case IORING_OP_RECV:
		if (req->flags & REQ_F_BUFFER_SELECTED)
			kfree(req->sr_msg.kbuf);
		break;
	case IORING_OP_OPENAT:
	case IORING_OP_OPENAT2:
	case IORING_OP_STATX:
		putname(req->open.filename);
		break;
	case IORING_OP_SPLICE:
	case IORING_OP_TEE:
		io_put_file(req, req->splice.file_in,
			    (req->splice.flags & SPLICE_F_FD_IN_FIXED));
		break;
	}

	req->flags &= ~REQ_F_NEED_CLEANUP;
}

static int io_issue_sqe(struct io_kiocb *req, const struct io_uring_sqe *sqe,
			bool force_nonblock)
{
	struct io_ring_ctx *ctx = req->ctx;
	int ret;

	switch (req->opcode) {
	case IORING_OP_NOP:
		ret = io_nop(req);
		break;
	case IORING_OP_READV:
	case IORING_OP_READ_FIXED:
	case IORING_OP_READ:
		if (sqe) {
			ret = io_read_prep(req, sqe, force_nonblock);
			if (ret < 0)
				break;
		}
		ret = io_read(req, force_nonblock);
		break;
	case IORING_OP_WRITEV:
	case IORING_OP_WRITE_FIXED:
	case IORING_OP_WRITE:
		if (sqe) {
			ret = io_write_prep(req, sqe, force_nonblock);
			if (ret < 0)
				break;
		}
		ret = io_write(req, force_nonblock);
		break;
	case IORING_OP_FSYNC:
		if (sqe) {
			ret = io_prep_fsync(req, sqe);
			if (ret < 0)
				break;
		}
		ret = io_fsync(req, force_nonblock);
		break;
	case IORING_OP_POLL_ADD:
		if (sqe) {
			ret = io_poll_add_prep(req, sqe);
			if (ret)
				break;
		}
		ret = io_poll_add(req);
		break;
	case IORING_OP_POLL_REMOVE:
		if (sqe) {
			ret = io_poll_remove_prep(req, sqe);
			if (ret < 0)
				break;
		}
		ret = io_poll_remove(req);
		break;
	case IORING_OP_SYNC_FILE_RANGE:
		if (sqe) {
			ret = io_prep_sfr(req, sqe);
			if (ret < 0)
				break;
		}
		ret = io_sync_file_range(req, force_nonblock);
		break;
	case IORING_OP_SENDMSG:
	case IORING_OP_SEND:
		if (sqe) {
			ret = io_sendmsg_prep(req, sqe);
			if (ret < 0)
				break;
		}
		if (req->opcode == IORING_OP_SENDMSG)
			ret = io_sendmsg(req, force_nonblock);
		else
			ret = io_send(req, force_nonblock);
		break;
	case IORING_OP_RECVMSG:
	case IORING_OP_RECV:
		if (sqe) {
			ret = io_recvmsg_prep(req, sqe);
			if (ret)
				break;
		}
		if (req->opcode == IORING_OP_RECVMSG)
			ret = io_recvmsg(req, force_nonblock);
		else
			ret = io_recv(req, force_nonblock);
		break;
	case IORING_OP_TIMEOUT:
		if (sqe) {
			ret = io_timeout_prep(req, sqe, false);
			if (ret)
				break;
		}
		ret = io_timeout(req);
		break;
	case IORING_OP_TIMEOUT_REMOVE:
		if (sqe) {
			ret = io_timeout_remove_prep(req, sqe);
			if (ret)
				break;
		}
		ret = io_timeout_remove(req);
		break;
	case IORING_OP_ACCEPT:
		if (sqe) {
			ret = io_accept_prep(req, sqe);
			if (ret)
				break;
		}
		ret = io_accept(req, force_nonblock);
		break;
	case IORING_OP_CONNECT:
		if (sqe) {
			ret = io_connect_prep(req, sqe);
			if (ret)
				break;
		}
		ret = io_connect(req, force_nonblock);
		break;
	case IORING_OP_ASYNC_CANCEL:
		if (sqe) {
			ret = io_async_cancel_prep(req, sqe);
			if (ret)
				break;
		}
		ret = io_async_cancel(req);
		break;
	case IORING_OP_FALLOCATE:
		if (sqe) {
			ret = io_fallocate_prep(req, sqe);
			if (ret)
				break;
		}
		ret = io_fallocate(req, force_nonblock);
		break;
	case IORING_OP_OPENAT:
		if (sqe) {
			ret = io_openat_prep(req, sqe);
			if (ret)
				break;
		}
		ret = io_openat(req, force_nonblock);
		break;
	case IORING_OP_CLOSE:
		if (sqe) {
			ret = io_close_prep(req, sqe);
			if (ret)
				break;
		}
		ret = io_close(req, force_nonblock);
		break;
	case IORING_OP_FILES_UPDATE:
		if (sqe) {
			ret = io_files_update_prep(req, sqe);
			if (ret)
				break;
		}
		ret = io_files_update(req, force_nonblock);
		break;
	case IORING_OP_STATX:
		if (sqe) {
			ret = io_statx_prep(req, sqe);
			if (ret)
				break;
		}
		ret = io_statx(req, force_nonblock);
		break;
	case IORING_OP_FADVISE:
		if (sqe) {
			ret = io_fadvise_prep(req, sqe);
			if (ret)
				break;
		}
		ret = io_fadvise(req, force_nonblock);
		break;
	case IORING_OP_MADVISE:
		if (sqe) {
			ret = io_madvise_prep(req, sqe);
			if (ret)
				break;
		}
		ret = io_madvise(req, force_nonblock);
		break;
	case IORING_OP_OPENAT2:
		if (sqe) {
			ret = io_openat2_prep(req, sqe);
			if (ret)
				break;
		}
		ret = io_openat2(req, force_nonblock);
		break;
	case IORING_OP_EPOLL_CTL:
		if (sqe) {
			ret = io_epoll_ctl_prep(req, sqe);
			if (ret)
				break;
		}
		ret = io_epoll_ctl(req, force_nonblock);
		break;
	case IORING_OP_SPLICE:
		if (sqe) {
			ret = io_splice_prep(req, sqe);
			if (ret < 0)
				break;
		}
		ret = io_splice(req, force_nonblock);
		break;
	case IORING_OP_PROVIDE_BUFFERS:
		if (sqe) {
			ret = io_provide_buffers_prep(req, sqe);
			if (ret)
				break;
		}
		ret = io_provide_buffers(req, force_nonblock);
		break;
	case IORING_OP_REMOVE_BUFFERS:
		if (sqe) {
			ret = io_remove_buffers_prep(req, sqe);
			if (ret)
				break;
		}
		ret = io_remove_buffers(req, force_nonblock);
		break;
	case IORING_OP_TEE:
		if (sqe) {
			ret = io_tee_prep(req, sqe);
			if (ret < 0)
				break;
		}
		ret = io_tee(req, force_nonblock);
		break;
	default:
		ret = -EINVAL;
		break;
	}

	if (ret)
		return ret;

	if (ctx->flags & IORING_SETUP_IOPOLL) {
		const bool in_async = io_wq_current_is_worker();

		if (req->result == -EAGAIN)
			return -EAGAIN;

		/* workqueue context doesn't hold uring_lock, grab it now */
		if (in_async)
			mutex_lock(&ctx->uring_lock);

		io_iopoll_req_issued(req);

		if (in_async)
			mutex_unlock(&ctx->uring_lock);
	}

	return 0;
}

static void io_wq_submit_work(struct io_wq_work **workptr)
{
	struct io_wq_work *work = *workptr;
	struct io_kiocb *req = container_of(work, struct io_kiocb, work);
	int ret = 0;

	/* if NO_CANCEL is set, we must still run the work */
	if ((work->flags & (IO_WQ_WORK_CANCEL|IO_WQ_WORK_NO_CANCEL)) ==
				IO_WQ_WORK_CANCEL) {
		ret = -ECANCELED;
	}

	if (!ret) {
		do {
			ret = io_issue_sqe(req, NULL, false);
			/*
			 * We can get EAGAIN for polled IO even though we're
			 * forcing a sync submission from here, since we can't
			 * wait for request slots on the block side.
			 */
			if (ret != -EAGAIN)
				break;
			cond_resched();
		} while (1);
	}

	if (ret) {
		req_set_fail_links(req);
		io_cqring_add_event(req, ret);
		io_put_req(req);
	}

	io_steal_work(req, workptr);
}

static inline struct file *io_file_from_index(struct io_ring_ctx *ctx,
					      int index)
{
	struct fixed_file_table *table;

	table = &ctx->file_data->table[index >> IORING_FILE_TABLE_SHIFT];
	return table->files[index & IORING_FILE_TABLE_MASK];
}

static int io_file_get(struct io_submit_state *state, struct io_kiocb *req,
			int fd, struct file **out_file, bool fixed)
{
	struct io_ring_ctx *ctx = req->ctx;
	struct file *file;

	if (fixed) {
		if (unlikely(!ctx->file_data ||
		    (unsigned) fd >= ctx->nr_user_files))
			return -EBADF;
		fd = array_index_nospec(fd, ctx->nr_user_files);
		file = io_file_from_index(ctx, fd);
		if (!file)
			return -EBADF;
		req->fixed_file_refs = ctx->file_data->cur_refs;
		percpu_ref_get(req->fixed_file_refs);
	} else {
		trace_io_uring_file_get(ctx, fd);
		file = __io_file_get(state, fd);
		if (unlikely(!file))
			return -EBADF;
	}

	*out_file = file;
	return 0;
}

static int io_req_set_file(struct io_submit_state *state, struct io_kiocb *req,
			   int fd)
{
	bool fixed;

	fixed = (req->flags & REQ_F_FIXED_FILE) != 0;
<<<<<<< HEAD
	if (unlikely(!fixed && req->needs_fixed_file))
=======
	if (unlikely(!fixed && io_async_submit(req->ctx)))
>>>>>>> 73ada5f8
		return -EBADF;

	return io_file_get(state, req, fd, &req->file, fixed);
}

static int io_grab_files(struct io_kiocb *req)
{
	int ret = -EBADF;
	struct io_ring_ctx *ctx = req->ctx;

	if (req->work.files || (req->flags & REQ_F_NO_FILE_TABLE))
		return 0;
	if (!ctx->ring_file)
		return -EBADF;

	rcu_read_lock();
	spin_lock_irq(&ctx->inflight_lock);
	/*
	 * We use the f_ops->flush() handler to ensure that we can flush
	 * out work accessing these files if the fd is closed. Check if
	 * the fd has changed since we started down this path, and disallow
	 * this operation if it has.
	 */
	if (fcheck(ctx->ring_fd) == ctx->ring_file) {
		list_add(&req->inflight_entry, &ctx->inflight_list);
		req->flags |= REQ_F_INFLIGHT;
		req->work.files = current->files;
		ret = 0;
	}
	spin_unlock_irq(&ctx->inflight_lock);
	rcu_read_unlock();

	return ret;
}

static enum hrtimer_restart io_link_timeout_fn(struct hrtimer *timer)
{
	struct io_timeout_data *data = container_of(timer,
						struct io_timeout_data, timer);
	struct io_kiocb *req = data->req;
	struct io_ring_ctx *ctx = req->ctx;
	struct io_kiocb *prev = NULL;
	unsigned long flags;

	spin_lock_irqsave(&ctx->completion_lock, flags);

	/*
	 * We don't expect the list to be empty, that will only happen if we
	 * race with the completion of the linked work.
	 */
	if (!list_empty(&req->link_list)) {
		prev = list_entry(req->link_list.prev, struct io_kiocb,
				  link_list);
		if (refcount_inc_not_zero(&prev->refs)) {
			list_del_init(&req->link_list);
			prev->flags &= ~REQ_F_LINK_TIMEOUT;
		} else
			prev = NULL;
	}

	spin_unlock_irqrestore(&ctx->completion_lock, flags);

	if (prev) {
		req_set_fail_links(prev);
		io_async_find_and_cancel(ctx, req, prev->user_data, -ETIME);
		io_put_req(prev);
	} else {
		io_cqring_add_event(req, -ETIME);
		io_put_req(req);
	}
	return HRTIMER_NORESTART;
}

static void io_queue_linked_timeout(struct io_kiocb *req)
{
	struct io_ring_ctx *ctx = req->ctx;

	/*
	 * If the list is now empty, then our linked request finished before
	 * we got a chance to setup the timer
	 */
	spin_lock_irq(&ctx->completion_lock);
	if (!list_empty(&req->link_list)) {
		struct io_timeout_data *data = &req->io->timeout;

		data->timer.function = io_link_timeout_fn;
		hrtimer_start(&data->timer, timespec64_to_ktime(data->ts),
				data->mode);
	}
	spin_unlock_irq(&ctx->completion_lock);

	/* drop submission reference */
	io_put_req(req);
}

static struct io_kiocb *io_prep_linked_timeout(struct io_kiocb *req)
{
	struct io_kiocb *nxt;

	if (!(req->flags & REQ_F_LINK_HEAD))
		return NULL;
	/* for polled retry, if flag is set, we already went through here */
	if (req->flags & REQ_F_POLLED)
		return NULL;

	nxt = list_first_entry_or_null(&req->link_list, struct io_kiocb,
					link_list);
	if (!nxt || nxt->opcode != IORING_OP_LINK_TIMEOUT)
		return NULL;

	req->flags |= REQ_F_LINK_TIMEOUT;
	return nxt;
}

static void __io_queue_sqe(struct io_kiocb *req, const struct io_uring_sqe *sqe)
{
	struct io_kiocb *linked_timeout;
	struct io_kiocb *nxt;
	const struct cred *old_creds = NULL;
	int ret;

again:
	linked_timeout = io_prep_linked_timeout(req);

	if (req->work.creds && req->work.creds != current_cred()) {
		if (old_creds)
			revert_creds(old_creds);
		if (old_creds == req->work.creds)
			old_creds = NULL; /* restored original creds */
		else
			old_creds = override_creds(req->work.creds);
	}

	ret = io_issue_sqe(req, sqe, true);

	/*
	 * We async punt it if the file wasn't marked NOWAIT, or if the file
	 * doesn't support non-blocking read/write attempts
	 */
	if (ret == -EAGAIN && (!(req->flags & REQ_F_NOWAIT) ||
	    (req->flags & REQ_F_MUST_PUNT))) {
		if (io_arm_poll_handler(req)) {
			if (linked_timeout)
				io_queue_linked_timeout(linked_timeout);
			goto exit;
		}
punt:
		if (io_op_defs[req->opcode].file_table) {
			ret = io_grab_files(req);
			if (ret)
				goto err;
		}

		/*
		 * Queued up for async execution, worker will release
		 * submit reference when the iocb is actually submitted.
		 */
		io_queue_async_work(req);
		goto exit;
	}

err:
	nxt = NULL;
	/* drop submission reference */
	io_put_req_find_next(req, &nxt);

	if (linked_timeout) {
		if (!ret)
			io_queue_linked_timeout(linked_timeout);
		else
			io_put_req(linked_timeout);
	}

	/* and drop final reference, if we failed */
	if (ret) {
		io_cqring_add_event(req, ret);
		req_set_fail_links(req);
		io_put_req(req);
	}
	if (nxt) {
		req = nxt;

		if (req->flags & REQ_F_FORCE_ASYNC)
			goto punt;
		goto again;
	}
exit:
	if (old_creds)
		revert_creds(old_creds);
}

static void io_queue_sqe(struct io_kiocb *req, const struct io_uring_sqe *sqe)
{
	int ret;

	ret = io_req_defer(req, sqe);
	if (ret) {
		if (ret != -EIOCBQUEUED) {
fail_req:
			io_cqring_add_event(req, ret);
			req_set_fail_links(req);
			io_double_put_req(req);
		}
	} else if (req->flags & REQ_F_FORCE_ASYNC) {
		ret = io_req_defer_prep(req, sqe);
		if (unlikely(ret < 0))
			goto fail_req;
		/*
		 * Never try inline submit of IOSQE_ASYNC is set, go straight
		 * to async execution.
		 */
		req->work.flags |= IO_WQ_WORK_CONCURRENT;
		io_queue_async_work(req);
	} else {
		__io_queue_sqe(req, sqe);
	}
}

static inline void io_queue_link_head(struct io_kiocb *req)
{
	if (unlikely(req->flags & REQ_F_FAIL_LINK)) {
		io_cqring_add_event(req, -ECANCELED);
		io_double_put_req(req);
	} else
		io_queue_sqe(req, NULL);
}

static int io_submit_sqe(struct io_kiocb *req, const struct io_uring_sqe *sqe,
			 struct io_kiocb **link)
{
	struct io_ring_ctx *ctx = req->ctx;
	int ret;

	/*
	 * If we already have a head request, queue this one for async
	 * submittal once the head completes. If we don't have a head but
	 * IOSQE_IO_LINK is set in the sqe, start a new head. This one will be
	 * submitted sync once the chain is complete. If none of those
	 * conditions are true (normal request), then just queue it.
	 */
	if (*link) {
		struct io_kiocb *head = *link;

		/*
		 * Taking sequential execution of a link, draining both sides
		 * of the link also fullfils IOSQE_IO_DRAIN semantics for all
		 * requests in the link. So, it drains the head and the
		 * next after the link request. The last one is done via
		 * drain_next flag to persist the effect across calls.
		 */
		if (req->flags & REQ_F_IO_DRAIN) {
			head->flags |= REQ_F_IO_DRAIN;
			ctx->drain_next = 1;
		}
		if (io_alloc_async_ctx(req))
			return -EAGAIN;

		ret = io_req_defer_prep(req, sqe);
		if (ret) {
			/* fail even hard links since we don't submit */
			head->flags |= REQ_F_FAIL_LINK;
			return ret;
		}
		trace_io_uring_link(ctx, req, head);
		list_add_tail(&req->link_list, &head->link_list);

		/* last request of a link, enqueue the link */
		if (!(req->flags & (REQ_F_LINK | REQ_F_HARDLINK))) {
			io_queue_link_head(head);
			*link = NULL;
		}
	} else {
		if (unlikely(ctx->drain_next)) {
			req->flags |= REQ_F_IO_DRAIN;
			ctx->drain_next = 0;
		}
		if (req->flags & (REQ_F_LINK | REQ_F_HARDLINK)) {
			req->flags |= REQ_F_LINK_HEAD;
			INIT_LIST_HEAD(&req->link_list);

			if (io_alloc_async_ctx(req))
				return -EAGAIN;

			ret = io_req_defer_prep(req, sqe);
			if (ret)
				req->flags |= REQ_F_FAIL_LINK;
			*link = req;
		} else {
			io_queue_sqe(req, sqe);
		}
	}

	return 0;
}

/*
 * Batched submission is done, ensure local IO is flushed out.
 */
static void io_submit_state_end(struct io_submit_state *state)
{
	blk_finish_plug(&state->plug);
	io_state_file_put(state);
	if (state->free_reqs)
		kmem_cache_free_bulk(req_cachep, state->free_reqs, state->reqs);
}

/*
 * Start submission side cache.
 */
static void io_submit_state_start(struct io_submit_state *state,
				  unsigned int max_ios)
{
	blk_start_plug(&state->plug);
	state->free_reqs = 0;
	state->file = NULL;
	state->ios_left = max_ios;
}

static void io_commit_sqring(struct io_ring_ctx *ctx)
{
	struct io_rings *rings = ctx->rings;

	/*
	 * Ensure any loads from the SQEs are done at this point,
	 * since once we write the new head, the application could
	 * write new data to them.
	 */
	smp_store_release(&rings->sq.head, ctx->cached_sq_head);
}

/*
 * Fetch an sqe, if one is available. Note that sqe_ptr will point to memory
 * that is mapped by userspace. This means that care needs to be taken to
 * ensure that reads are stable, as we cannot rely on userspace always
 * being a good citizen. If members of the sqe are validated and then later
 * used, it's important that those reads are done through READ_ONCE() to
 * prevent a re-load down the line.
 */
static const struct io_uring_sqe *io_get_sqe(struct io_ring_ctx *ctx)
{
	u32 *sq_array = ctx->sq_array;
	unsigned head;

	/*
	 * The cached sq head (or cq tail) serves two purposes:
	 *
	 * 1) allows us to batch the cost of updating the user visible
	 *    head updates.
	 * 2) allows the kernel side to track the head on its own, even
	 *    though the application is the one updating it.
	 */
	head = READ_ONCE(sq_array[ctx->cached_sq_head & ctx->sq_mask]);
	if (likely(head < ctx->sq_entries))
		return &ctx->sq_sqes[head];

	/* drop invalid entries */
	ctx->cached_sq_dropped++;
	WRITE_ONCE(ctx->rings->sq_dropped, ctx->cached_sq_dropped);
	return NULL;
}

static inline void io_consume_sqe(struct io_ring_ctx *ctx)
{
	ctx->cached_sq_head++;
}

#define SQE_VALID_FLAGS	(IOSQE_FIXED_FILE|IOSQE_IO_DRAIN|IOSQE_IO_LINK|	\
				IOSQE_IO_HARDLINK | IOSQE_ASYNC | \
				IOSQE_BUFFER_SELECT)

static int io_init_req(struct io_ring_ctx *ctx, struct io_kiocb *req,
		       const struct io_uring_sqe *sqe,
		       struct io_submit_state *state)
{
	unsigned int sqe_flags;
	int id;

	/*
	 * All io need record the previous position, if LINK vs DARIN,
	 * it can be used to mark the position of the first IO in the
	 * link list.
	 */
	req->sequence = ctx->cached_sq_head - ctx->cached_sq_dropped;
	req->opcode = READ_ONCE(sqe->opcode);
	req->user_data = READ_ONCE(sqe->user_data);
	req->io = NULL;
	req->file = NULL;
	req->ctx = ctx;
	req->flags = 0;
	/* one is dropped after submission, the other at completion */
	refcount_set(&req->refs, 2);
	req->task = NULL;
	req->result = 0;
	INIT_IO_WORK(&req->work, io_wq_submit_work);

	if (unlikely(req->opcode >= IORING_OP_LAST))
		return -EINVAL;

	if (io_op_defs[req->opcode].needs_mm && !current->mm) {
		if (unlikely(!mmget_not_zero(ctx->sqo_mm)))
			return -EFAULT;
		use_mm(ctx->sqo_mm);
	}

	sqe_flags = READ_ONCE(sqe->flags);
	/* enforce forwards compatibility on users */
	if (unlikely(sqe_flags & ~SQE_VALID_FLAGS))
		return -EINVAL;

	if ((sqe_flags & IOSQE_BUFFER_SELECT) &&
	    !io_op_defs[req->opcode].buffer_select)
		return -EOPNOTSUPP;

	id = READ_ONCE(sqe->personality);
	if (id) {
		req->work.creds = idr_find(&ctx->personality_idr, id);
		if (unlikely(!req->work.creds))
			return -EINVAL;
		get_cred(req->work.creds);
	}

	/* same numerical values with corresponding REQ_F_*, safe to copy */
	req->flags |= sqe_flags;

	if (!io_op_defs[req->opcode].needs_file)
		return 0;

	return io_req_set_file(state, req, READ_ONCE(sqe->fd));
}

static int io_submit_sqes(struct io_ring_ctx *ctx, unsigned int nr,
			  struct file *ring_file, int ring_fd)
{
	struct io_submit_state state, *statep = NULL;
	struct io_kiocb *link = NULL;
	int i, submitted = 0;

	/* if we have a backlog and couldn't flush it all, return BUSY */
	if (test_bit(0, &ctx->sq_check_overflow)) {
		if (!list_empty(&ctx->cq_overflow_list) &&
		    !io_cqring_overflow_flush(ctx, false))
			return -EBUSY;
	}

	/* make sure SQ entry isn't read before tail */
	nr = min3(nr, ctx->sq_entries, io_sqring_entries(ctx));

	if (!percpu_ref_tryget_many(&ctx->refs, nr))
		return -EAGAIN;

	if (nr > IO_PLUG_THRESHOLD) {
		io_submit_state_start(&state, nr);
		statep = &state;
	}

	ctx->ring_fd = ring_fd;
	ctx->ring_file = ring_file;

	for (i = 0; i < nr; i++) {
		const struct io_uring_sqe *sqe;
		struct io_kiocb *req;
		int err;

		sqe = io_get_sqe(ctx);
		if (unlikely(!sqe)) {
			io_consume_sqe(ctx);
			break;
		}
		req = io_alloc_req(ctx, statep);
		if (unlikely(!req)) {
			if (!submitted)
				submitted = -EAGAIN;
			break;
		}

		err = io_init_req(ctx, req, sqe, statep);
		io_consume_sqe(ctx);
		/* will complete beyond this point, count as submitted */
		submitted++;

		if (unlikely(err)) {
fail_req:
			io_cqring_add_event(req, err);
			io_double_put_req(req);
			break;
		}

		trace_io_uring_submit_sqe(ctx, req->opcode, req->user_data,
						true, io_async_submit(ctx));
		err = io_submit_sqe(req, sqe, &link);
		if (err)
			goto fail_req;
	}

	if (unlikely(submitted != nr)) {
		int ref_used = (submitted == -EAGAIN) ? 0 : submitted;

		percpu_ref_put_many(&ctx->refs, nr - ref_used);
	}
	if (link)
		io_queue_link_head(link);
	if (statep)
		io_submit_state_end(&state);

	 /* Commit SQ ring head once we've consumed and submitted all SQEs */
	io_commit_sqring(ctx);

	return submitted;
}

static inline void io_sq_thread_drop_mm(struct io_ring_ctx *ctx)
{
	struct mm_struct *mm = current->mm;

	if (mm) {
		unuse_mm(mm);
		mmput(mm);
	}
}

static int io_sq_thread(void *data)
{
	struct io_ring_ctx *ctx = data;
	const struct cred *old_cred;
	mm_segment_t old_fs;
	DEFINE_WAIT(wait);
	unsigned long timeout;
	int ret = 0;

	complete(&ctx->sq_thread_comp);

	old_fs = get_fs();
	set_fs(USER_DS);
	old_cred = override_creds(ctx->creds);

	timeout = jiffies + ctx->sq_thread_idle;
	while (!kthread_should_park()) {
		unsigned int to_submit;

		if (!list_empty(&ctx->poll_list)) {
			unsigned nr_events = 0;

			mutex_lock(&ctx->uring_lock);
			if (!list_empty(&ctx->poll_list))
				io_iopoll_getevents(ctx, &nr_events, 0);
			else
				timeout = jiffies + ctx->sq_thread_idle;
			mutex_unlock(&ctx->uring_lock);
		}

		to_submit = io_sqring_entries(ctx);

		/*
		 * If submit got -EBUSY, flag us as needing the application
		 * to enter the kernel to reap and flush events.
		 */
		if (!to_submit || ret == -EBUSY) {
			/*
			 * Drop cur_mm before scheduling, we can't hold it for
			 * long periods (or over schedule()). Do this before
			 * adding ourselves to the waitqueue, as the unuse/drop
			 * may sleep.
			 */
			io_sq_thread_drop_mm(ctx);

			/*
			 * We're polling. If we're within the defined idle
			 * period, then let us spin without work before going
			 * to sleep. The exception is if we got EBUSY doing
			 * more IO, we should wait for the application to
			 * reap events and wake us up.
			 */
			if (!list_empty(&ctx->poll_list) ||
			    (!time_after(jiffies, timeout) && ret != -EBUSY &&
			    !percpu_ref_is_dying(&ctx->refs))) {
				if (current->task_works)
					task_work_run();
				cond_resched();
				continue;
			}

			prepare_to_wait(&ctx->sqo_wait, &wait,
						TASK_INTERRUPTIBLE);

			/*
			 * While doing polled IO, before going to sleep, we need
			 * to check if there are new reqs added to poll_list, it
			 * is because reqs may have been punted to io worker and
			 * will be added to poll_list later, hence check the
			 * poll_list again.
			 */
			if ((ctx->flags & IORING_SETUP_IOPOLL) &&
			    !list_empty_careful(&ctx->poll_list)) {
				finish_wait(&ctx->sqo_wait, &wait);
				continue;
			}

			/* Tell userspace we may need a wakeup call */
			ctx->rings->sq_flags |= IORING_SQ_NEED_WAKEUP;
			/* make sure to read SQ tail after writing flags */
			smp_mb();

			to_submit = io_sqring_entries(ctx);
			if (!to_submit || ret == -EBUSY) {
				if (kthread_should_park()) {
					finish_wait(&ctx->sqo_wait, &wait);
					break;
				}
				if (current->task_works) {
					task_work_run();
					finish_wait(&ctx->sqo_wait, &wait);
					continue;
				}
				if (signal_pending(current))
					flush_signals(current);
				schedule();
				finish_wait(&ctx->sqo_wait, &wait);

				ctx->rings->sq_flags &= ~IORING_SQ_NEED_WAKEUP;
				continue;
			}
			finish_wait(&ctx->sqo_wait, &wait);

			ctx->rings->sq_flags &= ~IORING_SQ_NEED_WAKEUP;
		}

		mutex_lock(&ctx->uring_lock);
		ret = io_submit_sqes(ctx, to_submit, NULL, -1);
		mutex_unlock(&ctx->uring_lock);
		timeout = jiffies + ctx->sq_thread_idle;
	}

	if (current->task_works)
		task_work_run();

	set_fs(old_fs);
	io_sq_thread_drop_mm(ctx);
	revert_creds(old_cred);

	kthread_parkme();

	return 0;
}

struct io_wait_queue {
	struct wait_queue_entry wq;
	struct io_ring_ctx *ctx;
	unsigned to_wait;
	unsigned nr_timeouts;
};

static inline bool io_should_wake(struct io_wait_queue *iowq, bool noflush)
{
	struct io_ring_ctx *ctx = iowq->ctx;

	/*
	 * Wake up if we have enough events, or if a timeout occurred since we
	 * started waiting. For timeouts, we always want to return to userspace,
	 * regardless of event count.
	 */
	return io_cqring_events(ctx, noflush) >= iowq->to_wait ||
			atomic_read(&ctx->cq_timeouts) != iowq->nr_timeouts;
}

static int io_wake_function(struct wait_queue_entry *curr, unsigned int mode,
			    int wake_flags, void *key)
{
	struct io_wait_queue *iowq = container_of(curr, struct io_wait_queue,
							wq);

	/* use noflush == true, as we can't safely rely on locking context */
	if (!io_should_wake(iowq, true))
		return -1;

	return autoremove_wake_function(curr, mode, wake_flags, key);
}

/*
 * Wait until events become available, if we don't already have some. The
 * application must reap them itself, as they reside on the shared cq ring.
 */
static int io_cqring_wait(struct io_ring_ctx *ctx, int min_events,
			  const sigset_t __user *sig, size_t sigsz)
{
	struct io_wait_queue iowq = {
		.wq = {
			.private	= current,
			.func		= io_wake_function,
			.entry		= LIST_HEAD_INIT(iowq.wq.entry),
		},
		.ctx		= ctx,
		.to_wait	= min_events,
	};
	struct io_rings *rings = ctx->rings;
	int ret = 0;

	do {
		if (io_cqring_events(ctx, false) >= min_events)
			return 0;
		if (!current->task_works)
			break;
		task_work_run();
	} while (1);

	if (sig) {
#ifdef CONFIG_COMPAT
		if (in_compat_syscall())
			ret = set_compat_user_sigmask((const compat_sigset_t __user *)sig,
						      sigsz);
		else
#endif
			ret = set_user_sigmask(sig, sigsz);

		if (ret)
			return ret;
	}

	iowq.nr_timeouts = atomic_read(&ctx->cq_timeouts);
	trace_io_uring_cqring_wait(ctx, min_events);
	do {
		prepare_to_wait_exclusive(&ctx->wait, &iowq.wq,
						TASK_INTERRUPTIBLE);
		if (current->task_works)
			task_work_run();
		if (io_should_wake(&iowq, false))
			break;
		schedule();
		if (signal_pending(current)) {
			ret = -EINTR;
			break;
		}
	} while (1);
	finish_wait(&ctx->wait, &iowq.wq);

	restore_saved_sigmask_unless(ret == -EINTR);

	return READ_ONCE(rings->cq.head) == READ_ONCE(rings->cq.tail) ? ret : 0;
}

static void __io_sqe_files_unregister(struct io_ring_ctx *ctx)
{
#if defined(CONFIG_UNIX)
	if (ctx->ring_sock) {
		struct sock *sock = ctx->ring_sock->sk;
		struct sk_buff *skb;

		while ((skb = skb_dequeue(&sock->sk_receive_queue)) != NULL)
			kfree_skb(skb);
	}
#else
	int i;

	for (i = 0; i < ctx->nr_user_files; i++) {
		struct file *file;

		file = io_file_from_index(ctx, i);
		if (file)
			fput(file);
	}
#endif
}

static void io_file_ref_kill(struct percpu_ref *ref)
{
	struct fixed_file_data *data;

	data = container_of(ref, struct fixed_file_data, refs);
	complete(&data->done);
}

static int io_sqe_files_unregister(struct io_ring_ctx *ctx)
{
	struct fixed_file_data *data = ctx->file_data;
	struct fixed_file_ref_node *ref_node = NULL;
	unsigned nr_tables, i;

	if (!data)
		return -ENXIO;

	spin_lock(&data->lock);
	if (!list_empty(&data->ref_list))
		ref_node = list_first_entry(&data->ref_list,
				struct fixed_file_ref_node, node);
	spin_unlock(&data->lock);
	if (ref_node)
		percpu_ref_kill(&ref_node->refs);

	percpu_ref_kill(&data->refs);

	/* wait for all refs nodes to complete */
	flush_delayed_work(&ctx->file_put_work);
	wait_for_completion(&data->done);

	__io_sqe_files_unregister(ctx);
	nr_tables = DIV_ROUND_UP(ctx->nr_user_files, IORING_MAX_FILES_TABLE);
	for (i = 0; i < nr_tables; i++)
		kfree(data->table[i].files);
	kfree(data->table);
	percpu_ref_exit(&data->refs);
	kfree(data);
	ctx->file_data = NULL;
	ctx->nr_user_files = 0;
	return 0;
}

static void io_sq_thread_stop(struct io_ring_ctx *ctx)
{
	if (ctx->sqo_thread) {
		wait_for_completion(&ctx->sq_thread_comp);
		/*
		 * The park is a bit of a work-around, without it we get
		 * warning spews on shutdown with SQPOLL set and affinity
		 * set to a single CPU.
		 */
		kthread_park(ctx->sqo_thread);
		kthread_stop(ctx->sqo_thread);
		ctx->sqo_thread = NULL;
	}
}

static void io_finish_async(struct io_ring_ctx *ctx)
{
	io_sq_thread_stop(ctx);

	if (ctx->io_wq) {
		io_wq_destroy(ctx->io_wq);
		ctx->io_wq = NULL;
	}
}

#if defined(CONFIG_UNIX)
/*
 * Ensure the UNIX gc is aware of our file set, so we are certain that
 * the io_uring can be safely unregistered on process exit, even if we have
 * loops in the file referencing.
 */
static int __io_sqe_files_scm(struct io_ring_ctx *ctx, int nr, int offset)
{
	struct sock *sk = ctx->ring_sock->sk;
	struct scm_fp_list *fpl;
	struct sk_buff *skb;
	int i, nr_files;

	fpl = kzalloc(sizeof(*fpl), GFP_KERNEL);
	if (!fpl)
		return -ENOMEM;

	skb = alloc_skb(0, GFP_KERNEL);
	if (!skb) {
		kfree(fpl);
		return -ENOMEM;
	}

	skb->sk = sk;

	nr_files = 0;
	fpl->user = get_uid(ctx->user);
	for (i = 0; i < nr; i++) {
		struct file *file = io_file_from_index(ctx, i + offset);

		if (!file)
			continue;
		fpl->fp[nr_files] = get_file(file);
		unix_inflight(fpl->user, fpl->fp[nr_files]);
		nr_files++;
	}

	if (nr_files) {
		fpl->max = SCM_MAX_FD;
		fpl->count = nr_files;
		UNIXCB(skb).fp = fpl;
		skb->destructor = unix_destruct_scm;
		refcount_add(skb->truesize, &sk->sk_wmem_alloc);
		skb_queue_head(&sk->sk_receive_queue, skb);

		for (i = 0; i < nr_files; i++)
			fput(fpl->fp[i]);
	} else {
		kfree_skb(skb);
		kfree(fpl);
	}

	return 0;
}

/*
 * If UNIX sockets are enabled, fd passing can cause a reference cycle which
 * causes regular reference counting to break down. We rely on the UNIX
 * garbage collection to take care of this problem for us.
 */
static int io_sqe_files_scm(struct io_ring_ctx *ctx)
{
	unsigned left, total;
	int ret = 0;

	total = 0;
	left = ctx->nr_user_files;
	while (left) {
		unsigned this_files = min_t(unsigned, left, SCM_MAX_FD);

		ret = __io_sqe_files_scm(ctx, this_files, total);
		if (ret)
			break;
		left -= this_files;
		total += this_files;
	}

	if (!ret)
		return 0;

	while (total < ctx->nr_user_files) {
		struct file *file = io_file_from_index(ctx, total);

		if (file)
			fput(file);
		total++;
	}

	return ret;
}
#else
static int io_sqe_files_scm(struct io_ring_ctx *ctx)
{
	return 0;
}
#endif

static int io_sqe_alloc_file_tables(struct io_ring_ctx *ctx, unsigned nr_tables,
				    unsigned nr_files)
{
	int i;

	for (i = 0; i < nr_tables; i++) {
		struct fixed_file_table *table = &ctx->file_data->table[i];
		unsigned this_files;

		this_files = min(nr_files, IORING_MAX_FILES_TABLE);
		table->files = kcalloc(this_files, sizeof(struct file *),
					GFP_KERNEL);
		if (!table->files)
			break;
		nr_files -= this_files;
	}

	if (i == nr_tables)
		return 0;

	for (i = 0; i < nr_tables; i++) {
		struct fixed_file_table *table = &ctx->file_data->table[i];
		kfree(table->files);
	}
	return 1;
}

static void io_ring_file_put(struct io_ring_ctx *ctx, struct file *file)
{
#if defined(CONFIG_UNIX)
	struct sock *sock = ctx->ring_sock->sk;
	struct sk_buff_head list, *head = &sock->sk_receive_queue;
	struct sk_buff *skb;
	int i;

	__skb_queue_head_init(&list);

	/*
	 * Find the skb that holds this file in its SCM_RIGHTS. When found,
	 * remove this entry and rearrange the file array.
	 */
	skb = skb_dequeue(head);
	while (skb) {
		struct scm_fp_list *fp;

		fp = UNIXCB(skb).fp;
		for (i = 0; i < fp->count; i++) {
			int left;

			if (fp->fp[i] != file)
				continue;

			unix_notinflight(fp->user, fp->fp[i]);
			left = fp->count - 1 - i;
			if (left) {
				memmove(&fp->fp[i], &fp->fp[i + 1],
						left * sizeof(struct file *));
			}
			fp->count--;
			if (!fp->count) {
				kfree_skb(skb);
				skb = NULL;
			} else {
				__skb_queue_tail(&list, skb);
			}
			fput(file);
			file = NULL;
			break;
		}

		if (!file)
			break;

		__skb_queue_tail(&list, skb);

		skb = skb_dequeue(head);
	}

	if (skb_peek(&list)) {
		spin_lock_irq(&head->lock);
		while ((skb = __skb_dequeue(&list)) != NULL)
			__skb_queue_tail(head, skb);
		spin_unlock_irq(&head->lock);
	}
#else
	fput(file);
#endif
}

struct io_file_put {
	struct list_head list;
	struct file *file;
};

static void __io_file_put_work(struct fixed_file_ref_node *ref_node)
{
	struct fixed_file_data *file_data = ref_node->file_data;
	struct io_ring_ctx *ctx = file_data->ctx;
	struct io_file_put *pfile, *tmp;

	list_for_each_entry_safe(pfile, tmp, &ref_node->file_list, list) {
		list_del(&pfile->list);
		io_ring_file_put(ctx, pfile->file);
		kfree(pfile);
	}

	spin_lock(&file_data->lock);
	list_del(&ref_node->node);
	spin_unlock(&file_data->lock);

	percpu_ref_exit(&ref_node->refs);
	kfree(ref_node);
	percpu_ref_put(&file_data->refs);
}

static void io_file_put_work(struct work_struct *work)
{
	struct io_ring_ctx *ctx;
	struct llist_node *node;

	ctx = container_of(work, struct io_ring_ctx, file_put_work.work);
	node = llist_del_all(&ctx->file_put_llist);

	while (node) {
		struct fixed_file_ref_node *ref_node;
		struct llist_node *next = node->next;

		ref_node = llist_entry(node, struct fixed_file_ref_node, llist);
		__io_file_put_work(ref_node);
		node = next;
	}
}

static void io_file_data_ref_zero(struct percpu_ref *ref)
{
	struct fixed_file_ref_node *ref_node;
	struct io_ring_ctx *ctx;
	int delay = HZ;

	ref_node = container_of(ref, struct fixed_file_ref_node, refs);
	ctx = ref_node->file_data->ctx;

	if (percpu_ref_is_dying(&ctx->file_data->refs))
		delay = 0;

	llist_add(&ref_node->llist, &ctx->file_put_llist);
	if (delay)
		queue_delayed_work(system_wq, &ctx->file_put_work, delay);
	else
		mod_delayed_work(system_wq, &ctx->file_put_work, 0);
}

static struct fixed_file_ref_node *alloc_fixed_file_ref_node(
			struct io_ring_ctx *ctx)
{
	struct fixed_file_ref_node *ref_node;

	ref_node = kzalloc(sizeof(*ref_node), GFP_KERNEL);
	if (!ref_node)
		return ERR_PTR(-ENOMEM);

	if (percpu_ref_init(&ref_node->refs, io_file_data_ref_zero,
			    0, GFP_KERNEL)) {
		kfree(ref_node);
		return ERR_PTR(-ENOMEM);
	}
	INIT_LIST_HEAD(&ref_node->node);
	INIT_LIST_HEAD(&ref_node->file_list);
	ref_node->file_data = ctx->file_data;
	return ref_node;
}

static void destroy_fixed_file_ref_node(struct fixed_file_ref_node *ref_node)
{
	percpu_ref_exit(&ref_node->refs);
	kfree(ref_node);
}

static int io_sqe_files_register(struct io_ring_ctx *ctx, void __user *arg,
				 unsigned nr_args)
{
	__s32 __user *fds = (__s32 __user *) arg;
	unsigned nr_tables;
	struct file *file;
	int fd, ret = 0;
	unsigned i;
	struct fixed_file_ref_node *ref_node;

	if (ctx->file_data)
		return -EBUSY;
	if (!nr_args)
		return -EINVAL;
	if (nr_args > IORING_MAX_FIXED_FILES)
		return -EMFILE;

	ctx->file_data = kzalloc(sizeof(*ctx->file_data), GFP_KERNEL);
	if (!ctx->file_data)
		return -ENOMEM;
	ctx->file_data->ctx = ctx;
	init_completion(&ctx->file_data->done);
	INIT_LIST_HEAD(&ctx->file_data->ref_list);
	spin_lock_init(&ctx->file_data->lock);

	nr_tables = DIV_ROUND_UP(nr_args, IORING_MAX_FILES_TABLE);
	ctx->file_data->table = kcalloc(nr_tables,
					sizeof(struct fixed_file_table),
					GFP_KERNEL);
	if (!ctx->file_data->table) {
		kfree(ctx->file_data);
		ctx->file_data = NULL;
		return -ENOMEM;
	}

	if (percpu_ref_init(&ctx->file_data->refs, io_file_ref_kill,
				PERCPU_REF_ALLOW_REINIT, GFP_KERNEL)) {
		kfree(ctx->file_data->table);
		kfree(ctx->file_data);
		ctx->file_data = NULL;
		return -ENOMEM;
	}

	if (io_sqe_alloc_file_tables(ctx, nr_tables, nr_args)) {
		percpu_ref_exit(&ctx->file_data->refs);
		kfree(ctx->file_data->table);
		kfree(ctx->file_data);
		ctx->file_data = NULL;
		return -ENOMEM;
	}

	for (i = 0; i < nr_args; i++, ctx->nr_user_files++) {
		struct fixed_file_table *table;
		unsigned index;

		ret = -EFAULT;
		if (copy_from_user(&fd, &fds[i], sizeof(fd)))
			break;
		/* allow sparse sets */
		if (fd == -1) {
			ret = 0;
			continue;
		}

		table = &ctx->file_data->table[i >> IORING_FILE_TABLE_SHIFT];
		index = i & IORING_FILE_TABLE_MASK;
		file = fget(fd);

		ret = -EBADF;
		if (!file)
			break;

		/*
		 * Don't allow io_uring instances to be registered. If UNIX
		 * isn't enabled, then this causes a reference cycle and this
		 * instance can never get freed. If UNIX is enabled we'll
		 * handle it just fine, but there's still no point in allowing
		 * a ring fd as it doesn't support regular read/write anyway.
		 */
		if (file->f_op == &io_uring_fops) {
			fput(file);
			break;
		}
		ret = 0;
		table->files[index] = file;
	}

	if (ret) {
		for (i = 0; i < ctx->nr_user_files; i++) {
			file = io_file_from_index(ctx, i);
			if (file)
				fput(file);
		}
		for (i = 0; i < nr_tables; i++)
			kfree(ctx->file_data->table[i].files);

		kfree(ctx->file_data->table);
		kfree(ctx->file_data);
		ctx->file_data = NULL;
		ctx->nr_user_files = 0;
		return ret;
	}

	ret = io_sqe_files_scm(ctx);
	if (ret) {
		io_sqe_files_unregister(ctx);
		return ret;
	}

	ref_node = alloc_fixed_file_ref_node(ctx);
	if (IS_ERR(ref_node)) {
		io_sqe_files_unregister(ctx);
		return PTR_ERR(ref_node);
	}

	ctx->file_data->cur_refs = &ref_node->refs;
	spin_lock(&ctx->file_data->lock);
	list_add(&ref_node->node, &ctx->file_data->ref_list);
	spin_unlock(&ctx->file_data->lock);
	percpu_ref_get(&ctx->file_data->refs);
	return ret;
}

static int io_sqe_file_register(struct io_ring_ctx *ctx, struct file *file,
				int index)
{
#if defined(CONFIG_UNIX)
	struct sock *sock = ctx->ring_sock->sk;
	struct sk_buff_head *head = &sock->sk_receive_queue;
	struct sk_buff *skb;

	/*
	 * See if we can merge this file into an existing skb SCM_RIGHTS
	 * file set. If there's no room, fall back to allocating a new skb
	 * and filling it in.
	 */
	spin_lock_irq(&head->lock);
	skb = skb_peek(head);
	if (skb) {
		struct scm_fp_list *fpl = UNIXCB(skb).fp;

		if (fpl->count < SCM_MAX_FD) {
			__skb_unlink(skb, head);
			spin_unlock_irq(&head->lock);
			fpl->fp[fpl->count] = get_file(file);
			unix_inflight(fpl->user, fpl->fp[fpl->count]);
			fpl->count++;
			spin_lock_irq(&head->lock);
			__skb_queue_head(head, skb);
		} else {
			skb = NULL;
		}
	}
	spin_unlock_irq(&head->lock);

	if (skb) {
		fput(file);
		return 0;
	}

	return __io_sqe_files_scm(ctx, 1, index);
#else
	return 0;
#endif
}

static int io_queue_file_removal(struct fixed_file_data *data,
				 struct file *file)
{
	struct io_file_put *pfile;
	struct percpu_ref *refs = data->cur_refs;
	struct fixed_file_ref_node *ref_node;

	pfile = kzalloc(sizeof(*pfile), GFP_KERNEL);
	if (!pfile)
		return -ENOMEM;

	ref_node = container_of(refs, struct fixed_file_ref_node, refs);
	pfile->file = file;
	list_add(&pfile->list, &ref_node->file_list);

	return 0;
}

static int __io_sqe_files_update(struct io_ring_ctx *ctx,
				 struct io_uring_files_update *up,
				 unsigned nr_args)
{
	struct fixed_file_data *data = ctx->file_data;
	struct fixed_file_ref_node *ref_node;
	struct file *file;
	__s32 __user *fds;
	int fd, i, err;
	__u32 done;
	bool needs_switch = false;

	if (check_add_overflow(up->offset, nr_args, &done))
		return -EOVERFLOW;
	if (done > ctx->nr_user_files)
		return -EINVAL;

	ref_node = alloc_fixed_file_ref_node(ctx);
	if (IS_ERR(ref_node))
		return PTR_ERR(ref_node);

	done = 0;
	fds = u64_to_user_ptr(up->fds);
	while (nr_args) {
		struct fixed_file_table *table;
		unsigned index;

		err = 0;
		if (copy_from_user(&fd, &fds[done], sizeof(fd))) {
			err = -EFAULT;
			break;
		}
		i = array_index_nospec(up->offset, ctx->nr_user_files);
		table = &ctx->file_data->table[i >> IORING_FILE_TABLE_SHIFT];
		index = i & IORING_FILE_TABLE_MASK;
		if (table->files[index]) {
			file = io_file_from_index(ctx, index);
			err = io_queue_file_removal(data, file);
			if (err)
				break;
			table->files[index] = NULL;
			needs_switch = true;
		}
		if (fd != -1) {
			file = fget(fd);
			if (!file) {
				err = -EBADF;
				break;
			}
			/*
			 * Don't allow io_uring instances to be registered. If
			 * UNIX isn't enabled, then this causes a reference
			 * cycle and this instance can never get freed. If UNIX
			 * is enabled we'll handle it just fine, but there's
			 * still no point in allowing a ring fd as it doesn't
			 * support regular read/write anyway.
			 */
			if (file->f_op == &io_uring_fops) {
				fput(file);
				err = -EBADF;
				break;
			}
			table->files[index] = file;
			err = io_sqe_file_register(ctx, file, i);
			if (err)
				break;
		}
		nr_args--;
		done++;
		up->offset++;
	}

	if (needs_switch) {
		percpu_ref_kill(data->cur_refs);
		spin_lock(&data->lock);
		list_add(&ref_node->node, &data->ref_list);
		data->cur_refs = &ref_node->refs;
		spin_unlock(&data->lock);
		percpu_ref_get(&ctx->file_data->refs);
	} else
		destroy_fixed_file_ref_node(ref_node);

	return done ? done : err;
}

static int io_sqe_files_update(struct io_ring_ctx *ctx, void __user *arg,
			       unsigned nr_args)
{
	struct io_uring_files_update up;

	if (!ctx->file_data)
		return -ENXIO;
	if (!nr_args)
		return -EINVAL;
	if (copy_from_user(&up, arg, sizeof(up)))
		return -EFAULT;
	if (up.resv)
		return -EINVAL;

	return __io_sqe_files_update(ctx, &up, nr_args);
}

static void io_free_work(struct io_wq_work *work)
{
	struct io_kiocb *req = container_of(work, struct io_kiocb, work);

	/* Consider that io_steal_work() relies on this ref */
	io_put_req(req);
}

static int io_init_wq_offload(struct io_ring_ctx *ctx,
			      struct io_uring_params *p)
{
	struct io_wq_data data;
	struct fd f;
	struct io_ring_ctx *ctx_attach;
	unsigned int concurrency;
	int ret = 0;

	data.user = ctx->user;
	data.free_work = io_free_work;

	if (!(p->flags & IORING_SETUP_ATTACH_WQ)) {
		/* Do QD, or 4 * CPUS, whatever is smallest */
		concurrency = min(ctx->sq_entries, 4 * num_online_cpus());

		ctx->io_wq = io_wq_create(concurrency, &data);
		if (IS_ERR(ctx->io_wq)) {
			ret = PTR_ERR(ctx->io_wq);
			ctx->io_wq = NULL;
		}
		return ret;
	}

	f = fdget(p->wq_fd);
	if (!f.file)
		return -EBADF;

	if (f.file->f_op != &io_uring_fops) {
		ret = -EINVAL;
		goto out_fput;
	}

	ctx_attach = f.file->private_data;
	/* @io_wq is protected by holding the fd */
	if (!io_wq_get(ctx_attach->io_wq, &data)) {
		ret = -EINVAL;
		goto out_fput;
	}

	ctx->io_wq = ctx_attach->io_wq;
out_fput:
	fdput(f);
	return ret;
}

static int io_sq_offload_start(struct io_ring_ctx *ctx,
			       struct io_uring_params *p)
{
	int ret;

	init_waitqueue_head(&ctx->sqo_wait);
	mmgrab(current->mm);
	ctx->sqo_mm = current->mm;

	if (ctx->flags & IORING_SETUP_SQPOLL) {
		ret = -EPERM;
		if (!capable(CAP_SYS_ADMIN))
			goto err;

		ctx->sq_thread_idle = msecs_to_jiffies(p->sq_thread_idle);
		if (!ctx->sq_thread_idle)
			ctx->sq_thread_idle = HZ;

		if (p->flags & IORING_SETUP_SQ_AFF) {
			int cpu = p->sq_thread_cpu;

			ret = -EINVAL;
			if (cpu >= nr_cpu_ids)
				goto err;
			if (!cpu_online(cpu))
				goto err;

			ctx->sqo_thread = kthread_create_on_cpu(io_sq_thread,
							ctx, cpu,
							"io_uring-sq");
		} else {
			ctx->sqo_thread = kthread_create(io_sq_thread, ctx,
							"io_uring-sq");
		}
		if (IS_ERR(ctx->sqo_thread)) {
			ret = PTR_ERR(ctx->sqo_thread);
			ctx->sqo_thread = NULL;
			goto err;
		}
		wake_up_process(ctx->sqo_thread);
	} else if (p->flags & IORING_SETUP_SQ_AFF) {
		/* Can't have SQ_AFF without SQPOLL */
		ret = -EINVAL;
		goto err;
	}

	ret = io_init_wq_offload(ctx, p);
	if (ret)
		goto err;

	return 0;
err:
	io_finish_async(ctx);
	mmdrop(ctx->sqo_mm);
	ctx->sqo_mm = NULL;
	return ret;
}

static void io_unaccount_mem(struct user_struct *user, unsigned long nr_pages)
{
	atomic_long_sub(nr_pages, &user->locked_vm);
}

static int io_account_mem(struct user_struct *user, unsigned long nr_pages)
{
	unsigned long page_limit, cur_pages, new_pages;

	/* Don't allow more pages than we can safely lock */
	page_limit = rlimit(RLIMIT_MEMLOCK) >> PAGE_SHIFT;

	do {
		cur_pages = atomic_long_read(&user->locked_vm);
		new_pages = cur_pages + nr_pages;
		if (new_pages > page_limit)
			return -ENOMEM;
	} while (atomic_long_cmpxchg(&user->locked_vm, cur_pages,
					new_pages) != cur_pages);

	return 0;
}

static void io_mem_free(void *ptr)
{
	struct page *page;

	if (!ptr)
		return;

	page = virt_to_head_page(ptr);
	if (put_page_testzero(page))
		free_compound_page(page);
}

static void *io_mem_alloc(size_t size)
{
	gfp_t gfp_flags = GFP_KERNEL | __GFP_ZERO | __GFP_NOWARN | __GFP_COMP |
				__GFP_NORETRY;

	return (void *) __get_free_pages(gfp_flags, get_order(size));
}

static unsigned long rings_size(unsigned sq_entries, unsigned cq_entries,
				size_t *sq_offset)
{
	struct io_rings *rings;
	size_t off, sq_array_size;

	off = struct_size(rings, cqes, cq_entries);
	if (off == SIZE_MAX)
		return SIZE_MAX;

#ifdef CONFIG_SMP
	off = ALIGN(off, SMP_CACHE_BYTES);
	if (off == 0)
		return SIZE_MAX;
#endif

	sq_array_size = array_size(sizeof(u32), sq_entries);
	if (sq_array_size == SIZE_MAX)
		return SIZE_MAX;

	if (check_add_overflow(off, sq_array_size, &off))
		return SIZE_MAX;

	if (sq_offset)
		*sq_offset = off;

	return off;
}

static unsigned long ring_pages(unsigned sq_entries, unsigned cq_entries)
{
	size_t pages;

	pages = (size_t)1 << get_order(
		rings_size(sq_entries, cq_entries, NULL));
	pages += (size_t)1 << get_order(
		array_size(sizeof(struct io_uring_sqe), sq_entries));

	return pages;
}

static int io_sqe_buffer_unregister(struct io_ring_ctx *ctx)
{
	int i, j;

	if (!ctx->user_bufs)
		return -ENXIO;

	for (i = 0; i < ctx->nr_user_bufs; i++) {
		struct io_mapped_ubuf *imu = &ctx->user_bufs[i];

		for (j = 0; j < imu->nr_bvecs; j++)
			unpin_user_page(imu->bvec[j].bv_page);

		if (ctx->account_mem)
			io_unaccount_mem(ctx->user, imu->nr_bvecs);
		kvfree(imu->bvec);
		imu->nr_bvecs = 0;
	}

	kfree(ctx->user_bufs);
	ctx->user_bufs = NULL;
	ctx->nr_user_bufs = 0;
	return 0;
}

static int io_copy_iov(struct io_ring_ctx *ctx, struct iovec *dst,
		       void __user *arg, unsigned index)
{
	struct iovec __user *src;

#ifdef CONFIG_COMPAT
	if (ctx->compat) {
		struct compat_iovec __user *ciovs;
		struct compat_iovec ciov;

		ciovs = (struct compat_iovec __user *) arg;
		if (copy_from_user(&ciov, &ciovs[index], sizeof(ciov)))
			return -EFAULT;

		dst->iov_base = u64_to_user_ptr((u64)ciov.iov_base);
		dst->iov_len = ciov.iov_len;
		return 0;
	}
#endif
	src = (struct iovec __user *) arg;
	if (copy_from_user(dst, &src[index], sizeof(*dst)))
		return -EFAULT;
	return 0;
}

static int io_sqe_buffer_register(struct io_ring_ctx *ctx, void __user *arg,
				  unsigned nr_args)
{
	struct vm_area_struct **vmas = NULL;
	struct page **pages = NULL;
	int i, j, got_pages = 0;
	int ret = -EINVAL;

	if (ctx->user_bufs)
		return -EBUSY;
	if (!nr_args || nr_args > UIO_MAXIOV)
		return -EINVAL;

	ctx->user_bufs = kcalloc(nr_args, sizeof(struct io_mapped_ubuf),
					GFP_KERNEL);
	if (!ctx->user_bufs)
		return -ENOMEM;

	for (i = 0; i < nr_args; i++) {
		struct io_mapped_ubuf *imu = &ctx->user_bufs[i];
		unsigned long off, start, end, ubuf;
		int pret, nr_pages;
		struct iovec iov;
		size_t size;

		ret = io_copy_iov(ctx, &iov, arg, i);
		if (ret)
			goto err;

		/*
		 * Don't impose further limits on the size and buffer
		 * constraints here, we'll -EINVAL later when IO is
		 * submitted if they are wrong.
		 */
		ret = -EFAULT;
		if (!iov.iov_base || !iov.iov_len)
			goto err;

		/* arbitrary limit, but we need something */
		if (iov.iov_len > SZ_1G)
			goto err;

		ubuf = (unsigned long) iov.iov_base;
		end = (ubuf + iov.iov_len + PAGE_SIZE - 1) >> PAGE_SHIFT;
		start = ubuf >> PAGE_SHIFT;
		nr_pages = end - start;

		if (ctx->account_mem) {
			ret = io_account_mem(ctx->user, nr_pages);
			if (ret)
				goto err;
		}

		ret = 0;
		if (!pages || nr_pages > got_pages) {
			kfree(vmas);
			kfree(pages);
			pages = kvmalloc_array(nr_pages, sizeof(struct page *),
						GFP_KERNEL);
			vmas = kvmalloc_array(nr_pages,
					sizeof(struct vm_area_struct *),
					GFP_KERNEL);
			if (!pages || !vmas) {
				ret = -ENOMEM;
				if (ctx->account_mem)
					io_unaccount_mem(ctx->user, nr_pages);
				goto err;
			}
			got_pages = nr_pages;
		}

		imu->bvec = kvmalloc_array(nr_pages, sizeof(struct bio_vec),
						GFP_KERNEL);
		ret = -ENOMEM;
		if (!imu->bvec) {
			if (ctx->account_mem)
				io_unaccount_mem(ctx->user, nr_pages);
			goto err;
		}

		ret = 0;
		down_read(&current->mm->mmap_sem);
		pret = pin_user_pages(ubuf, nr_pages,
				      FOLL_WRITE | FOLL_LONGTERM,
				      pages, vmas);
		if (pret == nr_pages) {
			/* don't support file backed memory */
			for (j = 0; j < nr_pages; j++) {
				struct vm_area_struct *vma = vmas[j];

				if (vma->vm_file &&
				    !is_file_hugepages(vma->vm_file)) {
					ret = -EOPNOTSUPP;
					break;
				}
			}
		} else {
			ret = pret < 0 ? pret : -EFAULT;
		}
		up_read(&current->mm->mmap_sem);
		if (ret) {
			/*
			 * if we did partial map, or found file backed vmas,
			 * release any pages we did get
			 */
			if (pret > 0)
				unpin_user_pages(pages, pret);
			if (ctx->account_mem)
				io_unaccount_mem(ctx->user, nr_pages);
			kvfree(imu->bvec);
			goto err;
		}

		off = ubuf & ~PAGE_MASK;
		size = iov.iov_len;
		for (j = 0; j < nr_pages; j++) {
			size_t vec_len;

			vec_len = min_t(size_t, size, PAGE_SIZE - off);
			imu->bvec[j].bv_page = pages[j];
			imu->bvec[j].bv_len = vec_len;
			imu->bvec[j].bv_offset = off;
			off = 0;
			size -= vec_len;
		}
		/* store original address for later verification */
		imu->ubuf = ubuf;
		imu->len = iov.iov_len;
		imu->nr_bvecs = nr_pages;

		ctx->nr_user_bufs++;
	}
	kvfree(pages);
	kvfree(vmas);
	return 0;
err:
	kvfree(pages);
	kvfree(vmas);
	io_sqe_buffer_unregister(ctx);
	return ret;
}

static int io_eventfd_register(struct io_ring_ctx *ctx, void __user *arg)
{
	__s32 __user *fds = arg;
	int fd;

	if (ctx->cq_ev_fd)
		return -EBUSY;

	if (copy_from_user(&fd, fds, sizeof(*fds)))
		return -EFAULT;

	ctx->cq_ev_fd = eventfd_ctx_fdget(fd);
	if (IS_ERR(ctx->cq_ev_fd)) {
		int ret = PTR_ERR(ctx->cq_ev_fd);
		ctx->cq_ev_fd = NULL;
		return ret;
	}

	return 0;
}

static int io_eventfd_unregister(struct io_ring_ctx *ctx)
{
	if (ctx->cq_ev_fd) {
		eventfd_ctx_put(ctx->cq_ev_fd);
		ctx->cq_ev_fd = NULL;
		return 0;
	}

	return -ENXIO;
}

static int __io_destroy_buffers(int id, void *p, void *data)
{
	struct io_ring_ctx *ctx = data;
	struct io_buffer *buf = p;

	__io_remove_buffers(ctx, buf, id, -1U);
	return 0;
}

static void io_destroy_buffers(struct io_ring_ctx *ctx)
{
	idr_for_each(&ctx->io_buffer_idr, __io_destroy_buffers, ctx);
	idr_destroy(&ctx->io_buffer_idr);
}

static void io_ring_ctx_free(struct io_ring_ctx *ctx)
{
	io_finish_async(ctx);
	if (ctx->sqo_mm)
		mmdrop(ctx->sqo_mm);

	io_iopoll_reap_events(ctx);
	io_sqe_buffer_unregister(ctx);
	io_sqe_files_unregister(ctx);
	io_eventfd_unregister(ctx);
	io_destroy_buffers(ctx);
	idr_destroy(&ctx->personality_idr);

#if defined(CONFIG_UNIX)
	if (ctx->ring_sock) {
		ctx->ring_sock->file = NULL; /* so that iput() is called */
		sock_release(ctx->ring_sock);
	}
#endif

	io_mem_free(ctx->rings);
	io_mem_free(ctx->sq_sqes);

	percpu_ref_exit(&ctx->refs);
	if (ctx->account_mem)
		io_unaccount_mem(ctx->user,
				ring_pages(ctx->sq_entries, ctx->cq_entries));
	free_uid(ctx->user);
	put_cred(ctx->creds);
	kfree(ctx->cancel_hash);
	kmem_cache_free(req_cachep, ctx->fallback_req);
	kfree(ctx);
}

static __poll_t io_uring_poll(struct file *file, poll_table *wait)
{
	struct io_ring_ctx *ctx = file->private_data;
	__poll_t mask = 0;

	poll_wait(file, &ctx->cq_wait, wait);
	/*
	 * synchronizes with barrier from wq_has_sleeper call in
	 * io_commit_cqring
	 */
	smp_rmb();
	if (READ_ONCE(ctx->rings->sq.tail) - ctx->cached_sq_head !=
	    ctx->rings->sq_ring_entries)
		mask |= EPOLLOUT | EPOLLWRNORM;
	if (io_cqring_events(ctx, false))
		mask |= EPOLLIN | EPOLLRDNORM;

	return mask;
}

static int io_uring_fasync(int fd, struct file *file, int on)
{
	struct io_ring_ctx *ctx = file->private_data;

	return fasync_helper(fd, file, on, &ctx->cq_fasync);
}

static int io_remove_personalities(int id, void *p, void *data)
{
	struct io_ring_ctx *ctx = data;
	const struct cred *cred;

	cred = idr_remove(&ctx->personality_idr, id);
	if (cred)
		put_cred(cred);
	return 0;
}

static void io_ring_exit_work(struct work_struct *work)
{
	struct io_ring_ctx *ctx;

	ctx = container_of(work, struct io_ring_ctx, exit_work);
	if (ctx->rings)
		io_cqring_overflow_flush(ctx, true);

	wait_for_completion(&ctx->ref_comp);
	io_ring_ctx_free(ctx);
}

static void io_ring_ctx_wait_and_kill(struct io_ring_ctx *ctx)
{
	mutex_lock(&ctx->uring_lock);
	percpu_ref_kill(&ctx->refs);
	mutex_unlock(&ctx->uring_lock);

	/*
	 * Wait for sq thread to idle, if we have one. It won't spin on new
	 * work after we've killed the ctx ref above. This is important to do
	 * before we cancel existing commands, as the thread could otherwise
	 * be queueing new work post that. If that's work we need to cancel,
	 * it could cause shutdown to hang.
	 */
	while (ctx->sqo_thread && !wq_has_sleeper(&ctx->sqo_wait))
		cond_resched();

	io_kill_timeouts(ctx);
	io_poll_remove_all(ctx);

	if (ctx->io_wq)
		io_wq_cancel_all(ctx->io_wq);

	io_iopoll_reap_events(ctx);
	/* if we failed setting up the ctx, we might not have any rings */
	if (ctx->rings)
		io_cqring_overflow_flush(ctx, true);
	idr_for_each(&ctx->personality_idr, io_remove_personalities, ctx);
	INIT_WORK(&ctx->exit_work, io_ring_exit_work);
	queue_work(system_wq, &ctx->exit_work);
}

static int io_uring_release(struct inode *inode, struct file *file)
{
	struct io_ring_ctx *ctx = file->private_data;

	file->private_data = NULL;
	io_ring_ctx_wait_and_kill(ctx);
	return 0;
}

static void io_uring_cancel_files(struct io_ring_ctx *ctx,
				  struct files_struct *files)
{
	while (!list_empty_careful(&ctx->inflight_list)) {
		struct io_kiocb *cancel_req = NULL, *req;
		DEFINE_WAIT(wait);

		spin_lock_irq(&ctx->inflight_lock);
		list_for_each_entry(req, &ctx->inflight_list, inflight_entry) {
			if (req->work.files != files)
				continue;
			/* req is being completed, ignore */
			if (!refcount_inc_not_zero(&req->refs))
				continue;
			cancel_req = req;
			break;
		}
		if (cancel_req)
			prepare_to_wait(&ctx->inflight_wait, &wait,
						TASK_UNINTERRUPTIBLE);
		spin_unlock_irq(&ctx->inflight_lock);

		/* We need to keep going until we don't find a matching req */
		if (!cancel_req)
			break;

		if (cancel_req->flags & REQ_F_OVERFLOW) {
			spin_lock_irq(&ctx->completion_lock);
			list_del(&cancel_req->list);
			cancel_req->flags &= ~REQ_F_OVERFLOW;
			if (list_empty(&ctx->cq_overflow_list)) {
				clear_bit(0, &ctx->sq_check_overflow);
				clear_bit(0, &ctx->cq_check_overflow);
			}
			spin_unlock_irq(&ctx->completion_lock);

			WRITE_ONCE(ctx->rings->cq_overflow,
				atomic_inc_return(&ctx->cached_cq_overflow));

			/*
			 * Put inflight ref and overflow ref. If that's
			 * all we had, then we're done with this request.
			 */
			if (refcount_sub_and_test(2, &cancel_req->refs)) {
				io_put_req(cancel_req);
				finish_wait(&ctx->inflight_wait, &wait);
				continue;
			}
		}

		io_wq_cancel_work(ctx->io_wq, &cancel_req->work);
		io_put_req(cancel_req);
		schedule();
		finish_wait(&ctx->inflight_wait, &wait);
	}
}

static int io_uring_flush(struct file *file, void *data)
{
	struct io_ring_ctx *ctx = file->private_data;

	io_uring_cancel_files(ctx, data);

	/*
	 * If the task is going away, cancel work it may have pending
	 */
	if (fatal_signal_pending(current) || (current->flags & PF_EXITING))
		io_wq_cancel_pid(ctx->io_wq, task_pid_vnr(current));

	return 0;
}

static void *io_uring_validate_mmap_request(struct file *file,
					    loff_t pgoff, size_t sz)
{
	struct io_ring_ctx *ctx = file->private_data;
	loff_t offset = pgoff << PAGE_SHIFT;
	struct page *page;
	void *ptr;

	switch (offset) {
	case IORING_OFF_SQ_RING:
	case IORING_OFF_CQ_RING:
		ptr = ctx->rings;
		break;
	case IORING_OFF_SQES:
		ptr = ctx->sq_sqes;
		break;
	default:
		return ERR_PTR(-EINVAL);
	}

	page = virt_to_head_page(ptr);
	if (sz > page_size(page))
		return ERR_PTR(-EINVAL);

	return ptr;
}

#ifdef CONFIG_MMU

static int io_uring_mmap(struct file *file, struct vm_area_struct *vma)
{
	size_t sz = vma->vm_end - vma->vm_start;
	unsigned long pfn;
	void *ptr;

	ptr = io_uring_validate_mmap_request(file, vma->vm_pgoff, sz);
	if (IS_ERR(ptr))
		return PTR_ERR(ptr);

	pfn = virt_to_phys(ptr) >> PAGE_SHIFT;
	return remap_pfn_range(vma, vma->vm_start, pfn, sz, vma->vm_page_prot);
}

#else /* !CONFIG_MMU */

static int io_uring_mmap(struct file *file, struct vm_area_struct *vma)
{
	return vma->vm_flags & (VM_SHARED | VM_MAYSHARE) ? 0 : -EINVAL;
}

static unsigned int io_uring_nommu_mmap_capabilities(struct file *file)
{
	return NOMMU_MAP_DIRECT | NOMMU_MAP_READ | NOMMU_MAP_WRITE;
}

static unsigned long io_uring_nommu_get_unmapped_area(struct file *file,
	unsigned long addr, unsigned long len,
	unsigned long pgoff, unsigned long flags)
{
	void *ptr;

	ptr = io_uring_validate_mmap_request(file, pgoff, len);
	if (IS_ERR(ptr))
		return PTR_ERR(ptr);

	return (unsigned long) ptr;
}

#endif /* !CONFIG_MMU */

SYSCALL_DEFINE6(io_uring_enter, unsigned int, fd, u32, to_submit,
		u32, min_complete, u32, flags, const sigset_t __user *, sig,
		size_t, sigsz)
{
	struct io_ring_ctx *ctx;
	long ret = -EBADF;
	int submitted = 0;
	struct fd f;

	if (current->task_works)
		task_work_run();

	if (flags & ~(IORING_ENTER_GETEVENTS | IORING_ENTER_SQ_WAKEUP))
		return -EINVAL;

	f = fdget(fd);
	if (!f.file)
		return -EBADF;

	ret = -EOPNOTSUPP;
	if (f.file->f_op != &io_uring_fops)
		goto out_fput;

	ret = -ENXIO;
	ctx = f.file->private_data;
	if (!percpu_ref_tryget(&ctx->refs))
		goto out_fput;

	/*
	 * For SQ polling, the thread will do all submissions and completions.
	 * Just return the requested submit count, and wake the thread if
	 * we were asked to.
	 */
	ret = 0;
	if (ctx->flags & IORING_SETUP_SQPOLL) {
		if (!list_empty_careful(&ctx->cq_overflow_list))
			io_cqring_overflow_flush(ctx, false);
		if (flags & IORING_ENTER_SQ_WAKEUP)
			wake_up(&ctx->sqo_wait);
		submitted = to_submit;
	} else if (to_submit) {
		mutex_lock(&ctx->uring_lock);
		submitted = io_submit_sqes(ctx, to_submit, f.file, fd);
		mutex_unlock(&ctx->uring_lock);

		if (submitted != to_submit)
			goto out;
	}
	if (flags & IORING_ENTER_GETEVENTS) {
		unsigned nr_events = 0;

		min_complete = min(min_complete, ctx->cq_entries);

		/*
		 * When SETUP_IOPOLL and SETUP_SQPOLL are both enabled, user
		 * space applications don't need to do io completion events
		 * polling again, they can rely on io_sq_thread to do polling
		 * work, which can reduce cpu usage and uring_lock contention.
		 */
		if (ctx->flags & IORING_SETUP_IOPOLL &&
		    !(ctx->flags & IORING_SETUP_SQPOLL)) {
			ret = io_iopoll_check(ctx, &nr_events, min_complete);
		} else {
			ret = io_cqring_wait(ctx, min_complete, sig, sigsz);
		}
	}

out:
	percpu_ref_put(&ctx->refs);
out_fput:
	fdput(f);
	return submitted ? submitted : ret;
}

#ifdef CONFIG_PROC_FS
static int io_uring_show_cred(int id, void *p, void *data)
{
	const struct cred *cred = p;
	struct seq_file *m = data;
	struct user_namespace *uns = seq_user_ns(m);
	struct group_info *gi;
	kernel_cap_t cap;
	unsigned __capi;
	int g;

	seq_printf(m, "%5d\n", id);
	seq_put_decimal_ull(m, "\tUid:\t", from_kuid_munged(uns, cred->uid));
	seq_put_decimal_ull(m, "\t\t", from_kuid_munged(uns, cred->euid));
	seq_put_decimal_ull(m, "\t\t", from_kuid_munged(uns, cred->suid));
	seq_put_decimal_ull(m, "\t\t", from_kuid_munged(uns, cred->fsuid));
	seq_put_decimal_ull(m, "\n\tGid:\t", from_kgid_munged(uns, cred->gid));
	seq_put_decimal_ull(m, "\t\t", from_kgid_munged(uns, cred->egid));
	seq_put_decimal_ull(m, "\t\t", from_kgid_munged(uns, cred->sgid));
	seq_put_decimal_ull(m, "\t\t", from_kgid_munged(uns, cred->fsgid));
	seq_puts(m, "\n\tGroups:\t");
	gi = cred->group_info;
	for (g = 0; g < gi->ngroups; g++) {
		seq_put_decimal_ull(m, g ? " " : "",
					from_kgid_munged(uns, gi->gid[g]));
	}
	seq_puts(m, "\n\tCapEff:\t");
	cap = cred->cap_effective;
	CAP_FOR_EACH_U32(__capi)
		seq_put_hex_ll(m, NULL, cap.cap[CAP_LAST_U32 - __capi], 8);
	seq_putc(m, '\n');
	return 0;
}

static void __io_uring_show_fdinfo(struct io_ring_ctx *ctx, struct seq_file *m)
{
	int i;

	mutex_lock(&ctx->uring_lock);
	seq_printf(m, "UserFiles:\t%u\n", ctx->nr_user_files);
	for (i = 0; i < ctx->nr_user_files; i++) {
		struct fixed_file_table *table;
		struct file *f;

		table = &ctx->file_data->table[i >> IORING_FILE_TABLE_SHIFT];
		f = table->files[i & IORING_FILE_TABLE_MASK];
		if (f)
			seq_printf(m, "%5u: %s\n", i, file_dentry(f)->d_iname);
		else
			seq_printf(m, "%5u: <none>\n", i);
	}
	seq_printf(m, "UserBufs:\t%u\n", ctx->nr_user_bufs);
	for (i = 0; i < ctx->nr_user_bufs; i++) {
		struct io_mapped_ubuf *buf = &ctx->user_bufs[i];

		seq_printf(m, "%5u: 0x%llx/%u\n", i, buf->ubuf,
						(unsigned int) buf->len);
	}
	if (!idr_is_empty(&ctx->personality_idr)) {
		seq_printf(m, "Personalities:\n");
		idr_for_each(&ctx->personality_idr, io_uring_show_cred, m);
	}
	seq_printf(m, "PollList:\n");
	spin_lock_irq(&ctx->completion_lock);
	for (i = 0; i < (1U << ctx->cancel_hash_bits); i++) {
		struct hlist_head *list = &ctx->cancel_hash[i];
		struct io_kiocb *req;

		hlist_for_each_entry(req, list, hash_node)
			seq_printf(m, "  op=%d, task_works=%d\n", req->opcode,
					req->task->task_works != NULL);
	}
	spin_unlock_irq(&ctx->completion_lock);
	mutex_unlock(&ctx->uring_lock);
}

static void io_uring_show_fdinfo(struct seq_file *m, struct file *f)
{
	struct io_ring_ctx *ctx = f->private_data;

	if (percpu_ref_tryget(&ctx->refs)) {
		__io_uring_show_fdinfo(ctx, m);
		percpu_ref_put(&ctx->refs);
	}
}
#endif

static const struct file_operations io_uring_fops = {
	.release	= io_uring_release,
	.flush		= io_uring_flush,
	.mmap		= io_uring_mmap,
#ifndef CONFIG_MMU
	.get_unmapped_area = io_uring_nommu_get_unmapped_area,
	.mmap_capabilities = io_uring_nommu_mmap_capabilities,
#endif
	.poll		= io_uring_poll,
	.fasync		= io_uring_fasync,
#ifdef CONFIG_PROC_FS
	.show_fdinfo	= io_uring_show_fdinfo,
#endif
};

static int io_allocate_scq_urings(struct io_ring_ctx *ctx,
				  struct io_uring_params *p)
{
	struct io_rings *rings;
	size_t size, sq_array_offset;

	size = rings_size(p->sq_entries, p->cq_entries, &sq_array_offset);
	if (size == SIZE_MAX)
		return -EOVERFLOW;

	rings = io_mem_alloc(size);
	if (!rings)
		return -ENOMEM;

	ctx->rings = rings;
	ctx->sq_array = (u32 *)((char *)rings + sq_array_offset);
	rings->sq_ring_mask = p->sq_entries - 1;
	rings->cq_ring_mask = p->cq_entries - 1;
	rings->sq_ring_entries = p->sq_entries;
	rings->cq_ring_entries = p->cq_entries;
	ctx->sq_mask = rings->sq_ring_mask;
	ctx->cq_mask = rings->cq_ring_mask;
	ctx->sq_entries = rings->sq_ring_entries;
	ctx->cq_entries = rings->cq_ring_entries;

	size = array_size(sizeof(struct io_uring_sqe), p->sq_entries);
	if (size == SIZE_MAX) {
		io_mem_free(ctx->rings);
		ctx->rings = NULL;
		return -EOVERFLOW;
	}

	ctx->sq_sqes = io_mem_alloc(size);
	if (!ctx->sq_sqes) {
		io_mem_free(ctx->rings);
		ctx->rings = NULL;
		return -ENOMEM;
	}

	return 0;
}

/*
 * Allocate an anonymous fd, this is what constitutes the application
 * visible backing of an io_uring instance. The application mmaps this
 * fd to gain access to the SQ/CQ ring details. If UNIX sockets are enabled,
 * we have to tie this fd to a socket for file garbage collection purposes.
 */
static int io_uring_get_fd(struct io_ring_ctx *ctx)
{
	struct file *file;
	int ret;

#if defined(CONFIG_UNIX)
	ret = sock_create_kern(&init_net, PF_UNIX, SOCK_RAW, IPPROTO_IP,
				&ctx->ring_sock);
	if (ret)
		return ret;
#endif

	ret = get_unused_fd_flags(O_RDWR | O_CLOEXEC);
	if (ret < 0)
		goto err;

	file = anon_inode_getfile("[io_uring]", &io_uring_fops, ctx,
					O_RDWR | O_CLOEXEC);
	if (IS_ERR(file)) {
		put_unused_fd(ret);
		ret = PTR_ERR(file);
		goto err;
	}

#if defined(CONFIG_UNIX)
	ctx->ring_sock->file = file;
#endif
	fd_install(ret, file);
	return ret;
err:
#if defined(CONFIG_UNIX)
	sock_release(ctx->ring_sock);
	ctx->ring_sock = NULL;
#endif
	return ret;
}

static int io_uring_create(unsigned entries, struct io_uring_params *p,
			   struct io_uring_params __user *params)
{
	struct user_struct *user = NULL;
	struct io_ring_ctx *ctx;
	bool account_mem;
	int ret;

	if (!entries)
		return -EINVAL;
	if (entries > IORING_MAX_ENTRIES) {
		if (!(p->flags & IORING_SETUP_CLAMP))
			return -EINVAL;
		entries = IORING_MAX_ENTRIES;
	}

	/*
	 * Use twice as many entries for the CQ ring. It's possible for the
	 * application to drive a higher depth than the size of the SQ ring,
	 * since the sqes are only used at submission time. This allows for
	 * some flexibility in overcommitting a bit. If the application has
	 * set IORING_SETUP_CQSIZE, it will have passed in the desired number
	 * of CQ ring entries manually.
	 */
	p->sq_entries = roundup_pow_of_two(entries);
	if (p->flags & IORING_SETUP_CQSIZE) {
		/*
		 * If IORING_SETUP_CQSIZE is set, we do the same roundup
		 * to a power-of-two, if it isn't already. We do NOT impose
		 * any cq vs sq ring sizing.
		 */
		if (p->cq_entries < p->sq_entries)
			return -EINVAL;
		if (p->cq_entries > IORING_MAX_CQ_ENTRIES) {
			if (!(p->flags & IORING_SETUP_CLAMP))
				return -EINVAL;
			p->cq_entries = IORING_MAX_CQ_ENTRIES;
		}
		p->cq_entries = roundup_pow_of_two(p->cq_entries);
	} else {
		p->cq_entries = 2 * p->sq_entries;
	}

	user = get_uid(current_user());
	account_mem = !capable(CAP_IPC_LOCK);

	if (account_mem) {
		ret = io_account_mem(user,
				ring_pages(p->sq_entries, p->cq_entries));
		if (ret) {
			free_uid(user);
			return ret;
		}
	}

	ctx = io_ring_ctx_alloc(p);
	if (!ctx) {
		if (account_mem)
			io_unaccount_mem(user, ring_pages(p->sq_entries,
								p->cq_entries));
		free_uid(user);
		return -ENOMEM;
	}
	ctx->compat = in_compat_syscall();
	ctx->account_mem = account_mem;
	ctx->user = user;
	ctx->creds = get_current_cred();

	ret = io_allocate_scq_urings(ctx, p);
	if (ret)
		goto err;

	ret = io_sq_offload_start(ctx, p);
	if (ret)
		goto err;

	memset(&p->sq_off, 0, sizeof(p->sq_off));
	p->sq_off.head = offsetof(struct io_rings, sq.head);
	p->sq_off.tail = offsetof(struct io_rings, sq.tail);
	p->sq_off.ring_mask = offsetof(struct io_rings, sq_ring_mask);
	p->sq_off.ring_entries = offsetof(struct io_rings, sq_ring_entries);
	p->sq_off.flags = offsetof(struct io_rings, sq_flags);
	p->sq_off.dropped = offsetof(struct io_rings, sq_dropped);
	p->sq_off.array = (char *)ctx->sq_array - (char *)ctx->rings;

	memset(&p->cq_off, 0, sizeof(p->cq_off));
	p->cq_off.head = offsetof(struct io_rings, cq.head);
	p->cq_off.tail = offsetof(struct io_rings, cq.tail);
	p->cq_off.ring_mask = offsetof(struct io_rings, cq_ring_mask);
	p->cq_off.ring_entries = offsetof(struct io_rings, cq_ring_entries);
	p->cq_off.overflow = offsetof(struct io_rings, cq_overflow);
	p->cq_off.cqes = offsetof(struct io_rings, cqes);
	p->cq_off.flags = offsetof(struct io_rings, cq_flags);

	p->features = IORING_FEAT_SINGLE_MMAP | IORING_FEAT_NODROP |
			IORING_FEAT_SUBMIT_STABLE | IORING_FEAT_RW_CUR_POS |
			IORING_FEAT_CUR_PERSONALITY | IORING_FEAT_FAST_POLL;

<<<<<<< HEAD
	p->features = IORING_FEAT_SINGLE_MMAP | IORING_FEAT_NODROP |
			IORING_FEAT_SUBMIT_STABLE | IORING_FEAT_RW_CUR_POS |
			IORING_FEAT_CUR_PERSONALITY | IORING_FEAT_FAST_POLL;

=======
>>>>>>> 73ada5f8
	if (copy_to_user(params, p, sizeof(*p))) {
		ret = -EFAULT;
		goto err;
	}
	/*
	 * Install ring fd as the very last thing, so we don't risk someone
	 * having closed it before we finish setup
	 */
	ret = io_uring_get_fd(ctx);
	if (ret < 0)
		goto err;

	trace_io_uring_create(ret, ctx, p->sq_entries, p->cq_entries, p->flags);
	return ret;
err:
	io_ring_ctx_wait_and_kill(ctx);
	return ret;
}

/*
 * Sets up an aio uring context, and returns the fd. Applications asks for a
 * ring size, we return the actual sq/cq ring sizes (among other things) in the
 * params structure passed in.
 */
static long io_uring_setup(u32 entries, struct io_uring_params __user *params)
{
	struct io_uring_params p;
	int i;

	if (copy_from_user(&p, params, sizeof(p)))
		return -EFAULT;
	for (i = 0; i < ARRAY_SIZE(p.resv); i++) {
		if (p.resv[i])
			return -EINVAL;
	}

	if (p.flags & ~(IORING_SETUP_IOPOLL | IORING_SETUP_SQPOLL |
			IORING_SETUP_SQ_AFF | IORING_SETUP_CQSIZE |
			IORING_SETUP_CLAMP | IORING_SETUP_ATTACH_WQ))
		return -EINVAL;

	return  io_uring_create(entries, &p, params);
}

SYSCALL_DEFINE2(io_uring_setup, u32, entries,
		struct io_uring_params __user *, params)
{
	return io_uring_setup(entries, params);
}

static int io_probe(struct io_ring_ctx *ctx, void __user *arg, unsigned nr_args)
{
	struct io_uring_probe *p;
	size_t size;
	int i, ret;

	size = struct_size(p, ops, nr_args);
	if (size == SIZE_MAX)
		return -EOVERFLOW;
	p = kzalloc(size, GFP_KERNEL);
	if (!p)
		return -ENOMEM;

	ret = -EFAULT;
	if (copy_from_user(p, arg, size))
		goto out;
	ret = -EINVAL;
	if (memchr_inv(p, 0, size))
		goto out;

	p->last_op = IORING_OP_LAST - 1;
	if (nr_args > IORING_OP_LAST)
		nr_args = IORING_OP_LAST;

	for (i = 0; i < nr_args; i++) {
		p->ops[i].op = i;
		if (!io_op_defs[i].not_supported)
			p->ops[i].flags = IO_URING_OP_SUPPORTED;
	}
	p->ops_len = i;

	ret = 0;
	if (copy_to_user(arg, p, size))
		ret = -EFAULT;
out:
	kfree(p);
	return ret;
}

static int io_register_personality(struct io_ring_ctx *ctx)
{
	const struct cred *creds = get_current_cred();
	int id;

	id = idr_alloc_cyclic(&ctx->personality_idr, (void *) creds, 1,
				USHRT_MAX, GFP_KERNEL);
	if (id < 0)
		put_cred(creds);
	return id;
}

static int io_unregister_personality(struct io_ring_ctx *ctx, unsigned id)
{
	const struct cred *old_creds;

	old_creds = idr_remove(&ctx->personality_idr, id);
	if (old_creds) {
		put_cred(old_creds);
		return 0;
	}

	return -EINVAL;
}

static bool io_register_op_must_quiesce(int op)
{
	switch (op) {
	case IORING_UNREGISTER_FILES:
	case IORING_REGISTER_FILES_UPDATE:
	case IORING_REGISTER_PROBE:
	case IORING_REGISTER_PERSONALITY:
	case IORING_UNREGISTER_PERSONALITY:
		return false;
	default:
		return true;
	}
}

static int __io_uring_register(struct io_ring_ctx *ctx, unsigned opcode,
			       void __user *arg, unsigned nr_args)
	__releases(ctx->uring_lock)
	__acquires(ctx->uring_lock)
{
	int ret;

	/*
	 * We're inside the ring mutex, if the ref is already dying, then
	 * someone else killed the ctx or is already going through
	 * io_uring_register().
	 */
	if (percpu_ref_is_dying(&ctx->refs))
		return -ENXIO;

	if (io_register_op_must_quiesce(opcode)) {
		percpu_ref_kill(&ctx->refs);

		/*
		 * Drop uring mutex before waiting for references to exit. If
		 * another thread is currently inside io_uring_enter() it might
		 * need to grab the uring_lock to make progress. If we hold it
		 * here across the drain wait, then we can deadlock. It's safe
		 * to drop the mutex here, since no new references will come in
		 * after we've killed the percpu ref.
		 */
		mutex_unlock(&ctx->uring_lock);
		ret = wait_for_completion_interruptible(&ctx->ref_comp);
		mutex_lock(&ctx->uring_lock);
		if (ret) {
			percpu_ref_resurrect(&ctx->refs);
			ret = -EINTR;
			goto out;
		}
	}

	switch (opcode) {
	case IORING_REGISTER_BUFFERS:
		ret = io_sqe_buffer_register(ctx, arg, nr_args);
		break;
	case IORING_UNREGISTER_BUFFERS:
		ret = -EINVAL;
		if (arg || nr_args)
			break;
		ret = io_sqe_buffer_unregister(ctx);
		break;
	case IORING_REGISTER_FILES:
		ret = io_sqe_files_register(ctx, arg, nr_args);
		break;
	case IORING_UNREGISTER_FILES:
		ret = -EINVAL;
		if (arg || nr_args)
			break;
		ret = io_sqe_files_unregister(ctx);
		break;
	case IORING_REGISTER_FILES_UPDATE:
		ret = io_sqe_files_update(ctx, arg, nr_args);
		break;
	case IORING_REGISTER_EVENTFD:
	case IORING_REGISTER_EVENTFD_ASYNC:
		ret = -EINVAL;
		if (nr_args != 1)
			break;
		ret = io_eventfd_register(ctx, arg);
		if (ret)
			break;
		if (opcode == IORING_REGISTER_EVENTFD_ASYNC)
			ctx->eventfd_async = 1;
		else
			ctx->eventfd_async = 0;
		break;
	case IORING_UNREGISTER_EVENTFD:
		ret = -EINVAL;
		if (arg || nr_args)
			break;
		ret = io_eventfd_unregister(ctx);
		break;
	case IORING_REGISTER_PROBE:
		ret = -EINVAL;
		if (!arg || nr_args > 256)
			break;
		ret = io_probe(ctx, arg, nr_args);
		break;
	case IORING_REGISTER_PERSONALITY:
		ret = -EINVAL;
		if (arg || nr_args)
			break;
		ret = io_register_personality(ctx);
		break;
	case IORING_UNREGISTER_PERSONALITY:
		ret = -EINVAL;
		if (arg)
			break;
		ret = io_unregister_personality(ctx, nr_args);
		break;
	default:
		ret = -EINVAL;
		break;
	}

	if (io_register_op_must_quiesce(opcode)) {
		/* bring the ctx back to life */
		percpu_ref_reinit(&ctx->refs);
out:
		reinit_completion(&ctx->ref_comp);
	}
	return ret;
}

SYSCALL_DEFINE4(io_uring_register, unsigned int, fd, unsigned int, opcode,
		void __user *, arg, unsigned int, nr_args)
{
	struct io_ring_ctx *ctx;
	long ret = -EBADF;
	struct fd f;

	f = fdget(fd);
	if (!f.file)
		return -EBADF;

	ret = -EOPNOTSUPP;
	if (f.file->f_op != &io_uring_fops)
		goto out_fput;

	ctx = f.file->private_data;

	mutex_lock(&ctx->uring_lock);
	ret = __io_uring_register(ctx, opcode, arg, nr_args);
	mutex_unlock(&ctx->uring_lock);
	trace_io_uring_register(ctx, opcode, ctx->nr_user_files, ctx->nr_user_bufs,
							ctx->cq_ev_fd != NULL, ret);
out_fput:
	fdput(f);
	return ret;
}

static int __init io_uring_init(void)
{
#define __BUILD_BUG_VERIFY_ELEMENT(stype, eoffset, etype, ename) do { \
	BUILD_BUG_ON(offsetof(stype, ename) != eoffset); \
	BUILD_BUG_ON(sizeof(etype) != sizeof_field(stype, ename)); \
} while (0)

#define BUILD_BUG_SQE_ELEM(eoffset, etype, ename) \
	__BUILD_BUG_VERIFY_ELEMENT(struct io_uring_sqe, eoffset, etype, ename)
	BUILD_BUG_ON(sizeof(struct io_uring_sqe) != 64);
	BUILD_BUG_SQE_ELEM(0,  __u8,   opcode);
	BUILD_BUG_SQE_ELEM(1,  __u8,   flags);
	BUILD_BUG_SQE_ELEM(2,  __u16,  ioprio);
	BUILD_BUG_SQE_ELEM(4,  __s32,  fd);
	BUILD_BUG_SQE_ELEM(8,  __u64,  off);
	BUILD_BUG_SQE_ELEM(8,  __u64,  addr2);
	BUILD_BUG_SQE_ELEM(16, __u64,  addr);
	BUILD_BUG_SQE_ELEM(16, __u64,  splice_off_in);
	BUILD_BUG_SQE_ELEM(24, __u32,  len);
	BUILD_BUG_SQE_ELEM(28,     __kernel_rwf_t, rw_flags);
	BUILD_BUG_SQE_ELEM(28, /* compat */   int, rw_flags);
	BUILD_BUG_SQE_ELEM(28, /* compat */ __u32, rw_flags);
	BUILD_BUG_SQE_ELEM(28, __u32,  fsync_flags);
	BUILD_BUG_SQE_ELEM(28, __u16,  poll_events);
	BUILD_BUG_SQE_ELEM(28, __u32,  sync_range_flags);
	BUILD_BUG_SQE_ELEM(28, __u32,  msg_flags);
	BUILD_BUG_SQE_ELEM(28, __u32,  timeout_flags);
	BUILD_BUG_SQE_ELEM(28, __u32,  accept_flags);
	BUILD_BUG_SQE_ELEM(28, __u32,  cancel_flags);
	BUILD_BUG_SQE_ELEM(28, __u32,  open_flags);
	BUILD_BUG_SQE_ELEM(28, __u32,  statx_flags);
	BUILD_BUG_SQE_ELEM(28, __u32,  fadvise_advice);
	BUILD_BUG_SQE_ELEM(28, __u32,  splice_flags);
	BUILD_BUG_SQE_ELEM(32, __u64,  user_data);
	BUILD_BUG_SQE_ELEM(40, __u16,  buf_index);
	BUILD_BUG_SQE_ELEM(42, __u16,  personality);
	BUILD_BUG_SQE_ELEM(44, __s32,  splice_fd_in);

	BUILD_BUG_ON(ARRAY_SIZE(io_op_defs) != IORING_OP_LAST);
	BUILD_BUG_ON(__REQ_F_LAST_BIT >= 8 * sizeof(int));
	req_cachep = KMEM_CACHE(io_kiocb, SLAB_HWCACHE_ALIGN | SLAB_PANIC);
	return 0;
};
__initcall(io_uring_init);<|MERGE_RESOLUTION|>--- conflicted
+++ resolved
@@ -2778,8 +2778,6 @@
 	return 0;
 }
 
-<<<<<<< HEAD
-=======
 static int io_tee_prep(struct io_kiocb *req,
 		       const struct io_uring_sqe *sqe)
 {
@@ -2820,7 +2818,6 @@
 	return __io_splice_prep(req, sqe);
 }
 
->>>>>>> 73ada5f8
 static int io_splice(struct io_kiocb *req, bool force_nonblock)
 {
 	struct io_splice *sp = &req->splice;
@@ -4543,18 +4540,6 @@
 		do_complete = __io_poll_remove_one(req, &apoll->poll);
 		if (do_complete) {
 			io_put_req(req);
-<<<<<<< HEAD
-	}
-
-	hash_del(&req->hash_node);
-
-	if (do_complete && apoll) {
-		/*
-		 * restore ->work because we need to call io_req_work_drop_env.
-		 */
-		memcpy(&req->work, &apoll->work, sizeof(req->work));
-		kfree(apoll);
-=======
 			/*
 			 * restore ->work because we will call
 			 * io_req_work_drop_env below when dropping the
@@ -4563,7 +4548,6 @@
 			memcpy(&req->work, &apoll->work, sizeof(req->work));
 			kfree(apoll);
 		}
->>>>>>> 73ada5f8
 	}
 
 	if (do_complete) {
@@ -5564,11 +5548,7 @@
 	bool fixed;
 
 	fixed = (req->flags & REQ_F_FIXED_FILE) != 0;
-<<<<<<< HEAD
-	if (unlikely(!fixed && req->needs_fixed_file))
-=======
 	if (unlikely(!fixed && io_async_submit(req->ctx)))
->>>>>>> 73ada5f8
 		return -EBADF;
 
 	return io_file_get(state, req, fd, &req->file, fixed);
@@ -8020,13 +8000,6 @@
 			IORING_FEAT_SUBMIT_STABLE | IORING_FEAT_RW_CUR_POS |
 			IORING_FEAT_CUR_PERSONALITY | IORING_FEAT_FAST_POLL;
 
-<<<<<<< HEAD
-	p->features = IORING_FEAT_SINGLE_MMAP | IORING_FEAT_NODROP |
-			IORING_FEAT_SUBMIT_STABLE | IORING_FEAT_RW_CUR_POS |
-			IORING_FEAT_CUR_PERSONALITY | IORING_FEAT_FAST_POLL;
-
-=======
->>>>>>> 73ada5f8
 	if (copy_to_user(params, p, sizeof(*p))) {
 		ret = -EFAULT;
 		goto err;
