--- conflicted
+++ resolved
@@ -2711,11 +2711,7 @@
 	int rv;
 
 	/* A task may only write when it was the opener. */
-<<<<<<< HEAD
-	if (file->f_cred != current_real_cred())
-=======
 	if (file->private_data != current->mm)
->>>>>>> cd4220d2
 		return -EPERM;
 
 	rcu_read_lock();
