--- conflicted
+++ resolved
@@ -62,10 +62,7 @@
 #define TLS_DEVICE_NAME_MAX		32
 
 #define MAX_IV_SIZE			16
-<<<<<<< HEAD
-=======
 #define TLS_MAX_REC_SEQ_SIZE		8
->>>>>>> 4ff96fb5
 
 /* For AES-CCM, the full 16-bytes of IV is made of '4' fields of given sizes.
  *
@@ -307,12 +304,6 @@
 	void (*tls_dev_del)(struct net_device *netdev,
 			    struct tls_context *ctx,
 			    enum tls_offload_ctx_dir direction);
-<<<<<<< HEAD
-	void (*tls_dev_resync_rx)(struct net_device *netdev,
-				  struct sock *sk, u32 seq, u64 rcd_sn);
-};
-
-=======
 	int (*tls_dev_resync)(struct net_device *netdev,
 			      struct sock *sk, u32 seq, u8 *rcd_sn,
 			      enum tls_offload_ctx_dir direction);
@@ -326,7 +317,6 @@
 #define TLS_DEVICE_RESYNC_NH_START_IVAL		2
 #define TLS_DEVICE_RESYNC_NH_MAX_IVAL		128
 
->>>>>>> 4ff96fb5
 struct tls_offload_context_rx {
 	/* sw must be the first member of tls_offload_context_rx */
 	struct tls_sw_context_rx sw;
