--- conflicted
+++ resolved
@@ -5,11 +5,6 @@
  * Copyright (C) 2008 Mike Christie
  * Copyright (C) 2008 Red Hat, Inc.  All rights reserved.
  * maintained by open-iscsi@googlegroups.com
-<<<<<<< HEAD
- *
- * See the file COPYING included with this distribution for more details.
-=======
->>>>>>> 4ff96fb5
  */
 
 #ifndef LIBISCSI_TCP_H
