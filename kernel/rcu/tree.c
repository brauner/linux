// SPDX-License-Identifier: GPL-2.0+
/*
 * Read-Copy Update mechanism for mutual exclusion (tree-based version)
 *
 * Copyright IBM Corporation, 2008
 *
 * Authors: Dipankar Sarma <dipankar@in.ibm.com>
 *	    Manfred Spraul <manfred@colorfullife.com>
 *	    Paul E. McKenney <paulmck@linux.ibm.com>
 *
 * Based on the original work by Paul McKenney <paulmck@linux.ibm.com>
 * and inputs from Rusty Russell, Andrea Arcangeli and Andi Kleen.
 *
 * For detailed explanation of Read-Copy Update mechanism see -
 *	Documentation/RCU
 */

#define pr_fmt(fmt) "rcu: " fmt

#include <linux/types.h>
#include <linux/kernel.h>
#include <linux/init.h>
#include <linux/spinlock.h>
#include <linux/smp.h>
#include <linux/rcupdate_wait.h>
#include <linux/interrupt.h>
#include <linux/sched.h>
#include <linux/sched/debug.h>
#include <linux/nmi.h>
#include <linux/atomic.h>
#include <linux/bitops.h>
#include <linux/export.h>
#include <linux/completion.h>
#include <linux/moduleparam.h>
#include <linux/percpu.h>
#include <linux/notifier.h>
#include <linux/cpu.h>
#include <linux/mutex.h>
#include <linux/time.h>
#include <linux/kernel_stat.h>
#include <linux/wait.h>
#include <linux/kthread.h>
#include <uapi/linux/sched/types.h>
#include <linux/prefetch.h>
#include <linux/delay.h>
#include <linux/random.h>
#include <linux/trace_events.h>
#include <linux/suspend.h>
#include <linux/ftrace.h>
#include <linux/tick.h>
#include <linux/sysrq.h>
#include <linux/kprobes.h>
#include <linux/gfp.h>
#include <linux/oom.h>
#include <linux/smpboot.h>
#include <linux/jiffies.h>
#include <linux/slab.h>
#include <linux/sched/isolation.h>
#include <linux/sched/clock.h>
#include "../time/tick-internal.h"

#include "tree.h"
#include "rcu.h"

#ifdef MODULE_PARAM_PREFIX
#undef MODULE_PARAM_PREFIX
#endif
#define MODULE_PARAM_PREFIX "rcutree."

#ifndef data_race
#define data_race(expr)							\
	({								\
		expr;							\
	})
#endif
#ifndef ASSERT_EXCLUSIVE_WRITER
#define ASSERT_EXCLUSIVE_WRITER(var) do { } while (0)
#endif
#ifndef ASSERT_EXCLUSIVE_ACCESS
#define ASSERT_EXCLUSIVE_ACCESS(var) do { } while (0)
#endif

/* Data structures. */

static DEFINE_PER_CPU_SHARED_ALIGNED(struct rcu_data, rcu_data) = {
	.dynticks_nesting = 1,
	.dynticks = ATOMIC_INIT(1),
};
static struct rcu_state rcu_state = {
	.level = { &rcu_state.node[0] },
	.gp_state = RCU_GP_IDLE,
	.gp_seq = (0UL - 300UL) << RCU_SEQ_CTR_SHIFT,
	.barrier_mutex = __MUTEX_INITIALIZER(rcu_state.barrier_mutex),
	.name = RCU_NAME,
	.abbr = RCU_ABBR,
	.exp_mutex = __MUTEX_INITIALIZER(rcu_state.exp_mutex),
	.exp_wake_mutex = __MUTEX_INITIALIZER(rcu_state.exp_wake_mutex),
	.ofl_lock = __RAW_SPIN_LOCK_UNLOCKED(rcu_state.ofl_lock),
};

/* Dump rcu_node combining tree at boot to verify correct setup. */
static bool dump_tree;
module_param(dump_tree, bool, 0444);
/* By default, use RCU_SOFTIRQ instead of rcuc kthreads. */
static bool use_softirq = true;
module_param(use_softirq, bool, 0444);
/* Control rcu_node-tree auto-balancing at boot time. */
static bool rcu_fanout_exact;
module_param(rcu_fanout_exact, bool, 0444);
/* Increase (but not decrease) the RCU_FANOUT_LEAF at boot time. */
static int rcu_fanout_leaf = RCU_FANOUT_LEAF;
module_param(rcu_fanout_leaf, int, 0444);
int rcu_num_lvls __read_mostly = RCU_NUM_LVLS;
/* Number of rcu_nodes at specified level. */
int num_rcu_lvl[] = NUM_RCU_LVL_INIT;
int rcu_num_nodes __read_mostly = NUM_RCU_NODES; /* Total # rcu_nodes in use. */

/*
 * The rcu_scheduler_active variable is initialized to the value
 * RCU_SCHEDULER_INACTIVE and transitions RCU_SCHEDULER_INIT just before the
 * first task is spawned.  So when this variable is RCU_SCHEDULER_INACTIVE,
 * RCU can assume that there is but one task, allowing RCU to (for example)
 * optimize synchronize_rcu() to a simple barrier().  When this variable
 * is RCU_SCHEDULER_INIT, RCU must actually do all the hard work required
 * to detect real grace periods.  This variable is also used to suppress
 * boot-time false positives from lockdep-RCU error checking.  Finally, it
 * transitions from RCU_SCHEDULER_INIT to RCU_SCHEDULER_RUNNING after RCU
 * is fully initialized, including all of its kthreads having been spawned.
 */
int rcu_scheduler_active __read_mostly;
EXPORT_SYMBOL_GPL(rcu_scheduler_active);

/*
 * The rcu_scheduler_fully_active variable transitions from zero to one
 * during the early_initcall() processing, which is after the scheduler
 * is capable of creating new tasks.  So RCU processing (for example,
 * creating tasks for RCU priority boosting) must be delayed until after
 * rcu_scheduler_fully_active transitions from zero to one.  We also
 * currently delay invocation of any RCU callbacks until after this point.
 *
 * It might later prove better for people registering RCU callbacks during
 * early boot to take responsibility for these callbacks, but one step at
 * a time.
 */
static int rcu_scheduler_fully_active __read_mostly;

static void rcu_report_qs_rnp(unsigned long mask, struct rcu_node *rnp,
			      unsigned long gps, unsigned long flags);
static void rcu_init_new_rnp(struct rcu_node *rnp_leaf);
static void rcu_cleanup_dead_rnp(struct rcu_node *rnp_leaf);
static void rcu_boost_kthread_setaffinity(struct rcu_node *rnp, int outgoingcpu);
static void invoke_rcu_core(void);
static void rcu_report_exp_rdp(struct rcu_data *rdp);
static void sync_sched_exp_online_cleanup(int cpu);
static void check_cb_ovld_locked(struct rcu_data *rdp, struct rcu_node *rnp);

/* rcuc/rcub kthread realtime priority */
static int kthread_prio = IS_ENABLED(CONFIG_RCU_BOOST) ? 1 : 0;
module_param(kthread_prio, int, 0444);

/* Delay in jiffies for grace-period initialization delays, debug only. */

static int gp_preinit_delay;
module_param(gp_preinit_delay, int, 0444);
static int gp_init_delay;
module_param(gp_init_delay, int, 0444);
static int gp_cleanup_delay;
module_param(gp_cleanup_delay, int, 0444);

/* Retrieve RCU kthreads priority for rcutorture */
int rcu_get_gp_kthreads_prio(void)
{
	return kthread_prio;
}
EXPORT_SYMBOL_GPL(rcu_get_gp_kthreads_prio);

/*
 * Number of grace periods between delays, normalized by the duration of
 * the delay.  The longer the delay, the more the grace periods between
 * each delay.  The reason for this normalization is that it means that,
 * for non-zero delays, the overall slowdown of grace periods is constant
 * regardless of the duration of the delay.  This arrangement balances
 * the need for long delays to increase some race probabilities with the
 * need for fast grace periods to increase other race probabilities.
 */
#define PER_RCU_NODE_PERIOD 3	/* Number of grace periods between delays. */

/*
 * Compute the mask of online CPUs for the specified rcu_node structure.
 * This will not be stable unless the rcu_node structure's ->lock is
 * held, but the bit corresponding to the current CPU will be stable
 * in most contexts.
 */
static unsigned long rcu_rnp_online_cpus(struct rcu_node *rnp)
{
	return READ_ONCE(rnp->qsmaskinitnext);
}

/*
 * Return true if an RCU grace period is in progress.  The READ_ONCE()s
 * permit this function to be invoked without holding the root rcu_node
 * structure's ->lock, but of course results can be subject to change.
 */
static int rcu_gp_in_progress(void)
{
	return rcu_seq_state(rcu_seq_current(&rcu_state.gp_seq));
}

/*
 * Return the number of callbacks queued on the specified CPU.
 * Handles both the nocbs and normal cases.
 */
static long rcu_get_n_cbs_cpu(int cpu)
{
	struct rcu_data *rdp = per_cpu_ptr(&rcu_data, cpu);

	if (rcu_segcblist_is_enabled(&rdp->cblist))
		return rcu_segcblist_n_cbs(&rdp->cblist);
	return 0;
}

void rcu_softirq_qs(void)
{
	rcu_qs();
	rcu_preempt_deferred_qs(current);
}

/*
 * Record entry into an extended quiescent state.  This is only to be
 * called when not already in an extended quiescent state, that is,
 * RCU is watching prior to the call to this function and is no longer
 * watching upon return.
 */
static void rcu_dynticks_eqs_enter(void)
{
	struct rcu_data *rdp = this_cpu_ptr(&rcu_data);
	int special;

	rcu_dynticks_task_trace_enter();  // Before ->dynticks update!

	/*
	 * CPUs seeing atomic_inc_return() must see prior RCU read-side
	 * critical sections, and we also must force ordering with the
	 * next idle sojourn.
	 */
	special = atomic_inc_return(&rdp->dynticks);
	// RCU is no longer watching.  Better be in extended quiescent state!
	WARN_ON_ONCE(IS_ENABLED(CONFIG_RCU_EQS_DEBUG) && special & 0x1);
}

/*
 * Record exit from an extended quiescent state.  This is only to be
 * called from an extended quiescent state, that is, RCU is not watching
 * prior to the call to this function and is watching upon return.
 */
static void rcu_dynticks_eqs_exit(void)
{
	struct rcu_data *rdp = this_cpu_ptr(&rcu_data);
	int special;

	/*
	 * CPUs seeing atomic_inc_return() must see prior idle sojourns,
	 * and we also must force ordering with the next RCU read-side
	 * critical section.
	 */
	special = atomic_inc_return(&rdp->dynticks);
	// RCU is now watching.  Better not be in an extended quiescent state!
	WARN_ON_ONCE(IS_ENABLED(CONFIG_RCU_EQS_DEBUG) && !(special & 0x1));

	rcu_dynticks_task_trace_exit();  // After ->dynticks update!
}

/*
 * Reset the current CPU's ->dynticks counter to indicate that the
 * newly onlined CPU is no longer in an extended quiescent state.
 * This will either leave the counter unchanged, or increment it
 * to the next non-quiescent value.
 *
 * The non-atomic test/increment sequence works because the upper bits
 * of the ->dynticks counter are manipulated only by the corresponding CPU,
 * or when the corresponding CPU is offline.
 */
static void rcu_dynticks_eqs_online(void)
{
	struct rcu_data *rdp = this_cpu_ptr(&rcu_data);

	if (atomic_read(&rdp->dynticks) & 0x1)
		return;
	atomic_add(0x1, &rdp->dynticks);
}

/*
 * Is the current CPU in an extended quiescent state?
 *
 * No ordering, as we are sampling CPU-local information.
 */
static bool rcu_dynticks_curr_cpu_in_eqs(void)
{
	struct rcu_data *rdp = this_cpu_ptr(&rcu_data);

	return !(atomic_read(&rdp->dynticks) & 0x1);
}

/*
 * Snapshot the ->dynticks counter with full ordering so as to allow
 * stable comparison of this counter with past and future snapshots.
 */
static int rcu_dynticks_snap(struct rcu_data *rdp)
{
	int snap = atomic_add_return(0, &rdp->dynticks);

	return snap;
}

/*
 * Return true if the snapshot returned from rcu_dynticks_snap()
 * indicates that RCU is in an extended quiescent state.
 */
static bool rcu_dynticks_in_eqs(int snap)
{
	return !(snap & 0x1);
}

/*
 * Return true if the CPU corresponding to the specified rcu_data
 * structure has spent some time in an extended quiescent state since
 * rcu_dynticks_snap() returned the specified snapshot.
 */
static bool rcu_dynticks_in_eqs_since(struct rcu_data *rdp, int snap)
{
	return snap != rcu_dynticks_snap(rdp);
}

/*
 * Return true if the referenced integer is zero while the specified
 * CPU remains within a single extended quiescent state.
 */
bool rcu_dynticks_zero_in_eqs(int cpu, int *vp)
{
<<<<<<< HEAD
	int old;
	int new;
	int new_old;
	struct rcu_data *rdp = &per_cpu(rcu_data, cpu);

	new_old = atomic_read(&rdp->dynticks);
	do {
		old = new_old;
		if (old & RCU_DYNTICK_CTRL_CTR)
			return false;
		new = old | RCU_DYNTICK_CTRL_MASK;
		new_old = atomic_cmpxchg(&rdp->dynticks, old, new);
	} while (new_old != old);
	return true;
=======
	struct rcu_data *rdp = per_cpu_ptr(&rcu_data, cpu);
	int snap;

	// If not quiescent, force back to earlier extended quiescent state.
	snap = atomic_read(&rdp->dynticks) & ~(0x1);

	smp_rmb(); // Order ->dynticks and *vp reads.
	if (READ_ONCE(*vp))
		return false;  // Non-zero, so report failure;
	smp_rmb(); // Order *vp read and ->dynticks re-read.

	// If still in the same extended quiescent state, we are good!
	return snap == atomic_read(&rdp->dynticks);
>>>>>>> 53281c92
}

/*
 * Let the RCU core know that this CPU has gone through the scheduler,
 * which is a quiescent state.  This is called when the need for a
 * quiescent state is urgent, so we burn an atomic operation and full
 * memory barriers to let the RCU core know about it, regardless of what
 * this CPU might (or might not) do in the near future.
 *
 * We inform the RCU core by emulating a zero-duration dyntick-idle period.
 *
 * The caller must have disabled interrupts and must not be idle.
 */
void rcu_momentary_dyntick_idle(void)
{
	struct rcu_data *rdp = this_cpu_ptr(&rcu_data);
	int special = atomic_add_return(2, &rdp->dynticks);

	/* It is illegal to call this from idle state. */
	WARN_ON_ONCE(!(special & 0x1));

	raw_cpu_write(rcu_data.rcu_need_heavy_qs, false);
	rcu_preempt_deferred_qs(current);
}
EXPORT_SYMBOL_GPL(rcu_momentary_dyntick_idle);

/**
 * rcu_is_cpu_rrupt_from_idle - see if interrupted from idle
 *
 * If the current CPU is idle and running at a first-level (not nested)
 * interrupt from idle, return true.  The caller must have at least
 * disabled preemption.
 */
static int rcu_is_cpu_rrupt_from_idle(void)
{
	/* Called only from within the scheduling-clock interrupt */
	lockdep_assert_in_irq();

	/* Check for counter underflows */
	RCU_LOCKDEP_WARN(__this_cpu_read(rcu_data.dynticks_nesting) < 0,
			 "RCU dynticks_nesting counter underflow!");

	/* Are we the outermost interrupt that arrived when RCU was idle? */
	return __this_cpu_read(rcu_data.dynticks_nesting) == 1;
}

#define DEFAULT_RCU_BLIMIT 10     /* Maximum callbacks per rcu_do_batch ... */
#define DEFAULT_MAX_RCU_BLIMIT 10000 /* ... even during callback flood. */
static long blimit = DEFAULT_RCU_BLIMIT;
#define DEFAULT_RCU_QHIMARK 10000 /* If this many pending, ignore blimit. */
static long qhimark = DEFAULT_RCU_QHIMARK;
#define DEFAULT_RCU_QLOMARK 100   /* Once only this many pending, use blimit. */
static long qlowmark = DEFAULT_RCU_QLOMARK;
#define DEFAULT_RCU_QOVLD_MULT 2
#define DEFAULT_RCU_QOVLD (DEFAULT_RCU_QOVLD_MULT * DEFAULT_RCU_QHIMARK)
static long qovld = DEFAULT_RCU_QOVLD; /* If this many pending, hammer QS. */
static long qovld_calc = -1;	  /* No pre-initialization lock acquisitions! */

module_param(blimit, long, 0444);
module_param(qhimark, long, 0444);
module_param(qlowmark, long, 0444);
module_param(qovld, long, 0444);

static ulong jiffies_till_first_fqs = ULONG_MAX;
static ulong jiffies_till_next_fqs = ULONG_MAX;
static bool rcu_kick_kthreads;
static int rcu_divisor = 7;
module_param(rcu_divisor, int, 0644);

/* Force an exit from rcu_do_batch() after 3 milliseconds. */
static long rcu_resched_ns = 3 * NSEC_PER_MSEC;
module_param(rcu_resched_ns, long, 0644);

/*
 * How long the grace period must be before we start recruiting
 * quiescent-state help from rcu_note_context_switch().
 */
static ulong jiffies_till_sched_qs = ULONG_MAX;
module_param(jiffies_till_sched_qs, ulong, 0444);
static ulong jiffies_to_sched_qs; /* See adjust_jiffies_till_sched_qs(). */
module_param(jiffies_to_sched_qs, ulong, 0444); /* Display only! */

/*
 * Make sure that we give the grace-period kthread time to detect any
 * idle CPUs before taking active measures to force quiescent states.
 * However, don't go below 100 milliseconds, adjusted upwards for really
 * large systems.
 */
static void adjust_jiffies_till_sched_qs(void)
{
	unsigned long j;

	/* If jiffies_till_sched_qs was specified, respect the request. */
	if (jiffies_till_sched_qs != ULONG_MAX) {
		WRITE_ONCE(jiffies_to_sched_qs, jiffies_till_sched_qs);
		return;
	}
	/* Otherwise, set to third fqs scan, but bound below on large system. */
	j = READ_ONCE(jiffies_till_first_fqs) +
		      2 * READ_ONCE(jiffies_till_next_fqs);
	if (j < HZ / 10 + nr_cpu_ids / RCU_JIFFIES_FQS_DIV)
		j = HZ / 10 + nr_cpu_ids / RCU_JIFFIES_FQS_DIV;
	pr_info("RCU calculated value of scheduler-enlistment delay is %ld jiffies.\n", j);
	WRITE_ONCE(jiffies_to_sched_qs, j);
}

static int param_set_first_fqs_jiffies(const char *val, const struct kernel_param *kp)
{
	ulong j;
	int ret = kstrtoul(val, 0, &j);

	if (!ret) {
		WRITE_ONCE(*(ulong *)kp->arg, (j > HZ) ? HZ : j);
		adjust_jiffies_till_sched_qs();
	}
	return ret;
}

static int param_set_next_fqs_jiffies(const char *val, const struct kernel_param *kp)
{
	ulong j;
	int ret = kstrtoul(val, 0, &j);

	if (!ret) {
		WRITE_ONCE(*(ulong *)kp->arg, (j > HZ) ? HZ : (j ?: 1));
		adjust_jiffies_till_sched_qs();
	}
	return ret;
}

static struct kernel_param_ops first_fqs_jiffies_ops = {
	.set = param_set_first_fqs_jiffies,
	.get = param_get_ulong,
};

static struct kernel_param_ops next_fqs_jiffies_ops = {
	.set = param_set_next_fqs_jiffies,
	.get = param_get_ulong,
};

module_param_cb(jiffies_till_first_fqs, &first_fqs_jiffies_ops, &jiffies_till_first_fqs, 0644);
module_param_cb(jiffies_till_next_fqs, &next_fqs_jiffies_ops, &jiffies_till_next_fqs, 0644);
module_param(rcu_kick_kthreads, bool, 0644);

static void force_qs_rnp(int (*f)(struct rcu_data *rdp));
static int rcu_pending(int user);

/*
 * Return the number of RCU GPs completed thus far for debug & stats.
 */
unsigned long rcu_get_gp_seq(void)
{
	return READ_ONCE(rcu_state.gp_seq);
}
EXPORT_SYMBOL_GPL(rcu_get_gp_seq);

/*
 * Return the number of RCU expedited batches completed thus far for
 * debug & stats.  Odd numbers mean that a batch is in progress, even
 * numbers mean idle.  The value returned will thus be roughly double
 * the cumulative batches since boot.
 */
unsigned long rcu_exp_batches_completed(void)
{
	return rcu_state.expedited_sequence;
}
EXPORT_SYMBOL_GPL(rcu_exp_batches_completed);

/*
 * Return the root node of the rcu_state structure.
 */
static struct rcu_node *rcu_get_root(void)
{
	return &rcu_state.node[0];
}

/*
 * Send along grace-period-related data for rcutorture diagnostics.
 */
void rcutorture_get_gp_data(enum rcutorture_type test_type, int *flags,
			    unsigned long *gp_seq)
{
	switch (test_type) {
	case RCU_FLAVOR:
		*flags = READ_ONCE(rcu_state.gp_flags);
		*gp_seq = rcu_seq_current(&rcu_state.gp_seq);
		break;
	default:
		break;
	}
}
EXPORT_SYMBOL_GPL(rcutorture_get_gp_data);

/*
 * Enter an RCU extended quiescent state, which can be either the
 * idle loop or adaptive-tickless usermode execution.
 */
static void rcu_eqs_enter(bool user)
{
	struct rcu_data *rdp = this_cpu_ptr(&rcu_data);

	/*
	 * Entering usermode/idle from interrupt is not handled. These would
	 * mean usermode upcalls or idle exit happened from interrupts. Remove
	 * the warning by 2020.
	 */
	WARN_ON_ONCE(in_irq());

	WARN_ON_ONCE(IS_ENABLED(CONFIG_RCU_EQS_DEBUG) &&
		     rdp->dynticks_nesting == 0);
	if (rdp->dynticks_nesting != 1) {
		// RCU will still be watching, so just do accounting and leave.
		rdp->dynticks_nesting--;
		return;
	}

	lockdep_assert_irqs_disabled();
	trace_rcu_dyntick(TPS("Start"), (user ? TPS("USER") : TPS("IDLE")),
			  rdp->dynticks_nesting, 0, atomic_read(&rdp->dynticks));
	WARN_ON_ONCE(IS_ENABLED(CONFIG_RCU_EQS_DEBUG) && !user && !is_idle_task(current));
	rdp = this_cpu_ptr(&rcu_data);
	do_nocb_deferred_wakeup(rdp);
	rcu_prepare_for_idle();
	rcu_preempt_deferred_qs(current);
	WRITE_ONCE(rdp->dynticks_nesting, 0); /* Avoid irq-access tearing. */
	// RCU is watching here ...
	rcu_dynticks_eqs_enter();
	// ... but is no longer watching here.
	rcu_dynticks_task_enter();
}

/**
 * rcu_idle_enter - inform RCU that current CPU is entering idle
 *
 * Enter idle mode, in other words, -leave- the mode in which RCU
 * read-side critical sections can occur.  (Though RCU read-side
 * critical sections can occur in irq handlers in idle, a possibility
 * handled by irq_enter() and irq_exit().)
 *
 * If you add or remove a call to rcu_idle_enter(), be sure to test with
 * CONFIG_RCU_EQS_DEBUG=y.
 */
void rcu_idle_enter(void)
{
	lockdep_assert_irqs_disabled();
	rcu_eqs_enter(false);
}

#ifdef CONFIG_NO_HZ_FULL
/**
 * rcu_user_enter - inform RCU that we are resuming userspace.
 *
 * Enter RCU idle mode right before resuming userspace.  No use of RCU
 * is permitted between this call and rcu_user_exit(). This way the
 * CPU doesn't need to maintain the tick for RCU maintenance purposes
 * when the CPU runs in userspace.
 *
 * If you add or remove a call to rcu_user_enter(), be sure to test with
 * CONFIG_RCU_EQS_DEBUG=y.
 */
void rcu_user_enter(void)
{
	lockdep_assert_irqs_disabled();
	rcu_eqs_enter(true);
}
#endif /* CONFIG_NO_HZ_FULL */

/*
 * If we are returning from the outermost NMI handler that interrupted an
 * RCU-idle period, update rdp->dynticks to let the RCU grace-period handling
 * know that the CPU is back to being RCU-idle.
 *
 * If you add or remove a call to rcu_nmi_exit_common(), be sure to test
 * with CONFIG_RCU_EQS_DEBUG=y.
 */
static __always_inline void rcu_nmi_exit_common(bool irq)
{
	struct rcu_data *rdp = this_cpu_ptr(&rcu_data);

	/*
	 * Check for ->dynticks_nesting underflow and bad ->dynticks.
	 * (We are exiting an NMI handler, so RCU better be paying attention
	 * to us!)
	 */
	WARN_ON_ONCE(rdp->dynticks_nesting <= 0);
	WARN_ON_ONCE(rcu_dynticks_curr_cpu_in_eqs());

	/*
	 * If the nesting level is not 1, the CPU wasn't RCU-idle, so
	 * leave it in non-RCU-idle state.
	 */
	if (rdp->dynticks_nesting != 1) {
		trace_rcu_dyntick(TPS("StillNonIdle"), TPS("IRQ"),
				  rdp->dynticks_nesting,
				  rdp->dynticks_nesting - 2, atomic_read(&rdp->dynticks));
		WRITE_ONCE(rdp->dynticks_nesting, /* No store tearing. */
			   rdp->dynticks_nesting - 2);
		return;
	}

	/* This NMI interrupted an RCU-idle CPU, restore RCU-idleness. */
	trace_rcu_dyntick(TPS("Start"), TPS("IRQ"), rdp->dynticks_nesting,
			  0, atomic_read(&rdp->dynticks));
	WRITE_ONCE(rdp->dynticks_nesting, 0); /* Avoid store tearing. */

	if (irq)
		rcu_prepare_for_idle();

	// RCU is watching here ...
	rcu_dynticks_eqs_enter();
	// ... but is no longer watching here.

	if (irq)
		rcu_dynticks_task_enter();
}

/**
 * rcu_nmi_exit - inform RCU of exit from NMI context
 *
 * If you add or remove a call to rcu_nmi_exit(), be sure to test
 * with CONFIG_RCU_EQS_DEBUG=y.
 */
void rcu_nmi_exit(void)
{
	rcu_nmi_exit_common(false);
}

/**
 * rcu_irq_exit - inform RCU that current CPU is exiting irq towards idle
 *
 * Exit from an interrupt handler, which might possibly result in entering
 * idle mode, in other words, leaving the mode in which read-side critical
 * sections can occur.  The caller must have disabled interrupts.
 *
 * This code assumes that the idle loop never does anything that might
 * result in unbalanced calls to irq_enter() and irq_exit().  If your
 * architecture's idle loop violates this assumption, RCU will give you what
 * you deserve, good and hard.  But very infrequently and irreproducibly.
 *
 * Use things like work queues to work around this limitation.
 *
 * You have been warned.
 *
 * If you add or remove a call to rcu_irq_exit(), be sure to test with
 * CONFIG_RCU_EQS_DEBUG=y.
 */
void rcu_irq_exit(void)
{
	lockdep_assert_irqs_disabled();
	rcu_nmi_exit_common(true);
}

/*
 * Wrapper for rcu_irq_exit() where interrupts are enabled.
 *
 * If you add or remove a call to rcu_irq_exit_irqson(), be sure to test
 * with CONFIG_RCU_EQS_DEBUG=y.
 */
void rcu_irq_exit_irqson(void)
{
	unsigned long flags;

	local_irq_save(flags);
	rcu_irq_exit();
	local_irq_restore(flags);
}

/*
 * Exit an RCU extended quiescent state, which can be either the
 * idle loop or adaptive-tickless usermode execution.
 */
static void rcu_eqs_exit(bool user)
{
	struct rcu_data *rdp;
	long oldval;

	lockdep_assert_irqs_disabled();
	rdp = this_cpu_ptr(&rcu_data);
	oldval = rdp->dynticks_nesting;
	WARN_ON_ONCE(IS_ENABLED(CONFIG_RCU_EQS_DEBUG) && oldval < 0);
	if (oldval) {
		// RCU was already watching, so just do accounting and leave.
		rdp->dynticks_nesting++;
		return;
	}
	rcu_dynticks_task_exit();
	// RCU is not watching here ...
	rcu_dynticks_eqs_exit();
	// ... but is watching here.
	rcu_cleanup_after_idle();
	trace_rcu_dyntick(TPS("End"), (user ? TPS("USER") : TPS("IDLE")),
			  rdp->dynticks_nesting, 1, atomic_read(&rdp->dynticks));
	WARN_ON_ONCE(IS_ENABLED(CONFIG_RCU_EQS_DEBUG) && !user && !is_idle_task(current));
	WRITE_ONCE(rdp->dynticks_nesting, 1);

	/*
	 * Exiting usermode/idle from interrupt is not handled. These would
	 * mean usermode upcalls or idle exit happened from interrupts. Remove
	 * the warning by 2020.
	 */
	WARN_ON_ONCE(in_irq());
}

/**
 * rcu_idle_exit - inform RCU that current CPU is leaving idle
 *
 * Exit idle mode, in other words, -enter- the mode in which RCU
 * read-side critical sections can occur.
 *
 * If you add or remove a call to rcu_idle_exit(), be sure to test with
 * CONFIG_RCU_EQS_DEBUG=y.
 */
void rcu_idle_exit(void)
{
	unsigned long flags;

	local_irq_save(flags);
	rcu_eqs_exit(false);
	local_irq_restore(flags);
}

#ifdef CONFIG_NO_HZ_FULL
/**
 * rcu_user_exit - inform RCU that we are exiting userspace.
 *
 * Exit RCU idle mode while entering the kernel because it can
 * run a RCU read side critical section anytime.
 *
 * If you add or remove a call to rcu_user_exit(), be sure to test with
 * CONFIG_RCU_EQS_DEBUG=y.
 */
void rcu_user_exit(void)
{
	rcu_eqs_exit(1);
}
#endif /* CONFIG_NO_HZ_FULL */

/**
 * rcu_nmi_enter_common - inform RCU of entry to NMI context
 * @irq: Is this call from rcu_irq_enter?
 *
 * If the CPU was idle from RCU's viewpoint, update rdp->dynticks to let the
 * RCU grace-period handling know that the CPU is active.  This implementation
 * permits nested NMIs, as long as the nesting level does not overflow a long.
 * (You will probably run out of stack space first.)
 *
 * If you add or remove a call to rcu_nmi_enter_common(), be sure to test with
 * CONFIG_RCU_EQS_DEBUG=y.
 */
static __always_inline void rcu_nmi_enter_common(bool irq)
{
	long incby = 2;
	struct rcu_data *rdp = this_cpu_ptr(&rcu_data);

	/* Complain about underflow. */
	WARN_ON_ONCE(rdp->dynticks_nesting < 0);

	/*
	 * If idle from RCU viewpoint, atomically increment ->dynticks
	 * to mark non-idle and increment ->dynticks_nesting by one.
	 * Otherwise, increment ->dynticks_nesting by two.  This means
	 * if ->dynticks_nesting is equal to one, we are guaranteed
	 * to be in the outermost NMI handler that interrupted an RCU-idle
	 * period (observation due to Andy Lutomirski). An exception
	 * is if the interrupt arrived in kernel mode; in this case we would
	 * be the outermost interrupt but still increment by 2 which is Ok.
	 */
	if (rcu_dynticks_curr_cpu_in_eqs()) {

		if (irq)
			rcu_dynticks_task_exit();

		// RCU is not watching here ...
		rcu_dynticks_eqs_exit();
		// ... but is watching here.

		if (irq)
			rcu_cleanup_after_idle();

		incby = 1;
	} else if (irq && tick_nohz_full_cpu(rdp->cpu) &&
<<<<<<< HEAD
		   rdp->dynticks_nmi_nesting == DYNTICK_IRQ_NONIDLE &&
		   READ_ONCE(rdp->rcu_urgent_qs) &&
		   !READ_ONCE(rdp->rcu_forced_tick)) {
=======
		   READ_ONCE(rdp->rcu_urgent_qs) &&
		   !READ_ONCE(rdp->rcu_forced_tick)) {
		// We get here only if we had already exited the extended
		// quiescent state and this was an interrupt (not an NMI).
		// Therefore, (1) RCU is already watching and (2) The fact
		// that we are in an interrupt handler and that the rcu_node
		// lock is an irq-disabled lock prevents self-deadlock.
		// So we can safely recheck under the lock.
>>>>>>> 53281c92
		raw_spin_lock_rcu_node(rdp->mynode);
		if (rdp->rcu_urgent_qs && !rdp->rcu_forced_tick) {
<<<<<<< HEAD
=======
			// A nohz_full CPU is in the kernel and RCU
			// needs a quiescent state.  Turn on the tick!
>>>>>>> 53281c92
			WRITE_ONCE(rdp->rcu_forced_tick, true);
			tick_dep_set_cpu(rdp->cpu, TICK_DEP_BIT_RCU);
		}
		raw_spin_unlock_rcu_node(rdp->mynode);
	}

	trace_rcu_dyntick(incby == 1 ? TPS("End") : TPS("StillNonIdle"),
			  TPS("IRQ"), rdp->dynticks_nesting,
			  rdp->dynticks_nesting + incby, atomic_read(&rdp->dynticks));

	WRITE_ONCE(rdp->dynticks_nesting, /* Prevent store tearing. */
		   rdp->dynticks_nesting + incby);
	barrier();
}

/**
 * rcu_nmi_enter - inform RCU of entry to NMI context
 */
void rcu_nmi_enter(void)
{
	rcu_nmi_enter_common(false);
}
NOKPROBE_SYMBOL(rcu_nmi_enter);

/**
 * rcu_irq_enter - inform RCU that current CPU is entering irq away from idle
 *
 * Enter an interrupt handler, which might possibly result in exiting
 * idle mode, in other words, entering the mode in which read-side critical
 * sections can occur.  The caller must have disabled interrupts.
 *
 * Note that the Linux kernel is fully capable of entering an interrupt
 * handler that it never exits, for example when doing upcalls to user mode!
 * This code assumes that the idle loop never does upcalls to user mode.
 * If your architecture's idle loop does do upcalls to user mode (or does
 * anything else that results in unbalanced calls to the irq_enter() and
 * irq_exit() functions), RCU will give you what you deserve, good and hard.
 * But very infrequently and irreproducibly.
 *
 * Use things like work queues to work around this limitation.
 *
 * You have been warned.
 *
 * If you add or remove a call to rcu_irq_enter(), be sure to test with
 * CONFIG_RCU_EQS_DEBUG=y.
 */
void rcu_irq_enter(void)
{
	lockdep_assert_irqs_disabled();
	rcu_nmi_enter_common(true);
}

/*
 * Wrapper for rcu_irq_enter() where interrupts are enabled.
 *
 * If you add or remove a call to rcu_irq_enter_irqson(), be sure to test
 * with CONFIG_RCU_EQS_DEBUG=y.
 */
void rcu_irq_enter_irqson(void)
{
	unsigned long flags;

	local_irq_save(flags);
	rcu_irq_enter();
	local_irq_restore(flags);
}

/*
 * If any sort of urgency was applied to the current CPU (for example,
 * the scheduler-clock interrupt was enabled on a nohz_full CPU) in order
 * to get to a quiescent state, disable it.
 */
static void rcu_disable_urgency_upon_qs(struct rcu_data *rdp)
{
	raw_lockdep_assert_held_rcu_node(rdp->mynode);
	WRITE_ONCE(rdp->rcu_urgent_qs, false);
	WRITE_ONCE(rdp->rcu_need_heavy_qs, false);
	if (tick_nohz_full_cpu(rdp->cpu) && rdp->rcu_forced_tick) {
		tick_dep_clear_cpu(rdp->cpu, TICK_DEP_BIT_RCU);
		WRITE_ONCE(rdp->rcu_forced_tick, false);
	}
}

/**
 * rcu_is_watching - see if RCU thinks that the current CPU is not idle
 *
 * Return true if RCU is watching the running CPU, which means that this
 * CPU can safely enter RCU read-side critical sections.  In other words,
 * if the current CPU is not in its idle loop or is in an interrupt or
 * NMI handler, return true.
 */
bool notrace rcu_is_watching(void)
{
	bool ret;

	preempt_disable_notrace();
	ret = !rcu_dynticks_curr_cpu_in_eqs();
	preempt_enable_notrace();
	return ret;
}
EXPORT_SYMBOL_GPL(rcu_is_watching);

/*
 * If a holdout task is actually running, request an urgent quiescent
 * state from its CPU.  This is unsynchronized, so migrations can cause
 * the request to go to the wrong CPU.  Which is OK, all that will happen
 * is that the CPU's next context switch will be a bit slower and next
 * time around this task will generate another request.
 */
void rcu_request_urgent_qs_task(struct task_struct *t)
{
	int cpu;

	barrier();
	cpu = task_cpu(t);
	if (!task_curr(t))
		return; /* This task is not running on that CPU. */
	smp_store_release(per_cpu_ptr(&rcu_data.rcu_urgent_qs, cpu), true);
}

#if defined(CONFIG_PROVE_RCU) && defined(CONFIG_HOTPLUG_CPU)

/*
 * Is the current CPU online as far as RCU is concerned?
 *
 * Disable preemption to avoid false positives that could otherwise
 * happen due to the current CPU number being sampled, this task being
 * preempted, its old CPU being taken offline, resuming on some other CPU,
 * then determining that its old CPU is now offline.
 *
 * Disable checking if in an NMI handler because we cannot safely
 * report errors from NMI handlers anyway.  In addition, it is OK to use
 * RCU on an offline processor during initial boot, hence the check for
 * rcu_scheduler_fully_active.
 */
bool rcu_lockdep_current_cpu_online(void)
{
	struct rcu_data *rdp;
	struct rcu_node *rnp;
	bool ret = false;

	if (in_nmi() || !rcu_scheduler_fully_active)
		return true;
	preempt_disable();
	rdp = this_cpu_ptr(&rcu_data);
	rnp = rdp->mynode;
	if (rdp->grpmask & rcu_rnp_online_cpus(rnp))
		ret = true;
	preempt_enable();
	return ret;
}
EXPORT_SYMBOL_GPL(rcu_lockdep_current_cpu_online);

#endif /* #if defined(CONFIG_PROVE_RCU) && defined(CONFIG_HOTPLUG_CPU) */

/*
 * We are reporting a quiescent state on behalf of some other CPU, so
 * it is our responsibility to check for and handle potential overflow
 * of the rcu_node ->gp_seq counter with respect to the rcu_data counters.
 * After all, the CPU might be in deep idle state, and thus executing no
 * code whatsoever.
 */
static void rcu_gpnum_ovf(struct rcu_node *rnp, struct rcu_data *rdp)
{
	raw_lockdep_assert_held_rcu_node(rnp);
	if (ULONG_CMP_LT(rcu_seq_current(&rdp->gp_seq) + ULONG_MAX / 4,
			 rnp->gp_seq))
		WRITE_ONCE(rdp->gpwrap, true);
	if (ULONG_CMP_LT(rdp->rcu_iw_gp_seq + ULONG_MAX / 4, rnp->gp_seq))
		rdp->rcu_iw_gp_seq = rnp->gp_seq + ULONG_MAX / 4;
}

/*
 * Snapshot the specified CPU's dynticks counter so that we can later
 * credit them with an implicit quiescent state.  Return 1 if this CPU
 * is in dynticks idle mode, which is an extended quiescent state.
 */
static int dyntick_save_progress_counter(struct rcu_data *rdp)
{
	rdp->dynticks_snap = rcu_dynticks_snap(rdp);
	if (rcu_dynticks_in_eqs(rdp->dynticks_snap)) {
		trace_rcu_fqs(rcu_state.name, rdp->gp_seq, rdp->cpu, TPS("dti"));
		rcu_gpnum_ovf(rdp->mynode, rdp);
		return 1;
	}
	return 0;
}

/*
 * Return true if the specified CPU has passed through a quiescent
 * state by virtue of being in or having passed through an dynticks
 * idle state since the last call to dyntick_save_progress_counter()
 * for this same CPU, or by virtue of having been offline.
 */
static int rcu_implicit_dynticks_qs(struct rcu_data *rdp)
{
	unsigned long jtsq;
	bool *rnhqp;
	bool *ruqp;
	struct rcu_node *rnp = rdp->mynode;

	/*
	 * If the CPU passed through or entered a dynticks idle phase with
	 * no active irq/NMI handlers, then we can safely pretend that the CPU
	 * already acknowledged the request to pass through a quiescent
	 * state.  Either way, that CPU cannot possibly be in an RCU
	 * read-side critical section that started before the beginning
	 * of the current RCU grace period.
	 */
	if (rcu_dynticks_in_eqs_since(rdp, rdp->dynticks_snap)) {
		trace_rcu_fqs(rcu_state.name, rdp->gp_seq, rdp->cpu, TPS("dti"));
		rcu_gpnum_ovf(rnp, rdp);
		return 1;
	}

	/* If waiting too long on an offline CPU, complain. */
	if (!(rdp->grpmask & rcu_rnp_online_cpus(rnp)) &&
	    time_after(jiffies, rcu_state.gp_start + HZ)) {
		bool onl;
		struct rcu_node *rnp1;

		WARN_ON(1);  /* Offline CPUs are supposed to report QS! */
		pr_info("%s: grp: %d-%d level: %d ->gp_seq %ld ->completedqs %ld\n",
			__func__, rnp->grplo, rnp->grphi, rnp->level,
			(long)rnp->gp_seq, (long)rnp->completedqs);
		for (rnp1 = rnp; rnp1; rnp1 = rnp1->parent)
			pr_info("%s: %d:%d ->qsmask %#lx ->qsmaskinit %#lx ->qsmaskinitnext %#lx ->rcu_gp_init_mask %#lx\n",
				__func__, rnp1->grplo, rnp1->grphi, rnp1->qsmask, rnp1->qsmaskinit, rnp1->qsmaskinitnext, rnp1->rcu_gp_init_mask);
		onl = !!(rdp->grpmask & rcu_rnp_online_cpus(rnp));
		pr_info("%s %d: %c online: %ld(%d) offline: %ld(%d)\n",
			__func__, rdp->cpu, ".o"[onl],
			(long)rdp->rcu_onl_gp_seq, rdp->rcu_onl_gp_flags,
			(long)rdp->rcu_ofl_gp_seq, rdp->rcu_ofl_gp_flags);
		return 1; /* Break things loose after complaining. */
	}

	/*
	 * A CPU running for an extended time within the kernel can
	 * delay RCU grace periods: (1) At age jiffies_to_sched_qs,
	 * set .rcu_urgent_qs, (2) At age 2*jiffies_to_sched_qs, set
	 * both .rcu_need_heavy_qs and .rcu_urgent_qs.  Note that the
	 * unsynchronized assignments to the per-CPU rcu_need_heavy_qs
	 * variable are safe because the assignments are repeated if this
	 * CPU failed to pass through a quiescent state.  This code
	 * also checks .jiffies_resched in case jiffies_to_sched_qs
	 * is set way high.
	 */
	jtsq = READ_ONCE(jiffies_to_sched_qs);
	ruqp = per_cpu_ptr(&rcu_data.rcu_urgent_qs, rdp->cpu);
	rnhqp = &per_cpu(rcu_data.rcu_need_heavy_qs, rdp->cpu);
	if (!READ_ONCE(*rnhqp) &&
	    (time_after(jiffies, rcu_state.gp_start + jtsq * 2) ||
	     time_after(jiffies, rcu_state.jiffies_resched) ||
	     rcu_state.cbovld)) {
		WRITE_ONCE(*rnhqp, true);
		/* Store rcu_need_heavy_qs before rcu_urgent_qs. */
		smp_store_release(ruqp, true);
	} else if (time_after(jiffies, rcu_state.gp_start + jtsq)) {
		WRITE_ONCE(*ruqp, true);
	}

	/*
	 * NO_HZ_FULL CPUs can run in-kernel without rcu_sched_clock_irq!
	 * The above code handles this, but only for straight cond_resched().
	 * And some in-kernel loops check need_resched() before calling
	 * cond_resched(), which defeats the above code for CPUs that are
	 * running in-kernel with scheduling-clock interrupts disabled.
	 * So hit them over the head with the resched_cpu() hammer!
	 */
	if (tick_nohz_full_cpu(rdp->cpu) &&
	    (time_after(jiffies, READ_ONCE(rdp->last_fqs_resched) + jtsq * 3) ||
	     rcu_state.cbovld)) {
		WRITE_ONCE(*ruqp, true);
		resched_cpu(rdp->cpu);
		WRITE_ONCE(rdp->last_fqs_resched, jiffies);
	}

	/*
	 * If more than halfway to RCU CPU stall-warning time, invoke
	 * resched_cpu() more frequently to try to loosen things up a bit.
	 * Also check to see if the CPU is getting hammered with interrupts,
	 * but only once per grace period, just to keep the IPIs down to
	 * a dull roar.
	 */
	if (time_after(jiffies, rcu_state.jiffies_resched)) {
		if (time_after(jiffies,
			       READ_ONCE(rdp->last_fqs_resched) + jtsq)) {
			resched_cpu(rdp->cpu);
			WRITE_ONCE(rdp->last_fqs_resched, jiffies);
		}
		if (IS_ENABLED(CONFIG_IRQ_WORK) &&
		    !rdp->rcu_iw_pending && rdp->rcu_iw_gp_seq != rnp->gp_seq &&
		    (rnp->ffmask & rdp->grpmask)) {
			init_irq_work(&rdp->rcu_iw, rcu_iw_handler);
			atomic_set(&rdp->rcu_iw.flags, IRQ_WORK_HARD_IRQ);
			rdp->rcu_iw_pending = true;
			rdp->rcu_iw_gp_seq = rnp->gp_seq;
			irq_work_queue_on(&rdp->rcu_iw, rdp->cpu);
		}
	}

	return 0;
}

/* Trace-event wrapper function for trace_rcu_future_grace_period.  */
static void trace_rcu_this_gp(struct rcu_node *rnp, struct rcu_data *rdp,
			      unsigned long gp_seq_req, const char *s)
{
	trace_rcu_future_grace_period(rcu_state.name, READ_ONCE(rnp->gp_seq),
				      gp_seq_req, rnp->level,
				      rnp->grplo, rnp->grphi, s);
}

/*
 * rcu_start_this_gp - Request the start of a particular grace period
 * @rnp_start: The leaf node of the CPU from which to start.
 * @rdp: The rcu_data corresponding to the CPU from which to start.
 * @gp_seq_req: The gp_seq of the grace period to start.
 *
 * Start the specified grace period, as needed to handle newly arrived
 * callbacks.  The required future grace periods are recorded in each
 * rcu_node structure's ->gp_seq_needed field.  Returns true if there
 * is reason to awaken the grace-period kthread.
 *
 * The caller must hold the specified rcu_node structure's ->lock, which
 * is why the caller is responsible for waking the grace-period kthread.
 *
 * Returns true if the GP thread needs to be awakened else false.
 */
static bool rcu_start_this_gp(struct rcu_node *rnp_start, struct rcu_data *rdp,
			      unsigned long gp_seq_req)
{
	bool ret = false;
	struct rcu_node *rnp;

	/*
	 * Use funnel locking to either acquire the root rcu_node
	 * structure's lock or bail out if the need for this grace period
	 * has already been recorded -- or if that grace period has in
	 * fact already started.  If there is already a grace period in
	 * progress in a non-leaf node, no recording is needed because the
	 * end of the grace period will scan the leaf rcu_node structures.
	 * Note that rnp_start->lock must not be released.
	 */
	raw_lockdep_assert_held_rcu_node(rnp_start);
	trace_rcu_this_gp(rnp_start, rdp, gp_seq_req, TPS("Startleaf"));
	for (rnp = rnp_start; 1; rnp = rnp->parent) {
		if (rnp != rnp_start)
			raw_spin_lock_rcu_node(rnp);
		if (ULONG_CMP_GE(rnp->gp_seq_needed, gp_seq_req) ||
		    rcu_seq_started(&rnp->gp_seq, gp_seq_req) ||
		    (rnp != rnp_start &&
		     rcu_seq_state(rcu_seq_current(&rnp->gp_seq)))) {
			trace_rcu_this_gp(rnp, rdp, gp_seq_req,
					  TPS("Prestarted"));
			goto unlock_out;
		}
		WRITE_ONCE(rnp->gp_seq_needed, gp_seq_req);
		if (rcu_seq_state(rcu_seq_current(&rnp->gp_seq))) {
			/*
			 * We just marked the leaf or internal node, and a
			 * grace period is in progress, which means that
			 * rcu_gp_cleanup() will see the marking.  Bail to
			 * reduce contention.
			 */
			trace_rcu_this_gp(rnp_start, rdp, gp_seq_req,
					  TPS("Startedleaf"));
			goto unlock_out;
		}
		if (rnp != rnp_start && rnp->parent != NULL)
			raw_spin_unlock_rcu_node(rnp);
		if (!rnp->parent)
			break;  /* At root, and perhaps also leaf. */
	}

	/* If GP already in progress, just leave, otherwise start one. */
	if (rcu_gp_in_progress()) {
		trace_rcu_this_gp(rnp, rdp, gp_seq_req, TPS("Startedleafroot"));
		goto unlock_out;
	}
	trace_rcu_this_gp(rnp, rdp, gp_seq_req, TPS("Startedroot"));
	WRITE_ONCE(rcu_state.gp_flags, rcu_state.gp_flags | RCU_GP_FLAG_INIT);
	WRITE_ONCE(rcu_state.gp_req_activity, jiffies);
	if (!READ_ONCE(rcu_state.gp_kthread)) {
		trace_rcu_this_gp(rnp, rdp, gp_seq_req, TPS("NoGPkthread"));
		goto unlock_out;
	}
<<<<<<< HEAD
	trace_rcu_grace_period(rcu_state.name, rcu_state.gp_seq, TPS("newreq"));
=======
	trace_rcu_grace_period(rcu_state.name, data_race(rcu_state.gp_seq), TPS("newreq"));
>>>>>>> 53281c92
	ret = true;  /* Caller must wake GP kthread. */
unlock_out:
	/* Push furthest requested GP to leaf node and rcu_data structure. */
	if (ULONG_CMP_LT(gp_seq_req, rnp->gp_seq_needed)) {
		WRITE_ONCE(rnp_start->gp_seq_needed, rnp->gp_seq_needed);
		WRITE_ONCE(rdp->gp_seq_needed, rnp->gp_seq_needed);
	}
	if (rnp != rnp_start)
		raw_spin_unlock_rcu_node(rnp);
	return ret;
}

/*
 * Clean up any old requests for the just-ended grace period.  Also return
 * whether any additional grace periods have been requested.
 */
static bool rcu_future_gp_cleanup(struct rcu_node *rnp)
{
	bool needmore;
	struct rcu_data *rdp = this_cpu_ptr(&rcu_data);

	needmore = ULONG_CMP_LT(rnp->gp_seq, rnp->gp_seq_needed);
	if (!needmore)
		rnp->gp_seq_needed = rnp->gp_seq; /* Avoid counter wrap. */
	trace_rcu_this_gp(rnp, rdp, rnp->gp_seq,
			  needmore ? TPS("CleanupMore") : TPS("Cleanup"));
	return needmore;
}

/*
 * Awaken the grace-period kthread.  Don't do a self-awaken (unless in an
 * interrupt or softirq handler, in which case we just might immediately
 * sleep upon return, resulting in a grace-period hang), and don't bother
 * awakening when there is nothing for the grace-period kthread to do
 * (as in several CPUs raced to awaken, we lost), and finally don't try
 * to awaken a kthread that has not yet been created.  If all those checks
 * are passed, track some debug information and awaken.
 *
 * So why do the self-wakeup when in an interrupt or softirq handler
 * in the grace-period kthread's context?  Because the kthread might have
 * been interrupted just as it was going to sleep, and just after the final
 * pre-sleep check of the awaken condition.  In this case, a wakeup really
 * is required, and is therefore supplied.
 */
static void rcu_gp_kthread_wake(void)
{
	struct task_struct *t = READ_ONCE(rcu_state.gp_kthread);

	if ((current == t && !in_irq() && !in_serving_softirq()) ||
	    !READ_ONCE(rcu_state.gp_flags) || !t)
		return;
	WRITE_ONCE(rcu_state.gp_wake_time, jiffies);
	WRITE_ONCE(rcu_state.gp_wake_seq, READ_ONCE(rcu_state.gp_seq));
	swake_up_one(&rcu_state.gp_wq);
}

/*
 * If there is room, assign a ->gp_seq number to any callbacks on this
 * CPU that have not already been assigned.  Also accelerate any callbacks
 * that were previously assigned a ->gp_seq number that has since proven
 * to be too conservative, which can happen if callbacks get assigned a
 * ->gp_seq number while RCU is idle, but with reference to a non-root
 * rcu_node structure.  This function is idempotent, so it does not hurt
 * to call it repeatedly.  Returns an flag saying that we should awaken
 * the RCU grace-period kthread.
 *
 * The caller must hold rnp->lock with interrupts disabled.
 */
static bool rcu_accelerate_cbs(struct rcu_node *rnp, struct rcu_data *rdp)
{
	unsigned long gp_seq_req;
	bool ret = false;

	rcu_lockdep_assert_cblist_protected(rdp);
	raw_lockdep_assert_held_rcu_node(rnp);

	/* If no pending (not yet ready to invoke) callbacks, nothing to do. */
	if (!rcu_segcblist_pend_cbs(&rdp->cblist))
		return false;

	/*
	 * Callbacks are often registered with incomplete grace-period
	 * information.  Something about the fact that getting exact
	 * information requires acquiring a global lock...  RCU therefore
	 * makes a conservative estimate of the grace period number at which
	 * a given callback will become ready to invoke.	The following
	 * code checks this estimate and improves it when possible, thus
	 * accelerating callback invocation to an earlier grace-period
	 * number.
	 */
	gp_seq_req = rcu_seq_snap(&rcu_state.gp_seq);
	if (rcu_segcblist_accelerate(&rdp->cblist, gp_seq_req))
		ret = rcu_start_this_gp(rnp, rdp, gp_seq_req);

	/* Trace depending on how much we were able to accelerate. */
	if (rcu_segcblist_restempty(&rdp->cblist, RCU_WAIT_TAIL))
		trace_rcu_grace_period(rcu_state.name, rdp->gp_seq, TPS("AccWaitCB"));
	else
		trace_rcu_grace_period(rcu_state.name, rdp->gp_seq, TPS("AccReadyCB"));
	return ret;
}

/*
 * Similar to rcu_accelerate_cbs(), but does not require that the leaf
 * rcu_node structure's ->lock be held.  It consults the cached value
 * of ->gp_seq_needed in the rcu_data structure, and if that indicates
 * that a new grace-period request be made, invokes rcu_accelerate_cbs()
 * while holding the leaf rcu_node structure's ->lock.
 */
static void rcu_accelerate_cbs_unlocked(struct rcu_node *rnp,
					struct rcu_data *rdp)
{
	unsigned long c;
	bool needwake;

	rcu_lockdep_assert_cblist_protected(rdp);
	c = rcu_seq_snap(&rcu_state.gp_seq);
	if (!READ_ONCE(rdp->gpwrap) && ULONG_CMP_GE(rdp->gp_seq_needed, c)) {
		/* Old request still live, so mark recent callbacks. */
		(void)rcu_segcblist_accelerate(&rdp->cblist, c);
		return;
	}
	raw_spin_lock_rcu_node(rnp); /* irqs already disabled. */
	needwake = rcu_accelerate_cbs(rnp, rdp);
	raw_spin_unlock_rcu_node(rnp); /* irqs remain disabled. */
	if (needwake)
		rcu_gp_kthread_wake();
}

/*
 * Move any callbacks whose grace period has completed to the
 * RCU_DONE_TAIL sublist, then compact the remaining sublists and
 * assign ->gp_seq numbers to any callbacks in the RCU_NEXT_TAIL
 * sublist.  This function is idempotent, so it does not hurt to
 * invoke it repeatedly.  As long as it is not invoked -too- often...
 * Returns true if the RCU grace-period kthread needs to be awakened.
 *
 * The caller must hold rnp->lock with interrupts disabled.
 */
static bool rcu_advance_cbs(struct rcu_node *rnp, struct rcu_data *rdp)
{
	rcu_lockdep_assert_cblist_protected(rdp);
	raw_lockdep_assert_held_rcu_node(rnp);

	/* If no pending (not yet ready to invoke) callbacks, nothing to do. */
	if (!rcu_segcblist_pend_cbs(&rdp->cblist))
		return false;

	/*
	 * Find all callbacks whose ->gp_seq numbers indicate that they
	 * are ready to invoke, and put them into the RCU_DONE_TAIL sublist.
	 */
	rcu_segcblist_advance(&rdp->cblist, rnp->gp_seq);

	/* Classify any remaining callbacks. */
	return rcu_accelerate_cbs(rnp, rdp);
}

/*
 * Move and classify callbacks, but only if doing so won't require
 * that the RCU grace-period kthread be awakened.
 */
static void __maybe_unused rcu_advance_cbs_nowake(struct rcu_node *rnp,
						  struct rcu_data *rdp)
{
	rcu_lockdep_assert_cblist_protected(rdp);
	if (!rcu_seq_state(rcu_seq_current(&rnp->gp_seq)) ||
	    !raw_spin_trylock_rcu_node(rnp))
		return;
	WARN_ON_ONCE(rcu_advance_cbs(rnp, rdp));
	raw_spin_unlock_rcu_node(rnp);
}

/*
 * Update CPU-local rcu_data state to record the beginnings and ends of
 * grace periods.  The caller must hold the ->lock of the leaf rcu_node
 * structure corresponding to the current CPU, and must have irqs disabled.
 * Returns true if the grace-period kthread needs to be awakened.
 */
static bool __note_gp_changes(struct rcu_node *rnp, struct rcu_data *rdp)
{
	bool ret = false;
	bool need_qs;
	const bool offloaded = IS_ENABLED(CONFIG_RCU_NOCB_CPU) &&
			       rcu_segcblist_is_offloaded(&rdp->cblist);

	raw_lockdep_assert_held_rcu_node(rnp);

	if (rdp->gp_seq == rnp->gp_seq)
		return false; /* Nothing to do. */

	/* Handle the ends of any preceding grace periods first. */
	if (rcu_seq_completed_gp(rdp->gp_seq, rnp->gp_seq) ||
	    unlikely(READ_ONCE(rdp->gpwrap))) {
		if (!offloaded)
			ret = rcu_advance_cbs(rnp, rdp); /* Advance CBs. */
		rdp->core_needs_qs = false;
		trace_rcu_grace_period(rcu_state.name, rdp->gp_seq, TPS("cpuend"));
	} else {
		if (!offloaded)
			ret = rcu_accelerate_cbs(rnp, rdp); /* Recent CBs. */
		if (rdp->core_needs_qs)
			rdp->core_needs_qs = !!(rnp->qsmask & rdp->grpmask);
	}

	/* Now handle the beginnings of any new-to-this-CPU grace periods. */
	if (rcu_seq_new_gp(rdp->gp_seq, rnp->gp_seq) ||
	    unlikely(READ_ONCE(rdp->gpwrap))) {
		/*
		 * If the current grace period is waiting for this CPU,
		 * set up to detect a quiescent state, otherwise don't
		 * go looking for one.
		 */
		trace_rcu_grace_period(rcu_state.name, rnp->gp_seq, TPS("cpustart"));
		need_qs = !!(rnp->qsmask & rdp->grpmask);
		rdp->cpu_no_qs.b.norm = need_qs;
		rdp->core_needs_qs = need_qs;
		zero_cpu_stall_ticks(rdp);
	}
	rdp->gp_seq = rnp->gp_seq;  /* Remember new grace-period state. */
	if (ULONG_CMP_LT(rdp->gp_seq_needed, rnp->gp_seq_needed) || rdp->gpwrap)
		WRITE_ONCE(rdp->gp_seq_needed, rnp->gp_seq_needed);
	WRITE_ONCE(rdp->gpwrap, false);
	rcu_gpnum_ovf(rnp, rdp);
	return ret;
}

static void note_gp_changes(struct rcu_data *rdp)
{
	unsigned long flags;
	bool needwake;
	struct rcu_node *rnp;

	local_irq_save(flags);
	rnp = rdp->mynode;
	if ((rdp->gp_seq == rcu_seq_current(&rnp->gp_seq) &&
	     !unlikely(READ_ONCE(rdp->gpwrap))) || /* w/out lock. */
	    !raw_spin_trylock_rcu_node(rnp)) { /* irqs already off, so later. */
		local_irq_restore(flags);
		return;
	}
	needwake = __note_gp_changes(rnp, rdp);
	raw_spin_unlock_irqrestore_rcu_node(rnp, flags);
	if (needwake)
		rcu_gp_kthread_wake();
}

static void rcu_gp_slow(int delay)
{
	if (delay > 0 &&
	    !(rcu_seq_ctr(rcu_state.gp_seq) %
	      (rcu_num_nodes * PER_RCU_NODE_PERIOD * delay)))
		schedule_timeout_idle(delay);
}

static unsigned long sleep_duration;

/* Allow rcutorture to stall the grace-period kthread. */
void rcu_gp_set_torture_wait(int duration)
{
	if (IS_ENABLED(CONFIG_RCU_TORTURE_TEST) && duration > 0)
		WRITE_ONCE(sleep_duration, duration);
}
EXPORT_SYMBOL_GPL(rcu_gp_set_torture_wait);

/* Actually implement the aforementioned wait. */
static void rcu_gp_torture_wait(void)
{
	unsigned long duration;

	if (!IS_ENABLED(CONFIG_RCU_TORTURE_TEST))
		return;
	duration = xchg(&sleep_duration, 0UL);
	if (duration > 0) {
		pr_alert("%s: Waiting %lu jiffies\n", __func__, duration);
		schedule_timeout_idle(duration);
		pr_alert("%s: Wait complete\n", __func__);
	}
}

/*
 * Initialize a new grace period.  Return false if no grace period required.
 */
static bool rcu_gp_init(void)
{
	unsigned long flags;
	unsigned long oldmask;
	unsigned long mask;
	struct rcu_data *rdp;
	struct rcu_node *rnp = rcu_get_root();

	WRITE_ONCE(rcu_state.gp_activity, jiffies);
	raw_spin_lock_irq_rcu_node(rnp);
	if (!READ_ONCE(rcu_state.gp_flags)) {
		/* Spurious wakeup, tell caller to go back to sleep.  */
		raw_spin_unlock_irq_rcu_node(rnp);
		return false;
	}
	WRITE_ONCE(rcu_state.gp_flags, 0); /* Clear all flags: New GP. */

	if (WARN_ON_ONCE(rcu_gp_in_progress())) {
		/*
		 * Grace period already in progress, don't start another.
		 * Not supposed to be able to happen.
		 */
		raw_spin_unlock_irq_rcu_node(rnp);
		return false;
	}

	/* Advance to a new grace period and initialize state. */
	record_gp_stall_check_time();
	/* Record GP times before starting GP, hence rcu_seq_start(). */
	rcu_seq_start(&rcu_state.gp_seq);
	ASSERT_EXCLUSIVE_WRITER(rcu_state.gp_seq);
	trace_rcu_grace_period(rcu_state.name, rcu_state.gp_seq, TPS("start"));
	raw_spin_unlock_irq_rcu_node(rnp);

	/*
	 * Apply per-leaf buffered online and offline operations to the
	 * rcu_node tree.  Note that this new grace period need not wait
	 * for subsequent online CPUs, and that quiescent-state forcing
	 * will handle subsequent offline CPUs.
	 */
	rcu_state.gp_state = RCU_GP_ONOFF;
	rcu_for_each_leaf_node(rnp) {
		raw_spin_lock(&rcu_state.ofl_lock);
		raw_spin_lock_irq_rcu_node(rnp);
		if (rnp->qsmaskinit == rnp->qsmaskinitnext &&
		    !rnp->wait_blkd_tasks) {
			/* Nothing to do on this leaf rcu_node structure. */
			raw_spin_unlock_irq_rcu_node(rnp);
			raw_spin_unlock(&rcu_state.ofl_lock);
			continue;
		}

		/* Record old state, apply changes to ->qsmaskinit field. */
		oldmask = rnp->qsmaskinit;
		rnp->qsmaskinit = rnp->qsmaskinitnext;

		/* If zero-ness of ->qsmaskinit changed, propagate up tree. */
		if (!oldmask != !rnp->qsmaskinit) {
			if (!oldmask) { /* First online CPU for rcu_node. */
				if (!rnp->wait_blkd_tasks) /* Ever offline? */
					rcu_init_new_rnp(rnp);
			} else if (rcu_preempt_has_tasks(rnp)) {
				rnp->wait_blkd_tasks = true; /* blocked tasks */
			} else { /* Last offline CPU and can propagate. */
				rcu_cleanup_dead_rnp(rnp);
			}
		}

		/*
		 * If all waited-on tasks from prior grace period are
		 * done, and if all this rcu_node structure's CPUs are
		 * still offline, propagate up the rcu_node tree and
		 * clear ->wait_blkd_tasks.  Otherwise, if one of this
		 * rcu_node structure's CPUs has since come back online,
		 * simply clear ->wait_blkd_tasks.
		 */
		if (rnp->wait_blkd_tasks &&
		    (!rcu_preempt_has_tasks(rnp) || rnp->qsmaskinit)) {
			rnp->wait_blkd_tasks = false;
			if (!rnp->qsmaskinit)
				rcu_cleanup_dead_rnp(rnp);
		}

		raw_spin_unlock_irq_rcu_node(rnp);
		raw_spin_unlock(&rcu_state.ofl_lock);
	}
	rcu_gp_slow(gp_preinit_delay); /* Races with CPU hotplug. */

	/*
	 * Set the quiescent-state-needed bits in all the rcu_node
	 * structures for all currently online CPUs in breadth-first
	 * order, starting from the root rcu_node structure, relying on the
	 * layout of the tree within the rcu_state.node[] array.  Note that
	 * other CPUs will access only the leaves of the hierarchy, thus
	 * seeing that no grace period is in progress, at least until the
	 * corresponding leaf node has been initialized.
	 *
	 * The grace period cannot complete until the initialization
	 * process finishes, because this kthread handles both.
	 */
	rcu_state.gp_state = RCU_GP_INIT;
	rcu_for_each_node_breadth_first(rnp) {
		rcu_gp_slow(gp_init_delay);
		raw_spin_lock_irqsave_rcu_node(rnp, flags);
		rdp = this_cpu_ptr(&rcu_data);
		rcu_preempt_check_blocked_tasks(rnp);
		rnp->qsmask = rnp->qsmaskinit;
		WRITE_ONCE(rnp->gp_seq, rcu_state.gp_seq);
		if (rnp == rdp->mynode)
			(void)__note_gp_changes(rnp, rdp);
		rcu_preempt_boost_start_gp(rnp);
		trace_rcu_grace_period_init(rcu_state.name, rnp->gp_seq,
					    rnp->level, rnp->grplo,
					    rnp->grphi, rnp->qsmask);
		/* Quiescent states for tasks on any now-offline CPUs. */
		mask = rnp->qsmask & ~rnp->qsmaskinitnext;
		rnp->rcu_gp_init_mask = mask;
		if ((mask || rnp->wait_blkd_tasks) && rcu_is_leaf_node(rnp))
			rcu_report_qs_rnp(mask, rnp, rnp->gp_seq, flags);
		else
			raw_spin_unlock_irq_rcu_node(rnp);
		cond_resched_tasks_rcu_qs();
		WRITE_ONCE(rcu_state.gp_activity, jiffies);
	}

	return true;
}

/*
 * Helper function for swait_event_idle_exclusive() wakeup at force-quiescent-state
 * time.
 */
static bool rcu_gp_fqs_check_wake(int *gfp)
{
	struct rcu_node *rnp = rcu_get_root();

	// If under overload conditions, force an immediate FQS scan.
	if (*gfp & RCU_GP_FLAG_OVLD)
		return true;

	// Someone like call_rcu() requested a force-quiescent-state scan.
	*gfp = READ_ONCE(rcu_state.gp_flags);
	if (*gfp & RCU_GP_FLAG_FQS)
		return true;

	// The current grace period has completed.
	if (!READ_ONCE(rnp->qsmask) && !rcu_preempt_blocked_readers_cgp(rnp))
		return true;

	return false;
}

/*
 * Do one round of quiescent-state forcing.
 */
static void rcu_gp_fqs(bool first_time)
{
	struct rcu_node *rnp = rcu_get_root();

	WRITE_ONCE(rcu_state.gp_activity, jiffies);
	rcu_state.n_force_qs++;
	if (first_time) {
		/* Collect dyntick-idle snapshots. */
		force_qs_rnp(dyntick_save_progress_counter);
	} else {
		/* Handle dyntick-idle and offline CPUs. */
		force_qs_rnp(rcu_implicit_dynticks_qs);
	}
	/* Clear flag to prevent immediate re-entry. */
	if (READ_ONCE(rcu_state.gp_flags) & RCU_GP_FLAG_FQS) {
		raw_spin_lock_irq_rcu_node(rnp);
		WRITE_ONCE(rcu_state.gp_flags,
			   READ_ONCE(rcu_state.gp_flags) & ~RCU_GP_FLAG_FQS);
		raw_spin_unlock_irq_rcu_node(rnp);
	}
}

/*
 * Loop doing repeated quiescent-state forcing until the grace period ends.
 */
static void rcu_gp_fqs_loop(void)
{
	bool first_gp_fqs;
	int gf = 0;
	unsigned long j;
	int ret;
	struct rcu_node *rnp = rcu_get_root();

	first_gp_fqs = true;
	j = READ_ONCE(jiffies_till_first_fqs);
	if (rcu_state.cbovld)
		gf = RCU_GP_FLAG_OVLD;
	ret = 0;
	for (;;) {
		if (!ret) {
			rcu_state.jiffies_force_qs = jiffies + j;
			WRITE_ONCE(rcu_state.jiffies_kick_kthreads,
				   jiffies + (j ? 3 * j : 2));
		}
		trace_rcu_grace_period(rcu_state.name, rcu_state.gp_seq,
				       TPS("fqswait"));
		rcu_state.gp_state = RCU_GP_WAIT_FQS;
		ret = swait_event_idle_timeout_exclusive(
				rcu_state.gp_wq, rcu_gp_fqs_check_wake(&gf), j);
		rcu_gp_torture_wait();
		rcu_state.gp_state = RCU_GP_DOING_FQS;
		/* Locking provides needed memory barriers. */
		/* If grace period done, leave loop. */
		if (!READ_ONCE(rnp->qsmask) &&
		    !rcu_preempt_blocked_readers_cgp(rnp))
			break;
		/* If time for quiescent-state forcing, do it. */
		if (!time_after(rcu_state.jiffies_force_qs, jiffies) ||
		    (gf & RCU_GP_FLAG_FQS)) {
			trace_rcu_grace_period(rcu_state.name, rcu_state.gp_seq,
					       TPS("fqsstart"));
			rcu_gp_fqs(first_gp_fqs);
<<<<<<< HEAD
			first_gp_fqs = false;
=======
			gf = 0;
			if (first_gp_fqs) {
				first_gp_fqs = false;
				gf = rcu_state.cbovld ? RCU_GP_FLAG_OVLD : 0;
			}
>>>>>>> 53281c92
			trace_rcu_grace_period(rcu_state.name, rcu_state.gp_seq,
					       TPS("fqsend"));
			cond_resched_tasks_rcu_qs();
			WRITE_ONCE(rcu_state.gp_activity, jiffies);
			ret = 0; /* Force full wait till next FQS. */
			j = READ_ONCE(jiffies_till_next_fqs);
		} else {
			/* Deal with stray signal. */
			cond_resched_tasks_rcu_qs();
			WRITE_ONCE(rcu_state.gp_activity, jiffies);
			WARN_ON(signal_pending(current));
			trace_rcu_grace_period(rcu_state.name, rcu_state.gp_seq,
					       TPS("fqswaitsig"));
			ret = 1; /* Keep old FQS timing. */
			j = jiffies;
			if (time_after(jiffies, rcu_state.jiffies_force_qs))
				j = 1;
			else
				j = rcu_state.jiffies_force_qs - j;
			gf = 0;
		}
	}
}

/*
 * Clean up after the old grace period.
 */
static void rcu_gp_cleanup(void)
{
	int cpu;
	bool needgp = false;
	unsigned long gp_duration;
	unsigned long new_gp_seq;
	bool offloaded;
	struct rcu_data *rdp;
	struct rcu_node *rnp = rcu_get_root();
	struct swait_queue_head *sq;

	WRITE_ONCE(rcu_state.gp_activity, jiffies);
	raw_spin_lock_irq_rcu_node(rnp);
	rcu_state.gp_end = jiffies;
	gp_duration = rcu_state.gp_end - rcu_state.gp_start;
	if (gp_duration > rcu_state.gp_max)
		rcu_state.gp_max = gp_duration;

	/*
	 * We know the grace period is complete, but to everyone else
	 * it appears to still be ongoing.  But it is also the case
	 * that to everyone else it looks like there is nothing that
	 * they can do to advance the grace period.  It is therefore
	 * safe for us to drop the lock in order to mark the grace
	 * period as completed in all of the rcu_node structures.
	 */
	raw_spin_unlock_irq_rcu_node(rnp);

	/*
	 * Propagate new ->gp_seq value to rcu_node structures so that
	 * other CPUs don't have to wait until the start of the next grace
	 * period to process their callbacks.  This also avoids some nasty
	 * RCU grace-period initialization races by forcing the end of
	 * the current grace period to be completely recorded in all of
	 * the rcu_node structures before the beginning of the next grace
	 * period is recorded in any of the rcu_node structures.
	 */
	new_gp_seq = rcu_state.gp_seq;
	rcu_seq_end(&new_gp_seq);
	rcu_for_each_node_breadth_first(rnp) {
		raw_spin_lock_irq_rcu_node(rnp);
		if (WARN_ON_ONCE(rcu_preempt_blocked_readers_cgp(rnp)))
			dump_blkd_tasks(rnp, 10);
		WARN_ON_ONCE(rnp->qsmask);
		WRITE_ONCE(rnp->gp_seq, new_gp_seq);
		rdp = this_cpu_ptr(&rcu_data);
		if (rnp == rdp->mynode)
			needgp = __note_gp_changes(rnp, rdp) || needgp;
		/* smp_mb() provided by prior unlock-lock pair. */
		needgp = rcu_future_gp_cleanup(rnp) || needgp;
		// Reset overload indication for CPUs no longer overloaded
		if (rcu_is_leaf_node(rnp))
			for_each_leaf_node_cpu_mask(rnp, cpu, rnp->cbovldmask) {
				rdp = per_cpu_ptr(&rcu_data, cpu);
				check_cb_ovld_locked(rdp, rnp);
			}
		sq = rcu_nocb_gp_get(rnp);
		raw_spin_unlock_irq_rcu_node(rnp);
		rcu_nocb_gp_cleanup(sq);
		cond_resched_tasks_rcu_qs();
		WRITE_ONCE(rcu_state.gp_activity, jiffies);
		rcu_gp_slow(gp_cleanup_delay);
	}
	rnp = rcu_get_root();
	raw_spin_lock_irq_rcu_node(rnp); /* GP before ->gp_seq update. */

	/* Declare grace period done, trace first to use old GP number. */
	trace_rcu_grace_period(rcu_state.name, rcu_state.gp_seq, TPS("end"));
	rcu_seq_end(&rcu_state.gp_seq);
	ASSERT_EXCLUSIVE_WRITER(rcu_state.gp_seq);
	rcu_state.gp_state = RCU_GP_IDLE;
	/* Check for GP requests since above loop. */
	rdp = this_cpu_ptr(&rcu_data);
	if (!needgp && ULONG_CMP_LT(rnp->gp_seq, rnp->gp_seq_needed)) {
		trace_rcu_this_gp(rnp, rdp, rnp->gp_seq_needed,
				  TPS("CleanupMore"));
		needgp = true;
	}
	/* Advance CBs to reduce false positives below. */
	offloaded = IS_ENABLED(CONFIG_RCU_NOCB_CPU) &&
		    rcu_segcblist_is_offloaded(&rdp->cblist);
	if ((offloaded || !rcu_accelerate_cbs(rnp, rdp)) && needgp) {
		WRITE_ONCE(rcu_state.gp_flags, RCU_GP_FLAG_INIT);
		WRITE_ONCE(rcu_state.gp_req_activity, jiffies);
		trace_rcu_grace_period(rcu_state.name,
				       rcu_state.gp_seq,
				       TPS("newreq"));
	} else {
		WRITE_ONCE(rcu_state.gp_flags,
			   rcu_state.gp_flags & RCU_GP_FLAG_INIT);
	}
	raw_spin_unlock_irq_rcu_node(rnp);
}

/*
 * Body of kthread that handles grace periods.
 */
static int __noreturn rcu_gp_kthread(void *unused)
{
	rcu_bind_gp_kthread();
	for (;;) {

		/* Handle grace-period start. */
		for (;;) {
			trace_rcu_grace_period(rcu_state.name, rcu_state.gp_seq,
					       TPS("reqwait"));
			rcu_state.gp_state = RCU_GP_WAIT_GPS;
			swait_event_idle_exclusive(rcu_state.gp_wq,
					 READ_ONCE(rcu_state.gp_flags) &
					 RCU_GP_FLAG_INIT);
			rcu_gp_torture_wait();
			rcu_state.gp_state = RCU_GP_DONE_GPS;
			/* Locking provides needed memory barrier. */
			if (rcu_gp_init())
				break;
			cond_resched_tasks_rcu_qs();
			WRITE_ONCE(rcu_state.gp_activity, jiffies);
			WARN_ON(signal_pending(current));
			trace_rcu_grace_period(rcu_state.name, rcu_state.gp_seq,
					       TPS("reqwaitsig"));
		}

		/* Handle quiescent-state forcing. */
		rcu_gp_fqs_loop();

		/* Handle grace-period end. */
		rcu_state.gp_state = RCU_GP_CLEANUP;
		rcu_gp_cleanup();
		rcu_state.gp_state = RCU_GP_CLEANED;
	}
}

/*
 * Report a full set of quiescent states to the rcu_state data structure.
 * Invoke rcu_gp_kthread_wake() to awaken the grace-period kthread if
 * another grace period is required.  Whether we wake the grace-period
 * kthread or it awakens itself for the next round of quiescent-state
 * forcing, that kthread will clean up after the just-completed grace
 * period.  Note that the caller must hold rnp->lock, which is released
 * before return.
 */
static void rcu_report_qs_rsp(unsigned long flags)
	__releases(rcu_get_root()->lock)
{
	raw_lockdep_assert_held_rcu_node(rcu_get_root());
	WARN_ON_ONCE(!rcu_gp_in_progress());
	WRITE_ONCE(rcu_state.gp_flags,
		   READ_ONCE(rcu_state.gp_flags) | RCU_GP_FLAG_FQS);
	raw_spin_unlock_irqrestore_rcu_node(rcu_get_root(), flags);
	rcu_gp_kthread_wake();
}

/*
 * Similar to rcu_report_qs_rdp(), for which it is a helper function.
 * Allows quiescent states for a group of CPUs to be reported at one go
 * to the specified rcu_node structure, though all the CPUs in the group
 * must be represented by the same rcu_node structure (which need not be a
 * leaf rcu_node structure, though it often will be).  The gps parameter
 * is the grace-period snapshot, which means that the quiescent states
 * are valid only if rnp->gp_seq is equal to gps.  That structure's lock
 * must be held upon entry, and it is released before return.
 *
 * As a special case, if mask is zero, the bit-already-cleared check is
 * disabled.  This allows propagating quiescent state due to resumed tasks
 * during grace-period initialization.
 */
static void rcu_report_qs_rnp(unsigned long mask, struct rcu_node *rnp,
			      unsigned long gps, unsigned long flags)
	__releases(rnp->lock)
{
	unsigned long oldmask = 0;
	struct rcu_node *rnp_c;

	raw_lockdep_assert_held_rcu_node(rnp);

	/* Walk up the rcu_node hierarchy. */
	for (;;) {
		if ((!(rnp->qsmask & mask) && mask) || rnp->gp_seq != gps) {

			/*
			 * Our bit has already been cleared, or the
			 * relevant grace period is already over, so done.
			 */
			raw_spin_unlock_irqrestore_rcu_node(rnp, flags);
			return;
		}
		WARN_ON_ONCE(oldmask); /* Any child must be all zeroed! */
		WARN_ON_ONCE(!rcu_is_leaf_node(rnp) &&
			     rcu_preempt_blocked_readers_cgp(rnp));
		WRITE_ONCE(rnp->qsmask, rnp->qsmask & ~mask);
		trace_rcu_quiescent_state_report(rcu_state.name, rnp->gp_seq,
						 mask, rnp->qsmask, rnp->level,
						 rnp->grplo, rnp->grphi,
						 !!rnp->gp_tasks);
		if (rnp->qsmask != 0 || rcu_preempt_blocked_readers_cgp(rnp)) {

			/* Other bits still set at this level, so done. */
			raw_spin_unlock_irqrestore_rcu_node(rnp, flags);
			return;
		}
		rnp->completedqs = rnp->gp_seq;
		mask = rnp->grpmask;
		if (rnp->parent == NULL) {

			/* No more levels.  Exit loop holding root lock. */

			break;
		}
		raw_spin_unlock_irqrestore_rcu_node(rnp, flags);
		rnp_c = rnp;
		rnp = rnp->parent;
		raw_spin_lock_irqsave_rcu_node(rnp, flags);
		oldmask = READ_ONCE(rnp_c->qsmask);
	}

	/*
	 * Get here if we are the last CPU to pass through a quiescent
	 * state for this grace period.  Invoke rcu_report_qs_rsp()
	 * to clean up and start the next grace period if one is needed.
	 */
	rcu_report_qs_rsp(flags); /* releases rnp->lock. */
}

/*
 * Record a quiescent state for all tasks that were previously queued
 * on the specified rcu_node structure and that were blocking the current
 * RCU grace period.  The caller must hold the corresponding rnp->lock with
 * irqs disabled, and this lock is released upon return, but irqs remain
 * disabled.
 */
static void __maybe_unused
rcu_report_unblock_qs_rnp(struct rcu_node *rnp, unsigned long flags)
	__releases(rnp->lock)
{
	unsigned long gps;
	unsigned long mask;
	struct rcu_node *rnp_p;

	raw_lockdep_assert_held_rcu_node(rnp);
	if (WARN_ON_ONCE(!IS_ENABLED(CONFIG_PREEMPT_RCU)) ||
	    WARN_ON_ONCE(rcu_preempt_blocked_readers_cgp(rnp)) ||
	    rnp->qsmask != 0) {
		raw_spin_unlock_irqrestore_rcu_node(rnp, flags);
		return;  /* Still need more quiescent states! */
	}

	rnp->completedqs = rnp->gp_seq;
	rnp_p = rnp->parent;
	if (rnp_p == NULL) {
		/*
		 * Only one rcu_node structure in the tree, so don't
		 * try to report up to its nonexistent parent!
		 */
		rcu_report_qs_rsp(flags);
		return;
	}

	/* Report up the rest of the hierarchy, tracking current ->gp_seq. */
	gps = rnp->gp_seq;
	mask = rnp->grpmask;
	raw_spin_unlock_rcu_node(rnp);	/* irqs remain disabled. */
	raw_spin_lock_rcu_node(rnp_p);	/* irqs already disabled. */
	rcu_report_qs_rnp(mask, rnp_p, gps, flags);
}

/*
 * Record a quiescent state for the specified CPU to that CPU's rcu_data
 * structure.  This must be called from the specified CPU.
 */
static void
rcu_report_qs_rdp(int cpu, struct rcu_data *rdp)
{
	unsigned long flags;
	unsigned long mask;
	bool needwake = false;
	const bool offloaded = IS_ENABLED(CONFIG_RCU_NOCB_CPU) &&
			       rcu_segcblist_is_offloaded(&rdp->cblist);
	struct rcu_node *rnp;

	rnp = rdp->mynode;
	raw_spin_lock_irqsave_rcu_node(rnp, flags);
	if (rdp->cpu_no_qs.b.norm || rdp->gp_seq != rnp->gp_seq ||
	    rdp->gpwrap) {

		/*
		 * The grace period in which this quiescent state was
		 * recorded has ended, so don't report it upwards.
		 * We will instead need a new quiescent state that lies
		 * within the current grace period.
		 */
		rdp->cpu_no_qs.b.norm = true;	/* need qs for new gp. */
		raw_spin_unlock_irqrestore_rcu_node(rnp, flags);
		return;
	}
	mask = rdp->grpmask;
	if (rdp->cpu == smp_processor_id())
		rdp->core_needs_qs = false;
	if ((rnp->qsmask & mask) == 0) {
		raw_spin_unlock_irqrestore_rcu_node(rnp, flags);
	} else {
		/*
		 * This GP can't end until cpu checks in, so all of our
		 * callbacks can be processed during the next GP.
		 */
		if (!offloaded)
			needwake = rcu_accelerate_cbs(rnp, rdp);

		rcu_disable_urgency_upon_qs(rdp);
		rcu_report_qs_rnp(mask, rnp, rnp->gp_seq, flags);
		/* ^^^ Released rnp->lock */
		if (needwake)
			rcu_gp_kthread_wake();
	}
}

/*
 * Check to see if there is a new grace period of which this CPU
 * is not yet aware, and if so, set up local rcu_data state for it.
 * Otherwise, see if this CPU has just passed through its first
 * quiescent state for this grace period, and record that fact if so.
 */
static void
rcu_check_quiescent_state(struct rcu_data *rdp)
{
	/* Check for grace-period ends and beginnings. */
	note_gp_changes(rdp);

	/*
	 * Does this CPU still need to do its part for current grace period?
	 * If no, return and let the other CPUs do their part as well.
	 */
	if (!rdp->core_needs_qs)
		return;

	/*
	 * Was there a quiescent state since the beginning of the grace
	 * period? If no, then exit and wait for the next call.
	 */
	if (rdp->cpu_no_qs.b.norm)
		return;

	/*
	 * Tell RCU we are done (but rcu_report_qs_rdp() will be the
	 * judge of that).
	 */
	rcu_report_qs_rdp(rdp->cpu, rdp);
}

/*
 * Near the end of the offline process.  Trace the fact that this CPU
 * is going offline.
 */
int rcutree_dying_cpu(unsigned int cpu)
{
	bool blkd;
	struct rcu_data *rdp = this_cpu_ptr(&rcu_data);
	struct rcu_node *rnp = rdp->mynode;

	if (!IS_ENABLED(CONFIG_HOTPLUG_CPU))
		return 0;

	blkd = !!(rnp->qsmask & rdp->grpmask);
	trace_rcu_grace_period(rcu_state.name, READ_ONCE(rnp->gp_seq),
			       blkd ? TPS("cpuofl") : TPS("cpuofl-bgp"));
	return 0;
}

/*
 * All CPUs for the specified rcu_node structure have gone offline,
 * and all tasks that were preempted within an RCU read-side critical
 * section while running on one of those CPUs have since exited their RCU
 * read-side critical section.  Some other CPU is reporting this fact with
 * the specified rcu_node structure's ->lock held and interrupts disabled.
 * This function therefore goes up the tree of rcu_node structures,
 * clearing the corresponding bits in the ->qsmaskinit fields.  Note that
 * the leaf rcu_node structure's ->qsmaskinit field has already been
 * updated.
 *
 * This function does check that the specified rcu_node structure has
 * all CPUs offline and no blocked tasks, so it is OK to invoke it
 * prematurely.  That said, invoking it after the fact will cost you
 * a needless lock acquisition.  So once it has done its work, don't
 * invoke it again.
 */
static void rcu_cleanup_dead_rnp(struct rcu_node *rnp_leaf)
{
	long mask;
	struct rcu_node *rnp = rnp_leaf;

	raw_lockdep_assert_held_rcu_node(rnp_leaf);
	if (!IS_ENABLED(CONFIG_HOTPLUG_CPU) ||
	    WARN_ON_ONCE(rnp_leaf->qsmaskinit) ||
	    WARN_ON_ONCE(rcu_preempt_has_tasks(rnp_leaf)))
		return;
	for (;;) {
		mask = rnp->grpmask;
		rnp = rnp->parent;
		if (!rnp)
			break;
		raw_spin_lock_rcu_node(rnp); /* irqs already disabled. */
		rnp->qsmaskinit &= ~mask;
		/* Between grace periods, so better already be zero! */
		WARN_ON_ONCE(rnp->qsmask);
		if (rnp->qsmaskinit) {
			raw_spin_unlock_rcu_node(rnp);
			/* irqs remain disabled. */
			return;
		}
		raw_spin_unlock_rcu_node(rnp); /* irqs remain disabled. */
	}
}

/*
 * The CPU has been completely removed, and some other CPU is reporting
 * this fact from process context.  Do the remainder of the cleanup.
 * There can only be one CPU hotplug operation at a time, so no need for
 * explicit locking.
 */
int rcutree_dead_cpu(unsigned int cpu)
{
	struct rcu_data *rdp = per_cpu_ptr(&rcu_data, cpu);
	struct rcu_node *rnp = rdp->mynode;  /* Outgoing CPU's rdp & rnp. */

	if (!IS_ENABLED(CONFIG_HOTPLUG_CPU))
		return 0;

	/* Adjust any no-longer-needed kthreads. */
	rcu_boost_kthread_setaffinity(rnp, -1);
	/* Do any needed no-CB deferred wakeups from this CPU. */
	do_nocb_deferred_wakeup(per_cpu_ptr(&rcu_data, cpu));

	// Stop-machine done, so allow nohz_full to disable tick.
	tick_dep_clear(TICK_DEP_BIT_RCU);
	return 0;
}

/*
 * Invoke any RCU callbacks that have made it to the end of their grace
 * period.  Thottle as specified by rdp->blimit.
 */
static void rcu_do_batch(struct rcu_data *rdp)
{
	unsigned long flags;
	const bool offloaded = IS_ENABLED(CONFIG_RCU_NOCB_CPU) &&
			       rcu_segcblist_is_offloaded(&rdp->cblist);
	struct rcu_head *rhp;
	struct rcu_cblist rcl = RCU_CBLIST_INITIALIZER(rcl);
	long bl, count;
	long pending, tlimit = 0;

	/* If no callbacks are ready, just return. */
	if (!rcu_segcblist_ready_cbs(&rdp->cblist)) {
		trace_rcu_batch_start(rcu_state.name,
				      rcu_segcblist_n_cbs(&rdp->cblist), 0);
		trace_rcu_batch_end(rcu_state.name, 0,
				    !rcu_segcblist_empty(&rdp->cblist),
				    need_resched(), is_idle_task(current),
				    rcu_is_callbacks_kthread());
		return;
	}

	/*
	 * Extract the list of ready callbacks, disabling to prevent
	 * races with call_rcu() from interrupt handlers.  Leave the
	 * callback counts, as rcu_barrier() needs to be conservative.
	 */
	local_irq_save(flags);
	rcu_nocb_lock(rdp);
	WARN_ON_ONCE(cpu_is_offline(smp_processor_id()));
	pending = rcu_segcblist_n_cbs(&rdp->cblist);
	bl = max(rdp->blimit, pending >> rcu_divisor);
	if (unlikely(bl > 100))
		tlimit = local_clock() + rcu_resched_ns;
	trace_rcu_batch_start(rcu_state.name,
			      rcu_segcblist_n_cbs(&rdp->cblist), bl);
	rcu_segcblist_extract_done_cbs(&rdp->cblist, &rcl);
	if (offloaded)
		rdp->qlen_last_fqs_check = rcu_segcblist_n_cbs(&rdp->cblist);
	rcu_nocb_unlock_irqrestore(rdp, flags);

	/* Invoke callbacks. */
	tick_dep_set_task(current, TICK_DEP_BIT_RCU);
	rhp = rcu_cblist_dequeue(&rcl);
	for (; rhp; rhp = rcu_cblist_dequeue(&rcl)) {
		rcu_callback_t f;

		debug_rcu_head_unqueue(rhp);

		rcu_lock_acquire(&rcu_callback_map);
		trace_rcu_invoke_callback(rcu_state.name, rhp);

		f = rhp->func;
		WRITE_ONCE(rhp->func, (rcu_callback_t)0L);
		f(rhp);

		rcu_lock_release(&rcu_callback_map);

		/*
		 * Stop only if limit reached and CPU has something to do.
		 * Note: The rcl structure counts down from zero.
		 */
		if (-rcl.len >= bl && !offloaded &&
		    (need_resched() ||
		     (!is_idle_task(current) && !rcu_is_callbacks_kthread())))
			break;
		if (unlikely(tlimit)) {
			/* only call local_clock() every 32 callbacks */
			if (likely((-rcl.len & 31) || local_clock() < tlimit))
				continue;
			/* Exceeded the time limit, so leave. */
			break;
		}
		if (offloaded) {
			WARN_ON_ONCE(in_serving_softirq());
			local_bh_enable();
			lockdep_assert_irqs_enabled();
			cond_resched_tasks_rcu_qs();
			lockdep_assert_irqs_enabled();
			local_bh_disable();
		}
	}

	local_irq_save(flags);
	rcu_nocb_lock(rdp);
	count = -rcl.len;
	rdp->n_cbs_invoked += count;
	trace_rcu_batch_end(rcu_state.name, count, !!rcl.head, need_resched(),
			    is_idle_task(current), rcu_is_callbacks_kthread());

	/* Update counts and requeue any remaining callbacks. */
	rcu_segcblist_insert_done_cbs(&rdp->cblist, &rcl);
	smp_mb(); /* List handling before counting for rcu_barrier(). */
	rcu_segcblist_insert_count(&rdp->cblist, &rcl);

	/* Reinstate batch limit if we have worked down the excess. */
	count = rcu_segcblist_n_cbs(&rdp->cblist);
	if (rdp->blimit >= DEFAULT_MAX_RCU_BLIMIT && count <= qlowmark)
		rdp->blimit = blimit;

	/* Reset ->qlen_last_fqs_check trigger if enough CBs have drained. */
	if (count == 0 && rdp->qlen_last_fqs_check != 0) {
		rdp->qlen_last_fqs_check = 0;
		rdp->n_force_qs_snap = rcu_state.n_force_qs;
	} else if (count < rdp->qlen_last_fqs_check - qhimark)
		rdp->qlen_last_fqs_check = count;

	/*
	 * The following usually indicates a double call_rcu().  To track
	 * this down, try building with CONFIG_DEBUG_OBJECTS_RCU_HEAD=y.
	 */
	WARN_ON_ONCE(count == 0 && !rcu_segcblist_empty(&rdp->cblist));
	WARN_ON_ONCE(!IS_ENABLED(CONFIG_RCU_NOCB_CPU) &&
		     count != 0 && rcu_segcblist_empty(&rdp->cblist));

	rcu_nocb_unlock_irqrestore(rdp, flags);

	/* Re-invoke RCU core processing if there are callbacks remaining. */
	if (!offloaded && rcu_segcblist_ready_cbs(&rdp->cblist))
		invoke_rcu_core();
	tick_dep_clear_task(current, TICK_DEP_BIT_RCU);
}

/*
 * This function is invoked from each scheduling-clock interrupt,
 * and checks to see if this CPU is in a non-context-switch quiescent
 * state, for example, user mode or idle loop.  It also schedules RCU
 * core processing.  If the current grace period has gone on too long,
 * it will ask the scheduler to manufacture a context switch for the sole
 * purpose of providing a providing the needed quiescent state.
 */
void rcu_sched_clock_irq(int user)
{
	trace_rcu_utilization(TPS("Start scheduler-tick"));
	raw_cpu_inc(rcu_data.ticks_this_gp);
	/* The load-acquire pairs with the store-release setting to true. */
	if (smp_load_acquire(this_cpu_ptr(&rcu_data.rcu_urgent_qs))) {
		/* Idle and userspace execution already are quiescent states. */
		if (!rcu_is_cpu_rrupt_from_idle() && !user) {
			set_tsk_need_resched(current);
			set_preempt_need_resched();
		}
		__this_cpu_write(rcu_data.rcu_urgent_qs, false);
	}
	rcu_flavor_sched_clock_irq(user);
	if (rcu_pending(user))
		invoke_rcu_core();

	trace_rcu_utilization(TPS("End scheduler-tick"));
}

/*
 * Scan the leaf rcu_node structures.  For each structure on which all
 * CPUs have reported a quiescent state and on which there are tasks
 * blocking the current grace period, initiate RCU priority boosting.
 * Otherwise, invoke the specified function to check dyntick state for
 * each CPU that has not yet reported a quiescent state.
 */
static void force_qs_rnp(int (*f)(struct rcu_data *rdp))
{
	int cpu;
	unsigned long flags;
	unsigned long mask;
	struct rcu_data *rdp;
	struct rcu_node *rnp;

	rcu_state.cbovld = rcu_state.cbovldnext;
	rcu_state.cbovldnext = false;
	rcu_for_each_leaf_node(rnp) {
		cond_resched_tasks_rcu_qs();
		mask = 0;
		raw_spin_lock_irqsave_rcu_node(rnp, flags);
		rcu_state.cbovldnext |= !!rnp->cbovldmask;
		if (rnp->qsmask == 0) {
			if (!IS_ENABLED(CONFIG_PREEMPT_RCU) ||
			    rcu_preempt_blocked_readers_cgp(rnp)) {
				/*
				 * No point in scanning bits because they
				 * are all zero.  But we might need to
				 * priority-boost blocked readers.
				 */
				rcu_initiate_boost(rnp, flags);
				/* rcu_initiate_boost() releases rnp->lock */
				continue;
			}
			raw_spin_unlock_irqrestore_rcu_node(rnp, flags);
			continue;
		}
		for_each_leaf_node_cpu_mask(rnp, cpu, rnp->qsmask) {
			rdp = per_cpu_ptr(&rcu_data, cpu);
			if (f(rdp)) {
				mask |= rdp->grpmask;
				rcu_disable_urgency_upon_qs(rdp);
			}
		}
		if (mask != 0) {
			/* Idle/offline CPUs, report (releases rnp->lock). */
			rcu_report_qs_rnp(mask, rnp, rnp->gp_seq, flags);
		} else {
			/* Nothing to do here, so just drop the lock. */
			raw_spin_unlock_irqrestore_rcu_node(rnp, flags);
		}
	}
}

/*
 * Force quiescent states on reluctant CPUs, and also detect which
 * CPUs are in dyntick-idle mode.
 */
void rcu_force_quiescent_state(void)
{
	unsigned long flags;
	bool ret;
	struct rcu_node *rnp;
	struct rcu_node *rnp_old = NULL;

	/* Funnel through hierarchy to reduce memory contention. */
	rnp = __this_cpu_read(rcu_data.mynode);
	for (; rnp != NULL; rnp = rnp->parent) {
		ret = (READ_ONCE(rcu_state.gp_flags) & RCU_GP_FLAG_FQS) ||
		       !raw_spin_trylock(&rnp->fqslock);
		if (rnp_old != NULL)
			raw_spin_unlock(&rnp_old->fqslock);
		if (ret)
			return;
		rnp_old = rnp;
	}
	/* rnp_old == rcu_get_root(), rnp == NULL. */

	/* Reached the root of the rcu_node tree, acquire lock. */
	raw_spin_lock_irqsave_rcu_node(rnp_old, flags);
	raw_spin_unlock(&rnp_old->fqslock);
	if (READ_ONCE(rcu_state.gp_flags) & RCU_GP_FLAG_FQS) {
		raw_spin_unlock_irqrestore_rcu_node(rnp_old, flags);
		return;  /* Someone beat us to it. */
	}
	WRITE_ONCE(rcu_state.gp_flags,
		   READ_ONCE(rcu_state.gp_flags) | RCU_GP_FLAG_FQS);
	raw_spin_unlock_irqrestore_rcu_node(rnp_old, flags);
	rcu_gp_kthread_wake();
}
EXPORT_SYMBOL_GPL(rcu_force_quiescent_state);

/* Perform RCU core processing work for the current CPU.  */
static __latent_entropy void rcu_core(void)
{
	unsigned long flags;
	struct rcu_data *rdp = raw_cpu_ptr(&rcu_data);
	struct rcu_node *rnp = rdp->mynode;
	const bool offloaded = IS_ENABLED(CONFIG_RCU_NOCB_CPU) &&
			       rcu_segcblist_is_offloaded(&rdp->cblist);

	if (cpu_is_offline(smp_processor_id()))
		return;
	trace_rcu_utilization(TPS("Start RCU core"));
	WARN_ON_ONCE(!rdp->beenonline);

	/* Report any deferred quiescent states if preemption enabled. */
	if (!(preempt_count() & PREEMPT_MASK)) {
		rcu_preempt_deferred_qs(current);
	} else if (rcu_preempt_need_deferred_qs(current)) {
		set_tsk_need_resched(current);
		set_preempt_need_resched();
	}

	/* Update RCU state based on any recent quiescent states. */
	rcu_check_quiescent_state(rdp);

	/* No grace period and unregistered callbacks? */
	if (!rcu_gp_in_progress() &&
	    rcu_segcblist_is_enabled(&rdp->cblist) && !offloaded) {
		local_irq_save(flags);
		if (!rcu_segcblist_restempty(&rdp->cblist, RCU_NEXT_READY_TAIL))
			rcu_accelerate_cbs_unlocked(rnp, rdp);
		local_irq_restore(flags);
	}

	rcu_check_gp_start_stall(rnp, rdp, rcu_jiffies_till_stall_check());

	/* If there are callbacks ready, invoke them. */
	if (!offloaded && rcu_segcblist_ready_cbs(&rdp->cblist) &&
	    likely(READ_ONCE(rcu_scheduler_fully_active)))
		rcu_do_batch(rdp);

	/* Do any needed deferred wakeups of rcuo kthreads. */
	do_nocb_deferred_wakeup(rdp);
	trace_rcu_utilization(TPS("End RCU core"));
}

static void rcu_core_si(struct softirq_action *h)
{
	rcu_core();
}

static void rcu_wake_cond(struct task_struct *t, int status)
{
	/*
	 * If the thread is yielding, only wake it when this
	 * is invoked from idle
	 */
	if (t && (status != RCU_KTHREAD_YIELDING || is_idle_task(current)))
		wake_up_process(t);
}

static void invoke_rcu_core_kthread(void)
{
	struct task_struct *t;
	unsigned long flags;

	local_irq_save(flags);
	__this_cpu_write(rcu_data.rcu_cpu_has_work, 1);
	t = __this_cpu_read(rcu_data.rcu_cpu_kthread_task);
	if (t != NULL && t != current)
		rcu_wake_cond(t, __this_cpu_read(rcu_data.rcu_cpu_kthread_status));
	local_irq_restore(flags);
}

/*
 * Wake up this CPU's rcuc kthread to do RCU core processing.
 */
static void invoke_rcu_core(void)
{
	if (!cpu_online(smp_processor_id()))
		return;
	if (use_softirq)
		raise_softirq(RCU_SOFTIRQ);
	else
		invoke_rcu_core_kthread();
}

static void rcu_cpu_kthread_park(unsigned int cpu)
{
	per_cpu(rcu_data.rcu_cpu_kthread_status, cpu) = RCU_KTHREAD_OFFCPU;
}

static int rcu_cpu_kthread_should_run(unsigned int cpu)
{
	return __this_cpu_read(rcu_data.rcu_cpu_has_work);
}

/*
 * Per-CPU kernel thread that invokes RCU callbacks.  This replaces
 * the RCU softirq used in configurations of RCU that do not support RCU
 * priority boosting.
 */
static void rcu_cpu_kthread(unsigned int cpu)
{
	unsigned int *statusp = this_cpu_ptr(&rcu_data.rcu_cpu_kthread_status);
	char work, *workp = this_cpu_ptr(&rcu_data.rcu_cpu_has_work);
	int spincnt;

	trace_rcu_utilization(TPS("Start CPU kthread@rcu_run"));
	for (spincnt = 0; spincnt < 10; spincnt++) {
		local_bh_disable();
		*statusp = RCU_KTHREAD_RUNNING;
		local_irq_disable();
		work = *workp;
		*workp = 0;
		local_irq_enable();
		if (work)
			rcu_core();
		local_bh_enable();
		if (*workp == 0) {
			trace_rcu_utilization(TPS("End CPU kthread@rcu_wait"));
			*statusp = RCU_KTHREAD_WAITING;
			return;
		}
	}
	*statusp = RCU_KTHREAD_YIELDING;
	trace_rcu_utilization(TPS("Start CPU kthread@rcu_yield"));
	schedule_timeout_idle(2);
	trace_rcu_utilization(TPS("End CPU kthread@rcu_yield"));
	*statusp = RCU_KTHREAD_WAITING;
}

static struct smp_hotplug_thread rcu_cpu_thread_spec = {
	.store			= &rcu_data.rcu_cpu_kthread_task,
	.thread_should_run	= rcu_cpu_kthread_should_run,
	.thread_fn		= rcu_cpu_kthread,
	.thread_comm		= "rcuc/%u",
	.setup			= rcu_cpu_kthread_setup,
	.park			= rcu_cpu_kthread_park,
};

/*
 * Spawn per-CPU RCU core processing kthreads.
 */
static int __init rcu_spawn_core_kthreads(void)
{
	int cpu;

	for_each_possible_cpu(cpu)
		per_cpu(rcu_data.rcu_cpu_has_work, cpu) = 0;
	if (!IS_ENABLED(CONFIG_RCU_BOOST) && use_softirq)
		return 0;
	WARN_ONCE(smpboot_register_percpu_thread(&rcu_cpu_thread_spec),
		  "%s: Could not start rcuc kthread, OOM is now expected behavior\n", __func__);
	return 0;
}
early_initcall(rcu_spawn_core_kthreads);

/*
 * Handle any core-RCU processing required by a call_rcu() invocation.
 */
static void __call_rcu_core(struct rcu_data *rdp, struct rcu_head *head,
			    unsigned long flags)
{
	/*
	 * If called from an extended quiescent state, invoke the RCU
	 * core in order to force a re-evaluation of RCU's idleness.
	 */
	if (!rcu_is_watching())
		invoke_rcu_core();

	/* If interrupts were disabled or CPU offline, don't invoke RCU core. */
	if (irqs_disabled_flags(flags) || cpu_is_offline(smp_processor_id()))
		return;

	/*
	 * Force the grace period if too many callbacks or too long waiting.
	 * Enforce hysteresis, and don't invoke rcu_force_quiescent_state()
	 * if some other CPU has recently done so.  Also, don't bother
	 * invoking rcu_force_quiescent_state() if the newly enqueued callback
	 * is the only one waiting for a grace period to complete.
	 */
	if (unlikely(rcu_segcblist_n_cbs(&rdp->cblist) >
		     rdp->qlen_last_fqs_check + qhimark)) {

		/* Are we ignoring a completed grace period? */
		note_gp_changes(rdp);

		/* Start a new grace period if one not already started. */
		if (!rcu_gp_in_progress()) {
			rcu_accelerate_cbs_unlocked(rdp->mynode, rdp);
		} else {
			/* Give the grace period a kick. */
			rdp->blimit = DEFAULT_MAX_RCU_BLIMIT;
			if (rcu_state.n_force_qs == rdp->n_force_qs_snap &&
			    rcu_segcblist_first_pend_cb(&rdp->cblist) != head)
				rcu_force_quiescent_state();
			rdp->n_force_qs_snap = rcu_state.n_force_qs;
			rdp->qlen_last_fqs_check = rcu_segcblist_n_cbs(&rdp->cblist);
		}
	}
}

/*
 * RCU callback function to leak a callback.
 */
static void rcu_leak_callback(struct rcu_head *rhp)
{
}

/*
 * Check and if necessary update the leaf rcu_node structure's
 * ->cbovldmask bit corresponding to the current CPU based on that CPU's
 * number of queued RCU callbacks.  The caller must hold the leaf rcu_node
 * structure's ->lock.
 */
static void check_cb_ovld_locked(struct rcu_data *rdp, struct rcu_node *rnp)
{
	raw_lockdep_assert_held_rcu_node(rnp);
	if (qovld_calc <= 0)
		return; // Early boot and wildcard value set.
	if (rcu_segcblist_n_cbs(&rdp->cblist) >= qovld_calc)
		WRITE_ONCE(rnp->cbovldmask, rnp->cbovldmask | rdp->grpmask);
	else
		WRITE_ONCE(rnp->cbovldmask, rnp->cbovldmask & ~rdp->grpmask);
}

/*
 * Check and if necessary update the leaf rcu_node structure's
 * ->cbovldmask bit corresponding to the current CPU based on that CPU's
 * number of queued RCU callbacks.  No locks need be held, but the
 * caller must have disabled interrupts.
 *
 * Note that this function ignores the possibility that there are a lot
 * of callbacks all of which have already seen the end of their respective
 * grace periods.  This omission is due to the need for no-CBs CPUs to
 * be holding ->nocb_lock to do this check, which is too heavy for a
 * common-case operation.
 */
static void check_cb_ovld(struct rcu_data *rdp)
{
	struct rcu_node *const rnp = rdp->mynode;

	if (qovld_calc <= 0 ||
	    ((rcu_segcblist_n_cbs(&rdp->cblist) >= qovld_calc) ==
	     !!(READ_ONCE(rnp->cbovldmask) & rdp->grpmask)))
		return; // Early boot wildcard value or already set correctly.
	raw_spin_lock_rcu_node(rnp);
	check_cb_ovld_locked(rdp, rnp);
	raw_spin_unlock_rcu_node(rnp);
}

/* Helper function for call_rcu() and friends.  */
static void
__call_rcu(struct rcu_head *head, rcu_callback_t func)
{
	unsigned long flags;
	struct rcu_data *rdp;
	bool was_alldone;

	/* Misaligned rcu_head! */
	WARN_ON_ONCE((unsigned long)head & (sizeof(void *) - 1));

	if (debug_rcu_head_queue(head)) {
		/*
		 * Probable double call_rcu(), so leak the callback.
		 * Use rcu:rcu_callback trace event to find the previous
		 * time callback was passed to __call_rcu().
		 */
		WARN_ONCE(1, "__call_rcu(): Double-freed CB %p->%pS()!!!\n",
			  head, head->func);
		WRITE_ONCE(head->func, rcu_leak_callback);
		return;
	}
	head->func = func;
	head->next = NULL;
	local_irq_save(flags);
	rdp = this_cpu_ptr(&rcu_data);

	/* Add the callback to our list. */
	if (unlikely(!rcu_segcblist_is_enabled(&rdp->cblist))) {
		// This can trigger due to call_rcu() from offline CPU:
		WARN_ON_ONCE(rcu_scheduler_active != RCU_SCHEDULER_INACTIVE);
		WARN_ON_ONCE(!rcu_is_watching());
		// Very early boot, before rcu_init().  Initialize if needed
		// and then drop through to queue the callback.
		if (rcu_segcblist_empty(&rdp->cblist))
			rcu_segcblist_init(&rdp->cblist);
	}

	check_cb_ovld(rdp);
	if (rcu_nocb_try_bypass(rdp, head, &was_alldone, flags))
		return; // Enqueued onto ->nocb_bypass, so just leave.
	// If no-CBs CPU gets here, rcu_nocb_try_bypass() acquired ->nocb_lock.
	rcu_segcblist_enqueue(&rdp->cblist, head);
	if (__is_kfree_rcu_offset((unsigned long)func))
		trace_rcu_kfree_callback(rcu_state.name, head,
					 (unsigned long)func,
					 rcu_segcblist_n_cbs(&rdp->cblist));
	else
		trace_rcu_callback(rcu_state.name, head,
				   rcu_segcblist_n_cbs(&rdp->cblist));

	/* Go handle any RCU core processing required. */
	if (IS_ENABLED(CONFIG_RCU_NOCB_CPU) &&
	    unlikely(rcu_segcblist_is_offloaded(&rdp->cblist))) {
		__call_rcu_nocb_wake(rdp, was_alldone, flags); /* unlocks */
	} else {
		__call_rcu_core(rdp, head, flags);
		local_irq_restore(flags);
	}
}

/**
 * call_rcu() - Queue an RCU callback for invocation after a grace period.
 * @head: structure to be used for queueing the RCU updates.
 * @func: actual callback function to be invoked after the grace period
 *
 * The callback function will be invoked some time after a full grace
 * period elapses, in other words after all pre-existing RCU read-side
 * critical sections have completed.  However, the callback function
 * might well execute concurrently with RCU read-side critical sections
 * that started after call_rcu() was invoked.  RCU read-side critical
 * sections are delimited by rcu_read_lock() and rcu_read_unlock(), and
 * may be nested.  In addition, regions of code across which interrupts,
 * preemption, or softirqs have been disabled also serve as RCU read-side
 * critical sections.  This includes hardware interrupt handlers, softirq
 * handlers, and NMI handlers.
 *
 * Note that all CPUs must agree that the grace period extended beyond
 * all pre-existing RCU read-side critical section.  On systems with more
 * than one CPU, this means that when "func()" is invoked, each CPU is
 * guaranteed to have executed a full memory barrier since the end of its
 * last RCU read-side critical section whose beginning preceded the call
 * to call_rcu().  It also means that each CPU executing an RCU read-side
 * critical section that continues beyond the start of "func()" must have
 * executed a memory barrier after the call_rcu() but before the beginning
 * of that RCU read-side critical section.  Note that these guarantees
 * include CPUs that are offline, idle, or executing in user mode, as
 * well as CPUs that are executing in the kernel.
 *
 * Furthermore, if CPU A invoked call_rcu() and CPU B invoked the
 * resulting RCU callback function "func()", then both CPU A and CPU B are
 * guaranteed to execute a full memory barrier during the time interval
 * between the call to call_rcu() and the invocation of "func()" -- even
 * if CPU A and CPU B are the same CPU (but again only if the system has
 * more than one CPU).
 */
void call_rcu(struct rcu_head *head, rcu_callback_t func)
{
	__call_rcu(head, func);
}
EXPORT_SYMBOL_GPL(call_rcu);


/* Maximum number of jiffies to wait before draining a batch. */
#define KFREE_DRAIN_JIFFIES (HZ / 50)
#define KFREE_N_BATCHES 2

/*
 * This macro defines how many entries the "records" array
 * will contain. It is based on the fact that the size of
 * kfree_rcu_bulk_data structure becomes exactly one page.
 */
#define KFREE_BULK_MAX_ENTR ((PAGE_SIZE / sizeof(void *)) - 3)

/**
 * struct kfree_rcu_bulk_data - single block to store kfree_rcu() pointers
 * @nr_records: Number of active pointers in the array
 * @records: Array of the kfree_rcu() pointers
 * @next: Next bulk object in the block chain
 * @head_free_debug: For debug, when CONFIG_DEBUG_OBJECTS_RCU_HEAD is set
 */
struct kfree_rcu_bulk_data {
	unsigned long nr_records;
	void *records[KFREE_BULK_MAX_ENTR];
	struct kfree_rcu_bulk_data *next;
	struct rcu_head *head_free_debug;
};

/**
 * struct kfree_rcu_cpu_work - single batch of kfree_rcu() requests
 * @rcu_work: Let queue_rcu_work() invoke workqueue handler after grace period
 * @head_free: List of kfree_rcu() objects waiting for a grace period
 * @bhead_free: Bulk-List of kfree_rcu() objects waiting for a grace period
 * @krcp: Pointer to @kfree_rcu_cpu structure
 */

struct kfree_rcu_cpu_work {
	struct rcu_work rcu_work;
	struct rcu_head *head_free;
	struct kfree_rcu_bulk_data *bhead_free;
	struct kfree_rcu_cpu *krcp;
};

/**
 * struct kfree_rcu_cpu - batch up kfree_rcu() requests for RCU grace period
 * @head: List of kfree_rcu() objects not yet waiting for a grace period
 * @bhead: Bulk-List of kfree_rcu() objects not yet waiting for a grace period
 * @bcached: Keeps at most one object for later reuse when build chain blocks
 * @krw_arr: Array of batches of kfree_rcu() objects waiting for a grace period
 * @lock: Synchronize access to this structure
 * @monitor_work: Promote @head to @head_free after KFREE_DRAIN_JIFFIES
 * @monitor_todo: Tracks whether a @monitor_work delayed work is pending
 * @initialized: The @lock and @rcu_work fields have been initialized
 *
 * This is a per-CPU structure.  The reason that it is not included in
 * the rcu_data structure is to permit this code to be extracted from
 * the RCU files.  Such extraction could allow further optimization of
 * the interactions with the slab allocators.
 */
struct kfree_rcu_cpu {
	struct rcu_head *head;
	struct kfree_rcu_bulk_data *bhead;
	struct kfree_rcu_bulk_data *bcached;
	struct kfree_rcu_cpu_work krw_arr[KFREE_N_BATCHES];
	spinlock_t lock;
	struct delayed_work monitor_work;
	bool monitor_todo;
	bool initialized;
	// Number of objects for which GP not started
	int count;
};

static DEFINE_PER_CPU(struct kfree_rcu_cpu, krc);

static __always_inline void
debug_rcu_head_unqueue_bulk(struct rcu_head *head)
{
#ifdef CONFIG_DEBUG_OBJECTS_RCU_HEAD
	for (; head; head = head->next)
		debug_rcu_head_unqueue(head);
#endif
}

/*
 * This function is invoked in workqueue context after a grace period.
 * It frees all the objects queued on ->bhead_free or ->head_free.
 */
static void kfree_rcu_work(struct work_struct *work)
{
	unsigned long flags;
	struct rcu_head *head, *next;
	struct kfree_rcu_bulk_data *bhead, *bnext;
	struct kfree_rcu_cpu *krcp;
	struct kfree_rcu_cpu_work *krwp;

	krwp = container_of(to_rcu_work(work),
			    struct kfree_rcu_cpu_work, rcu_work);
	krcp = krwp->krcp;
	spin_lock_irqsave(&krcp->lock, flags);
	head = krwp->head_free;
	krwp->head_free = NULL;
	bhead = krwp->bhead_free;
	krwp->bhead_free = NULL;
	spin_unlock_irqrestore(&krcp->lock, flags);

	/* "bhead" is now private, so traverse locklessly. */
	for (; bhead; bhead = bnext) {
		bnext = bhead->next;

		debug_rcu_head_unqueue_bulk(bhead->head_free_debug);

		rcu_lock_acquire(&rcu_callback_map);
		trace_rcu_invoke_kfree_bulk_callback(rcu_state.name,
			bhead->nr_records, bhead->records);

		kfree_bulk(bhead->nr_records, bhead->records);
		rcu_lock_release(&rcu_callback_map);

		if (cmpxchg(&krcp->bcached, NULL, bhead))
			free_page((unsigned long) bhead);

		cond_resched_tasks_rcu_qs();
	}

	/*
	 * Emergency case only. It can happen under low memory
	 * condition when an allocation gets failed, so the "bulk"
	 * path can not be temporary maintained.
	 */
	for (; head; head = next) {
		unsigned long offset = (unsigned long)head->func;

		next = head->next;
		debug_rcu_head_unqueue(head);
		rcu_lock_acquire(&rcu_callback_map);
		trace_rcu_invoke_kfree_callback(rcu_state.name, head, offset);

		if (!WARN_ON_ONCE(!__is_kfree_rcu_offset(offset)))
			kfree((void *)head - offset);

		rcu_lock_release(&rcu_callback_map);
		cond_resched_tasks_rcu_qs();
	}
}

/*
 * Schedule the kfree batch RCU work to run in workqueue context after a GP.
 *
 * This function is invoked by kfree_rcu_monitor() when the KFREE_DRAIN_JIFFIES
 * timeout has been reached.
 */
static inline bool queue_kfree_rcu_work(struct kfree_rcu_cpu *krcp)
{
	struct kfree_rcu_cpu_work *krwp;
	bool queued = false;
	int i;

	lockdep_assert_held(&krcp->lock);

	for (i = 0; i < KFREE_N_BATCHES; i++) {
		krwp = &(krcp->krw_arr[i]);

		/*
		 * Try to detach bhead or head and attach it over any
		 * available corresponding free channel. It can be that
		 * a previous RCU batch is in progress, it means that
		 * immediately to queue another one is not possible so
		 * return false to tell caller to retry.
		 */
		if ((krcp->bhead && !krwp->bhead_free) ||
				(krcp->head && !krwp->head_free)) {
			/* Channel 1. */
			if (!krwp->bhead_free) {
				krwp->bhead_free = krcp->bhead;
				krcp->bhead = NULL;
			}

			/* Channel 2. */
			if (!krwp->head_free) {
				krwp->head_free = krcp->head;
				krcp->head = NULL;
			}

<<<<<<< HEAD
=======
			WRITE_ONCE(krcp->count, 0);

>>>>>>> 53281c92
			/*
			 * One work is per one batch, so there are two "free channels",
			 * "bhead_free" and "head_free" the batch can handle. It can be
			 * that the work is in the pending state when two channels have
			 * been detached following each other, one by one.
			 */
			queue_rcu_work(system_wq, &krwp->rcu_work);
			queued = true;
		}
	}

	return queued;
}

static inline void kfree_rcu_drain_unlock(struct kfree_rcu_cpu *krcp,
					  unsigned long flags)
{
	// Attempt to start a new batch.
	krcp->monitor_todo = false;
	if (queue_kfree_rcu_work(krcp)) {
		// Success! Our job is done here.
		spin_unlock_irqrestore(&krcp->lock, flags);
		return;
	}

	// Previous RCU batch still in progress, try again later.
	krcp->monitor_todo = true;
	schedule_delayed_work(&krcp->monitor_work, KFREE_DRAIN_JIFFIES);
	spin_unlock_irqrestore(&krcp->lock, flags);
}

/*
 * This function is invoked after the KFREE_DRAIN_JIFFIES timeout.
 * It invokes kfree_rcu_drain_unlock() to attempt to start another batch.
 */
static void kfree_rcu_monitor(struct work_struct *work)
{
	unsigned long flags;
	struct kfree_rcu_cpu *krcp = container_of(work, struct kfree_rcu_cpu,
						 monitor_work.work);

	spin_lock_irqsave(&krcp->lock, flags);
	if (krcp->monitor_todo)
		kfree_rcu_drain_unlock(krcp, flags);
	else
		spin_unlock_irqrestore(&krcp->lock, flags);
}

static inline bool
kfree_call_rcu_add_ptr_to_bulk(struct kfree_rcu_cpu *krcp,
	struct rcu_head *head, rcu_callback_t func)
{
	struct kfree_rcu_bulk_data *bnode;

	if (unlikely(!krcp->initialized))
		return false;

	lockdep_assert_held(&krcp->lock);

	/* Check if a new block is required. */
	if (!krcp->bhead ||
			krcp->bhead->nr_records == KFREE_BULK_MAX_ENTR) {
		bnode = xchg(&krcp->bcached, NULL);
		if (!bnode) {
			WARN_ON_ONCE(sizeof(struct kfree_rcu_bulk_data) > PAGE_SIZE);

			bnode = (struct kfree_rcu_bulk_data *)
				__get_free_page(GFP_NOWAIT | __GFP_NOWARN);
		}

		/* Switch to emergency path. */
		if (unlikely(!bnode))
			return false;

		/* Initialize the new block. */
		bnode->nr_records = 0;
		bnode->next = krcp->bhead;
		bnode->head_free_debug = NULL;

		/* Attach it to the head. */
		krcp->bhead = bnode;
	}

#ifdef CONFIG_DEBUG_OBJECTS_RCU_HEAD
	head->func = func;
	head->next = krcp->bhead->head_free_debug;
	krcp->bhead->head_free_debug = head;
#endif

	/* Finally insert. */
	krcp->bhead->records[krcp->bhead->nr_records++] =
		(void *) head - (unsigned long) func;

	return true;
}

/*
 * Queue a request for lazy invocation of kfree_bulk()/kfree() after a grace
 * period. Please note there are two paths are maintained, one is the main one
 * that uses kfree_bulk() interface and second one is emergency one, that is
 * used only when the main path can not be maintained temporary, due to memory
 * pressure.
 *
 * Each kfree_call_rcu() request is added to a batch. The batch will be drained
 * every KFREE_DRAIN_JIFFIES number of jiffies. All the objects in the batch will
 * be free'd in workqueue context. This allows us to: batch requests together to
 * reduce the number of grace periods during heavy kfree_rcu() load.
 */
void kfree_call_rcu(struct rcu_head *head, rcu_callback_t func)
{
	unsigned long flags;
	struct kfree_rcu_cpu *krcp;

	local_irq_save(flags);	// For safely calling this_cpu_ptr().
	krcp = this_cpu_ptr(&krc);
	if (krcp->initialized)
		spin_lock(&krcp->lock);

	// Queue the object but don't yet schedule the batch.
	if (debug_rcu_head_queue(head)) {
		// Probable double kfree_rcu(), just leak.
		WARN_ONCE(1, "%s(): Double-freed call. rcu_head %p\n",
			  __func__, head);
		goto unlock_return;
	}

	/*
	 * Under high memory pressure GFP_NOWAIT can fail,
	 * in that case the emergency path is maintained.
	 */
	if (unlikely(!kfree_call_rcu_add_ptr_to_bulk(krcp, head, func))) {
		head->func = func;
		head->next = krcp->head;
		krcp->head = head;
	}
<<<<<<< HEAD
=======

	WRITE_ONCE(krcp->count, krcp->count + 1);
>>>>>>> 53281c92

	// Set timer to drain after KFREE_DRAIN_JIFFIES.
	if (rcu_scheduler_active == RCU_SCHEDULER_RUNNING &&
	    !krcp->monitor_todo) {
		krcp->monitor_todo = true;
		schedule_delayed_work(&krcp->monitor_work, KFREE_DRAIN_JIFFIES);
	}

unlock_return:
	if (krcp->initialized)
		spin_unlock(&krcp->lock);
	local_irq_restore(flags);
}
EXPORT_SYMBOL_GPL(kfree_call_rcu);

static unsigned long
kfree_rcu_shrink_count(struct shrinker *shrink, struct shrink_control *sc)
{
	int cpu;
	unsigned long count = 0;

	/* Snapshot count of all CPUs */
	for_each_online_cpu(cpu) {
		struct kfree_rcu_cpu *krcp = per_cpu_ptr(&krc, cpu);

		count += READ_ONCE(krcp->count);
	}

	return count;
}

static unsigned long
kfree_rcu_shrink_scan(struct shrinker *shrink, struct shrink_control *sc)
{
	int cpu, freed = 0;
	unsigned long flags;

	for_each_online_cpu(cpu) {
		int count;
		struct kfree_rcu_cpu *krcp = per_cpu_ptr(&krc, cpu);

		count = krcp->count;
		spin_lock_irqsave(&krcp->lock, flags);
		if (krcp->monitor_todo)
			kfree_rcu_drain_unlock(krcp, flags);
		else
			spin_unlock_irqrestore(&krcp->lock, flags);

		sc->nr_to_scan -= count;
		freed += count;

		if (sc->nr_to_scan <= 0)
			break;
	}

	return freed;
}

static struct shrinker kfree_rcu_shrinker = {
	.count_objects = kfree_rcu_shrink_count,
	.scan_objects = kfree_rcu_shrink_scan,
	.batch = 0,
	.seeks = DEFAULT_SEEKS,
};

void __init kfree_rcu_scheduler_running(void)
{
	int cpu;
	unsigned long flags;

	for_each_online_cpu(cpu) {
		struct kfree_rcu_cpu *krcp = per_cpu_ptr(&krc, cpu);

		spin_lock_irqsave(&krcp->lock, flags);
		if (!krcp->head || krcp->monitor_todo) {
			spin_unlock_irqrestore(&krcp->lock, flags);
			continue;
		}
		krcp->monitor_todo = true;
		schedule_delayed_work_on(cpu, &krcp->monitor_work,
					 KFREE_DRAIN_JIFFIES);
		spin_unlock_irqrestore(&krcp->lock, flags);
	}
}

/*
 * During early boot, any blocking grace-period wait automatically
 * implies a grace period.  Later on, this is never the case for PREEMPTION.
 *
 * Howevr, because a context switch is a grace period for !PREEMPTION, any
 * blocking grace-period wait automatically implies a grace period if
 * there is only one CPU online at any point time during execution of
 * either synchronize_rcu() or synchronize_rcu_expedited().  It is OK to
 * occasionally incorrectly indicate that there are multiple CPUs online
 * when there was in fact only one the whole time, as this just adds some
 * overhead: RCU still operates correctly.
 */
static int rcu_blocking_is_gp(void)
{
	int ret;

	if (IS_ENABLED(CONFIG_PREEMPTION))
		return rcu_scheduler_active == RCU_SCHEDULER_INACTIVE;
	might_sleep();  /* Check for RCU read-side critical section. */
	preempt_disable();
	ret = num_online_cpus() <= 1;
	preempt_enable();
	return ret;
}

/**
 * synchronize_rcu - wait until a grace period has elapsed.
 *
 * Control will return to the caller some time after a full grace
 * period has elapsed, in other words after all currently executing RCU
 * read-side critical sections have completed.  Note, however, that
 * upon return from synchronize_rcu(), the caller might well be executing
 * concurrently with new RCU read-side critical sections that began while
 * synchronize_rcu() was waiting.  RCU read-side critical sections are
 * delimited by rcu_read_lock() and rcu_read_unlock(), and may be nested.
 * In addition, regions of code across which interrupts, preemption, or
 * softirqs have been disabled also serve as RCU read-side critical
 * sections.  This includes hardware interrupt handlers, softirq handlers,
 * and NMI handlers.
 *
 * Note that this guarantee implies further memory-ordering guarantees.
 * On systems with more than one CPU, when synchronize_rcu() returns,
 * each CPU is guaranteed to have executed a full memory barrier since
 * the end of its last RCU read-side critical section whose beginning
 * preceded the call to synchronize_rcu().  In addition, each CPU having
 * an RCU read-side critical section that extends beyond the return from
 * synchronize_rcu() is guaranteed to have executed a full memory barrier
 * after the beginning of synchronize_rcu() and before the beginning of
 * that RCU read-side critical section.  Note that these guarantees include
 * CPUs that are offline, idle, or executing in user mode, as well as CPUs
 * that are executing in the kernel.
 *
 * Furthermore, if CPU A invoked synchronize_rcu(), which returned
 * to its caller on CPU B, then both CPU A and CPU B are guaranteed
 * to have executed a full memory barrier during the execution of
 * synchronize_rcu() -- even if CPU A and CPU B are the same CPU (but
 * again only if the system has more than one CPU).
 */
void synchronize_rcu(void)
{
	RCU_LOCKDEP_WARN(lock_is_held(&rcu_bh_lock_map) ||
			 lock_is_held(&rcu_lock_map) ||
			 lock_is_held(&rcu_sched_lock_map),
			 "Illegal synchronize_rcu() in RCU read-side critical section");
	if (rcu_blocking_is_gp())
		return;
	if (rcu_gp_is_expedited())
		synchronize_rcu_expedited();
	else
		wait_rcu_gp(call_rcu);
}
EXPORT_SYMBOL_GPL(synchronize_rcu);

/**
 * get_state_synchronize_rcu - Snapshot current RCU state
 *
 * Returns a cookie that is used by a later call to cond_synchronize_rcu()
 * to determine whether or not a full grace period has elapsed in the
 * meantime.
 */
unsigned long get_state_synchronize_rcu(void)
{
	/*
	 * Any prior manipulation of RCU-protected data must happen
	 * before the load from ->gp_seq.
	 */
	smp_mb();  /* ^^^ */
	return rcu_seq_snap(&rcu_state.gp_seq);
}
EXPORT_SYMBOL_GPL(get_state_synchronize_rcu);

/**
 * cond_synchronize_rcu - Conditionally wait for an RCU grace period
 *
 * @oldstate: return value from earlier call to get_state_synchronize_rcu()
 *
 * If a full RCU grace period has elapsed since the earlier call to
 * get_state_synchronize_rcu(), just return.  Otherwise, invoke
 * synchronize_rcu() to wait for a full grace period.
 *
 * Yes, this function does not take counter wrap into account.  But
 * counter wrap is harmless.  If the counter wraps, we have waited for
 * more than 2 billion grace periods (and way more on a 64-bit system!),
 * so waiting for one additional grace period should be just fine.
 */
void cond_synchronize_rcu(unsigned long oldstate)
{
	if (!rcu_seq_done(&rcu_state.gp_seq, oldstate))
		synchronize_rcu();
	else
		smp_mb(); /* Ensure GP ends before subsequent accesses. */
}
EXPORT_SYMBOL_GPL(cond_synchronize_rcu);

/*
 * Check to see if there is any immediate RCU-related work to be done by
 * the current CPU, returning 1 if so and zero otherwise.  The checks are
 * in order of increasing expense: checks that can be carried out against
 * CPU-local state are performed first.  However, we must check for CPU
 * stalls first, else we might not get a chance.
 */
static int rcu_pending(int user)
{
	bool gp_in_progress;
	struct rcu_data *rdp = this_cpu_ptr(&rcu_data);
	struct rcu_node *rnp = rdp->mynode;

	/* Check for CPU stalls, if enabled. */
	check_cpu_stall(rdp);

	/* Does this CPU need a deferred NOCB wakeup? */
	if (rcu_nocb_need_deferred_wakeup(rdp))
		return 1;

	/* Is this a nohz_full CPU in userspace or idle?  (Ignore RCU if so.) */
	if ((user || rcu_is_cpu_rrupt_from_idle()) && rcu_nohz_full_cpu())
		return 0;

	/* Is the RCU core waiting for a quiescent state from this CPU? */
	gp_in_progress = rcu_gp_in_progress();
	if (rdp->core_needs_qs && !rdp->cpu_no_qs.b.norm && gp_in_progress)
		return 1;

	/* Does this CPU have callbacks ready to invoke? */
	if (rcu_segcblist_ready_cbs(&rdp->cblist))
		return 1;

	/* Has RCU gone idle with this CPU needing another grace period? */
	if (!gp_in_progress && rcu_segcblist_is_enabled(&rdp->cblist) &&
	    (!IS_ENABLED(CONFIG_RCU_NOCB_CPU) ||
	     !rcu_segcblist_is_offloaded(&rdp->cblist)) &&
	    !rcu_segcblist_restempty(&rdp->cblist, RCU_NEXT_READY_TAIL))
		return 1;

	/* Have RCU grace period completed or started?  */
	if (rcu_seq_current(&rnp->gp_seq) != rdp->gp_seq ||
	    unlikely(READ_ONCE(rdp->gpwrap))) /* outside lock */
		return 1;

	/* nothing to do */
	return 0;
}

/*
 * Helper function for rcu_barrier() tracing.  If tracing is disabled,
 * the compiler is expected to optimize this away.
 */
static void rcu_barrier_trace(const char *s, int cpu, unsigned long done)
{
	trace_rcu_barrier(rcu_state.name, s, cpu,
			  atomic_read(&rcu_state.barrier_cpu_count), done);
}

/*
 * RCU callback function for rcu_barrier().  If we are last, wake
 * up the task executing rcu_barrier().
 *
 * Note that the value of rcu_state.barrier_sequence must be captured
 * before the atomic_dec_and_test().  Otherwise, if this CPU is not last,
 * other CPUs might count the value down to zero before this CPU gets
 * around to invoking rcu_barrier_trace(), which might result in bogus
 * data from the next instance of rcu_barrier().
 */
static void rcu_barrier_callback(struct rcu_head *rhp)
{
	unsigned long __maybe_unused s = rcu_state.barrier_sequence;

	if (atomic_dec_and_test(&rcu_state.barrier_cpu_count)) {
		rcu_barrier_trace(TPS("LastCB"), -1, s);
		complete(&rcu_state.barrier_completion);
	} else {
		rcu_barrier_trace(TPS("CB"), -1, s);
	}
}

/*
 * Called with preemption disabled, and from cross-cpu IRQ context.
 */
static void rcu_barrier_func(void *cpu_in)
{
	uintptr_t cpu = (uintptr_t)cpu_in;
	struct rcu_data *rdp = per_cpu_ptr(&rcu_data, cpu);

	rcu_barrier_trace(TPS("IRQ"), -1, rcu_state.barrier_sequence);
	rdp->barrier_head.func = rcu_barrier_callback;
	debug_rcu_head_queue(&rdp->barrier_head);
	rcu_nocb_lock(rdp);
	WARN_ON_ONCE(!rcu_nocb_flush_bypass(rdp, NULL, jiffies));
	if (rcu_segcblist_entrain(&rdp->cblist, &rdp->barrier_head)) {
		atomic_inc(&rcu_state.barrier_cpu_count);
	} else {
		debug_rcu_head_unqueue(&rdp->barrier_head);
		rcu_barrier_trace(TPS("IRQNQ"), -1,
				  rcu_state.barrier_sequence);
	}
	rcu_nocb_unlock(rdp);
}

/**
 * rcu_barrier - Wait until all in-flight call_rcu() callbacks complete.
 *
 * Note that this primitive does not necessarily wait for an RCU grace period
 * to complete.  For example, if there are no RCU callbacks queued anywhere
 * in the system, then rcu_barrier() is within its rights to return
 * immediately, without waiting for anything, much less an RCU grace period.
 */
void rcu_barrier(void)
{
	uintptr_t cpu;
	struct rcu_data *rdp;
	unsigned long s = rcu_seq_snap(&rcu_state.barrier_sequence);

	rcu_barrier_trace(TPS("Begin"), -1, s);

	/* Take mutex to serialize concurrent rcu_barrier() requests. */
	mutex_lock(&rcu_state.barrier_mutex);

	/* Did someone else do our work for us? */
	if (rcu_seq_done(&rcu_state.barrier_sequence, s)) {
		rcu_barrier_trace(TPS("EarlyExit"), -1,
				  rcu_state.barrier_sequence);
		smp_mb(); /* caller's subsequent code after above check. */
		mutex_unlock(&rcu_state.barrier_mutex);
		return;
	}

	/* Mark the start of the barrier operation. */
	rcu_seq_start(&rcu_state.barrier_sequence);
	rcu_barrier_trace(TPS("Inc1"), -1, rcu_state.barrier_sequence);

	/*
	 * Initialize the count to two rather than to zero in order
	 * to avoid a too-soon return to zero in case of an immediate
	 * invocation of the just-enqueued callback (or preemption of
	 * this task).  Exclude CPU-hotplug operations to ensure that no
	 * offline non-offloaded CPU has callbacks queued.
	 */
	init_completion(&rcu_state.barrier_completion);
	atomic_set(&rcu_state.barrier_cpu_count, 2);
	get_online_cpus();

	/*
	 * Force each CPU with callbacks to register a new callback.
	 * When that callback is invoked, we will know that all of the
	 * corresponding CPU's preceding callbacks have been invoked.
	 */
	for_each_possible_cpu(cpu) {
		rdp = per_cpu_ptr(&rcu_data, cpu);
		if (cpu_is_offline(cpu) &&
		    !rcu_segcblist_is_offloaded(&rdp->cblist))
			continue;
		if (rcu_segcblist_n_cbs(&rdp->cblist) && cpu_online(cpu)) {
			rcu_barrier_trace(TPS("OnlineQ"), cpu,
					  rcu_state.barrier_sequence);
			smp_call_function_single(cpu, rcu_barrier_func, (void *)cpu, 1);
		} else if (rcu_segcblist_n_cbs(&rdp->cblist) &&
			   cpu_is_offline(cpu)) {
			rcu_barrier_trace(TPS("OfflineNoCBQ"), cpu,
					  rcu_state.barrier_sequence);
			local_irq_disable();
			rcu_barrier_func((void *)cpu);
			local_irq_enable();
		} else if (cpu_is_offline(cpu)) {
			rcu_barrier_trace(TPS("OfflineNoCBNoQ"), cpu,
					  rcu_state.barrier_sequence);
		} else {
			rcu_barrier_trace(TPS("OnlineNQ"), cpu,
					  rcu_state.barrier_sequence);
		}
	}
	put_online_cpus();

	/*
	 * Now that we have an rcu_barrier_callback() callback on each
	 * CPU, and thus each counted, remove the initial count.
	 */
	if (atomic_sub_and_test(2, &rcu_state.barrier_cpu_count))
		complete(&rcu_state.barrier_completion);

	/* Wait for all rcu_barrier_callback() callbacks to be invoked. */
	wait_for_completion(&rcu_state.barrier_completion);

	/* Mark the end of the barrier operation. */
	rcu_barrier_trace(TPS("Inc2"), -1, rcu_state.barrier_sequence);
	rcu_seq_end(&rcu_state.barrier_sequence);

	/* Other rcu_barrier() invocations can now safely proceed. */
	mutex_unlock(&rcu_state.barrier_mutex);
}
EXPORT_SYMBOL_GPL(rcu_barrier);

/*
 * Propagate ->qsinitmask bits up the rcu_node tree to account for the
 * first CPU in a given leaf rcu_node structure coming online.  The caller
 * must hold the corresponding leaf rcu_node ->lock with interrrupts
 * disabled.
 */
static void rcu_init_new_rnp(struct rcu_node *rnp_leaf)
{
	long mask;
	long oldmask;
	struct rcu_node *rnp = rnp_leaf;

	raw_lockdep_assert_held_rcu_node(rnp_leaf);
	WARN_ON_ONCE(rnp->wait_blkd_tasks);
	for (;;) {
		mask = rnp->grpmask;
		rnp = rnp->parent;
		if (rnp == NULL)
			return;
		raw_spin_lock_rcu_node(rnp); /* Interrupts already disabled. */
		oldmask = rnp->qsmaskinit;
		rnp->qsmaskinit |= mask;
		raw_spin_unlock_rcu_node(rnp); /* Interrupts remain disabled. */
		if (oldmask)
			return;
	}
}

/*
 * Do boot-time initialization of a CPU's per-CPU RCU data.
 */
static void __init
rcu_boot_init_percpu_data(int cpu)
{
	struct rcu_data *rdp = per_cpu_ptr(&rcu_data, cpu);

	/* Set up local state, ensuring consistent view of global state. */
	rdp->grpmask = leaf_node_cpu_bit(rdp->mynode, cpu);
	WARN_ON_ONCE(rdp->dynticks_nesting != 1);
	WARN_ON_ONCE(rcu_dynticks_in_eqs(rcu_dynticks_snap(rdp)));
	rdp->rcu_ofl_gp_seq = rcu_state.gp_seq;
	rdp->rcu_ofl_gp_flags = RCU_GP_CLEANED;
	rdp->rcu_onl_gp_seq = rcu_state.gp_seq;
	rdp->rcu_onl_gp_flags = RCU_GP_CLEANED;
	rdp->cpu = cpu;
	rcu_boot_init_nocb_percpu_data(rdp);
}

/*
 * Invoked early in the CPU-online process, when pretty much all services
 * are available.  The incoming CPU is not present.
 *
 * Initializes a CPU's per-CPU RCU data.  Note that only one online or
 * offline event can be happening at a given time.  Note also that we can
 * accept some slop in the rsp->gp_seq access due to the fact that this
 * CPU cannot possibly have any non-offloaded RCU callbacks in flight yet.
 * And any offloaded callbacks are being numbered elsewhere.
 */
int rcutree_prepare_cpu(unsigned int cpu)
{
	unsigned long flags;
	struct rcu_data *rdp = per_cpu_ptr(&rcu_data, cpu);
	struct rcu_node *rnp = rcu_get_root();

	/* Set up local state, ensuring consistent view of global state. */
	raw_spin_lock_irqsave_rcu_node(rnp, flags);
	rdp->qlen_last_fqs_check = 0;
	rdp->n_force_qs_snap = rcu_state.n_force_qs;
	rdp->blimit = blimit;
	if (rcu_segcblist_empty(&rdp->cblist) && /* No early-boot CBs? */
	    !rcu_segcblist_is_offloaded(&rdp->cblist))
		rcu_segcblist_init(&rdp->cblist);  /* Re-enable callbacks. */
	rdp->dynticks_nesting = 1;	/* CPU not up, no tearing. */
	rcu_dynticks_eqs_online();
	raw_spin_unlock_rcu_node(rnp);		/* irqs remain disabled. */

	/*
	 * Add CPU to leaf rcu_node pending-online bitmask.  Any needed
	 * propagation up the rcu_node tree will happen at the beginning
	 * of the next grace period.
	 */
	rnp = rdp->mynode;
	raw_spin_lock_rcu_node(rnp);		/* irqs already disabled. */
	rdp->beenonline = true;	 /* We have now been online. */
	rdp->gp_seq = READ_ONCE(rnp->gp_seq);
	rdp->gp_seq_needed = rdp->gp_seq;
	rdp->cpu_no_qs.b.norm = true;
	rdp->core_needs_qs = false;
	rdp->rcu_iw_pending = false;
	rdp->rcu_iw_gp_seq = rdp->gp_seq - 1;
	trace_rcu_grace_period(rcu_state.name, rdp->gp_seq, TPS("cpuonl"));
	raw_spin_unlock_irqrestore_rcu_node(rnp, flags);
	rcu_prepare_kthreads(cpu);
	rcu_spawn_cpu_nocb_kthread(cpu);

	return 0;
}

/*
 * Update RCU priority boot kthread affinity for CPU-hotplug changes.
 */
static void rcutree_affinity_setting(unsigned int cpu, int outgoing)
{
	struct rcu_data *rdp = per_cpu_ptr(&rcu_data, cpu);

	rcu_boost_kthread_setaffinity(rdp->mynode, outgoing);
}

/*
 * Near the end of the CPU-online process.  Pretty much all services
 * enabled, and the CPU is now very much alive.
 */
int rcutree_online_cpu(unsigned int cpu)
{
	unsigned long flags;
	struct rcu_data *rdp;
	struct rcu_node *rnp;

	rdp = per_cpu_ptr(&rcu_data, cpu);
	rnp = rdp->mynode;
	raw_spin_lock_irqsave_rcu_node(rnp, flags);
	rnp->ffmask |= rdp->grpmask;
	raw_spin_unlock_irqrestore_rcu_node(rnp, flags);
	if (rcu_scheduler_active == RCU_SCHEDULER_INACTIVE)
		return 0; /* Too early in boot for scheduler work. */
	sync_sched_exp_online_cleanup(cpu);
	rcutree_affinity_setting(cpu, -1);

	// Stop-machine done, so allow nohz_full to disable tick.
	tick_dep_clear(TICK_DEP_BIT_RCU);
	return 0;
}

/*
 * Near the beginning of the process.  The CPU is still very much alive
 * with pretty much all services enabled.
 */
int rcutree_offline_cpu(unsigned int cpu)
{
	unsigned long flags;
	struct rcu_data *rdp;
	struct rcu_node *rnp;

	rdp = per_cpu_ptr(&rcu_data, cpu);
	rnp = rdp->mynode;
	raw_spin_lock_irqsave_rcu_node(rnp, flags);
	rnp->ffmask &= ~rdp->grpmask;
	raw_spin_unlock_irqrestore_rcu_node(rnp, flags);

	rcutree_affinity_setting(cpu, cpu);

	// nohz_full CPUs need the tick for stop-machine to work quickly
	tick_dep_set(TICK_DEP_BIT_RCU);
	return 0;
}

static DEFINE_PER_CPU(int, rcu_cpu_started);

/*
 * Mark the specified CPU as being online so that subsequent grace periods
 * (both expedited and normal) will wait on it.  Note that this means that
 * incoming CPUs are not allowed to use RCU read-side critical sections
 * until this function is called.  Failing to observe this restriction
 * will result in lockdep splats.
 *
 * Note that this function is special in that it is invoked directly
 * from the incoming CPU rather than from the cpuhp_step mechanism.
 * This is because this function must be invoked at a precise location.
 */
void rcu_cpu_starting(unsigned int cpu)
{
	unsigned long flags;
	unsigned long mask;
	struct rcu_data *rdp;
	struct rcu_node *rnp;
	bool newcpu;

	if (per_cpu(rcu_cpu_started, cpu))
		return;

	per_cpu(rcu_cpu_started, cpu) = 1;

	rdp = per_cpu_ptr(&rcu_data, cpu);
	rnp = rdp->mynode;
	mask = rdp->grpmask;
	raw_spin_lock_irqsave_rcu_node(rnp, flags);
	WRITE_ONCE(rnp->qsmaskinitnext, rnp->qsmaskinitnext | mask);
<<<<<<< HEAD
	oldmask = rnp->expmaskinitnext;
=======
	newcpu = !(rnp->expmaskinitnext & mask);
>>>>>>> 53281c92
	rnp->expmaskinitnext |= mask;
	/* Allow lockless access for expedited grace periods. */
	smp_store_release(&rcu_state.ncpus, rcu_state.ncpus + newcpu); /* ^^^ */
	ASSERT_EXCLUSIVE_WRITER(rcu_state.ncpus);
	rcu_gpnum_ovf(rnp, rdp); /* Offline-induced counter wrap? */
	rdp->rcu_onl_gp_seq = READ_ONCE(rcu_state.gp_seq);
	rdp->rcu_onl_gp_flags = READ_ONCE(rcu_state.gp_flags);
	if (rnp->qsmask & mask) { /* RCU waiting on incoming CPU? */
		rcu_disable_urgency_upon_qs(rdp);
		/* Report QS -after- changing ->qsmaskinitnext! */
		rcu_report_qs_rnp(mask, rnp, rnp->gp_seq, flags);
	} else {
		raw_spin_unlock_irqrestore_rcu_node(rnp, flags);
	}
	smp_mb(); /* Ensure RCU read-side usage follows above initialization. */
}

#ifdef CONFIG_HOTPLUG_CPU
/*
 * The outgoing function has no further need of RCU, so remove it from
 * the rcu_node tree's ->qsmaskinitnext bit masks.
 *
 * Note that this function is special in that it is invoked directly
 * from the outgoing CPU rather than from the cpuhp_step mechanism.
 * This is because this function must be invoked at a precise location.
 */
void rcu_report_dead(unsigned int cpu)
{
	unsigned long flags;
	unsigned long mask;
	struct rcu_data *rdp = per_cpu_ptr(&rcu_data, cpu);
	struct rcu_node *rnp = rdp->mynode;  /* Outgoing CPU's rdp & rnp. */

	/* QS for any half-done expedited grace period. */
	preempt_disable();
	rcu_report_exp_rdp(this_cpu_ptr(&rcu_data));
	preempt_enable();
	rcu_preempt_deferred_qs(current);

	/* Remove outgoing CPU from mask in the leaf rcu_node structure. */
	mask = rdp->grpmask;
	raw_spin_lock(&rcu_state.ofl_lock);
	raw_spin_lock_irqsave_rcu_node(rnp, flags); /* Enforce GP memory-order guarantee. */
	rdp->rcu_ofl_gp_seq = READ_ONCE(rcu_state.gp_seq);
	rdp->rcu_ofl_gp_flags = READ_ONCE(rcu_state.gp_flags);
	if (rnp->qsmask & mask) { /* RCU waiting on outgoing CPU? */
		/* Report quiescent state -before- changing ->qsmaskinitnext! */
		rcu_report_qs_rnp(mask, rnp, rnp->gp_seq, flags);
		raw_spin_lock_irqsave_rcu_node(rnp, flags);
	}
	WRITE_ONCE(rnp->qsmaskinitnext, rnp->qsmaskinitnext & ~mask);
	raw_spin_unlock_irqrestore_rcu_node(rnp, flags);
	raw_spin_unlock(&rcu_state.ofl_lock);

	per_cpu(rcu_cpu_started, cpu) = 0;
}

/*
 * The outgoing CPU has just passed through the dying-idle state, and we
 * are being invoked from the CPU that was IPIed to continue the offline
 * operation.  Migrate the outgoing CPU's callbacks to the current CPU.
 */
void rcutree_migrate_callbacks(int cpu)
{
	unsigned long flags;
	struct rcu_data *my_rdp;
	struct rcu_node *my_rnp;
	struct rcu_data *rdp = per_cpu_ptr(&rcu_data, cpu);
	bool needwake;

	if (rcu_segcblist_is_offloaded(&rdp->cblist) ||
	    rcu_segcblist_empty(&rdp->cblist))
		return;  /* No callbacks to migrate. */

	local_irq_save(flags);
	my_rdp = this_cpu_ptr(&rcu_data);
	my_rnp = my_rdp->mynode;
	rcu_nocb_lock(my_rdp); /* irqs already disabled. */
	WARN_ON_ONCE(!rcu_nocb_flush_bypass(my_rdp, NULL, jiffies));
	raw_spin_lock_rcu_node(my_rnp); /* irqs already disabled. */
	/* Leverage recent GPs and set GP for new callbacks. */
	needwake = rcu_advance_cbs(my_rnp, rdp) ||
		   rcu_advance_cbs(my_rnp, my_rdp);
	rcu_segcblist_merge(&my_rdp->cblist, &rdp->cblist);
	needwake = needwake || rcu_advance_cbs(my_rnp, my_rdp);
	rcu_segcblist_disable(&rdp->cblist);
	WARN_ON_ONCE(rcu_segcblist_empty(&my_rdp->cblist) !=
		     !rcu_segcblist_n_cbs(&my_rdp->cblist));
	if (rcu_segcblist_is_offloaded(&my_rdp->cblist)) {
		raw_spin_unlock_rcu_node(my_rnp); /* irqs remain disabled. */
		__call_rcu_nocb_wake(my_rdp, true, flags);
	} else {
		rcu_nocb_unlock(my_rdp); /* irqs remain disabled. */
		raw_spin_unlock_irqrestore_rcu_node(my_rnp, flags);
	}
	if (needwake)
		rcu_gp_kthread_wake();
	lockdep_assert_irqs_enabled();
	WARN_ONCE(rcu_segcblist_n_cbs(&rdp->cblist) != 0 ||
		  !rcu_segcblist_empty(&rdp->cblist),
		  "rcu_cleanup_dead_cpu: Callbacks on offline CPU %d: qlen=%lu, 1stCB=%p\n",
		  cpu, rcu_segcblist_n_cbs(&rdp->cblist),
		  rcu_segcblist_first_cb(&rdp->cblist));
}
#endif

/*
 * On non-huge systems, use expedited RCU grace periods to make suspend
 * and hibernation run faster.
 */
static int rcu_pm_notify(struct notifier_block *self,
			 unsigned long action, void *hcpu)
{
	switch (action) {
	case PM_HIBERNATION_PREPARE:
	case PM_SUSPEND_PREPARE:
		rcu_expedite_gp();
		break;
	case PM_POST_HIBERNATION:
	case PM_POST_SUSPEND:
		rcu_unexpedite_gp();
		break;
	default:
		break;
	}
	return NOTIFY_OK;
}

/*
 * Spawn the kthreads that handle RCU's grace periods.
 */
static int __init rcu_spawn_gp_kthread(void)
{
	unsigned long flags;
	int kthread_prio_in = kthread_prio;
	struct rcu_node *rnp;
	struct sched_param sp;
	struct task_struct *t;

	/* Force priority into range. */
	if (IS_ENABLED(CONFIG_RCU_BOOST) && kthread_prio < 2
	    && IS_BUILTIN(CONFIG_RCU_TORTURE_TEST))
		kthread_prio = 2;
	else if (IS_ENABLED(CONFIG_RCU_BOOST) && kthread_prio < 1)
		kthread_prio = 1;
	else if (kthread_prio < 0)
		kthread_prio = 0;
	else if (kthread_prio > 99)
		kthread_prio = 99;

	if (kthread_prio != kthread_prio_in)
		pr_alert("rcu_spawn_gp_kthread(): Limited prio to %d from %d\n",
			 kthread_prio, kthread_prio_in);

	rcu_scheduler_fully_active = 1;
	t = kthread_create(rcu_gp_kthread, NULL, "%s", rcu_state.name);
	if (WARN_ONCE(IS_ERR(t), "%s: Could not start grace-period kthread, OOM is now expected behavior\n", __func__))
		return 0;
	if (kthread_prio) {
		sp.sched_priority = kthread_prio;
		sched_setscheduler_nocheck(t, SCHED_FIFO, &sp);
	}
	rnp = rcu_get_root();
	raw_spin_lock_irqsave_rcu_node(rnp, flags);
	WRITE_ONCE(rcu_state.gp_activity, jiffies);
	WRITE_ONCE(rcu_state.gp_req_activity, jiffies);
	// Reset .gp_activity and .gp_req_activity before setting .gp_kthread.
	smp_store_release(&rcu_state.gp_kthread, t);  /* ^^^ */
	raw_spin_unlock_irqrestore_rcu_node(rnp, flags);
	wake_up_process(t);
	rcu_spawn_nocb_kthreads();
	rcu_spawn_boost_kthreads();
	return 0;
}
early_initcall(rcu_spawn_gp_kthread);

/*
 * This function is invoked towards the end of the scheduler's
 * initialization process.  Before this is called, the idle task might
 * contain synchronous grace-period primitives (during which time, this idle
 * task is booting the system, and such primitives are no-ops).  After this
 * function is called, any synchronous grace-period primitives are run as
 * expedited, with the requesting task driving the grace period forward.
 * A later core_initcall() rcu_set_runtime_mode() will switch to full
 * runtime RCU functionality.
 */
void rcu_scheduler_starting(void)
{
	WARN_ON(num_online_cpus() != 1);
	WARN_ON(nr_context_switches() > 0);
	rcu_test_sync_prims();
	rcu_scheduler_active = RCU_SCHEDULER_INIT;
	rcu_test_sync_prims();
}

/*
 * Helper function for rcu_init() that initializes the rcu_state structure.
 */
static void __init rcu_init_one(void)
{
	static const char * const buf[] = RCU_NODE_NAME_INIT;
	static const char * const fqs[] = RCU_FQS_NAME_INIT;
	static struct lock_class_key rcu_node_class[RCU_NUM_LVLS];
	static struct lock_class_key rcu_fqs_class[RCU_NUM_LVLS];

	int levelspread[RCU_NUM_LVLS];		/* kids/node in each level. */
	int cpustride = 1;
	int i;
	int j;
	struct rcu_node *rnp;

	BUILD_BUG_ON(RCU_NUM_LVLS > ARRAY_SIZE(buf));  /* Fix buf[] init! */

	/* Silence gcc 4.8 false positive about array index out of range. */
	if (rcu_num_lvls <= 0 || rcu_num_lvls > RCU_NUM_LVLS)
		panic("rcu_init_one: rcu_num_lvls out of range");

	/* Initialize the level-tracking arrays. */

	for (i = 1; i < rcu_num_lvls; i++)
		rcu_state.level[i] =
			rcu_state.level[i - 1] + num_rcu_lvl[i - 1];
	rcu_init_levelspread(levelspread, num_rcu_lvl);

	/* Initialize the elements themselves, starting from the leaves. */

	for (i = rcu_num_lvls - 1; i >= 0; i--) {
		cpustride *= levelspread[i];
		rnp = rcu_state.level[i];
		for (j = 0; j < num_rcu_lvl[i]; j++, rnp++) {
			raw_spin_lock_init(&ACCESS_PRIVATE(rnp, lock));
			lockdep_set_class_and_name(&ACCESS_PRIVATE(rnp, lock),
						   &rcu_node_class[i], buf[i]);
			raw_spin_lock_init(&rnp->fqslock);
			lockdep_set_class_and_name(&rnp->fqslock,
						   &rcu_fqs_class[i], fqs[i]);
			rnp->gp_seq = rcu_state.gp_seq;
			rnp->gp_seq_needed = rcu_state.gp_seq;
			rnp->completedqs = rcu_state.gp_seq;
			rnp->qsmask = 0;
			rnp->qsmaskinit = 0;
			rnp->grplo = j * cpustride;
			rnp->grphi = (j + 1) * cpustride - 1;
			if (rnp->grphi >= nr_cpu_ids)
				rnp->grphi = nr_cpu_ids - 1;
			if (i == 0) {
				rnp->grpnum = 0;
				rnp->grpmask = 0;
				rnp->parent = NULL;
			} else {
				rnp->grpnum = j % levelspread[i - 1];
				rnp->grpmask = BIT(rnp->grpnum);
				rnp->parent = rcu_state.level[i - 1] +
					      j / levelspread[i - 1];
			}
			rnp->level = i;
			INIT_LIST_HEAD(&rnp->blkd_tasks);
			rcu_init_one_nocb(rnp);
			init_waitqueue_head(&rnp->exp_wq[0]);
			init_waitqueue_head(&rnp->exp_wq[1]);
			init_waitqueue_head(&rnp->exp_wq[2]);
			init_waitqueue_head(&rnp->exp_wq[3]);
			spin_lock_init(&rnp->exp_lock);
		}
	}

	init_swait_queue_head(&rcu_state.gp_wq);
	init_swait_queue_head(&rcu_state.expedited_wq);
	rnp = rcu_first_leaf_node();
	for_each_possible_cpu(i) {
		while (i > rnp->grphi)
			rnp++;
		per_cpu_ptr(&rcu_data, i)->mynode = rnp;
		rcu_boot_init_percpu_data(i);
	}
}

/*
 * Compute the rcu_node tree geometry from kernel parameters.  This cannot
 * replace the definitions in tree.h because those are needed to size
 * the ->node array in the rcu_state structure.
 */
static void __init rcu_init_geometry(void)
{
	ulong d;
	int i;
	int rcu_capacity[RCU_NUM_LVLS];

	/*
	 * Initialize any unspecified boot parameters.
	 * The default values of jiffies_till_first_fqs and
	 * jiffies_till_next_fqs are set to the RCU_JIFFIES_TILL_FORCE_QS
	 * value, which is a function of HZ, then adding one for each
	 * RCU_JIFFIES_FQS_DIV CPUs that might be on the system.
	 */
	d = RCU_JIFFIES_TILL_FORCE_QS + nr_cpu_ids / RCU_JIFFIES_FQS_DIV;
	if (jiffies_till_first_fqs == ULONG_MAX)
		jiffies_till_first_fqs = d;
	if (jiffies_till_next_fqs == ULONG_MAX)
		jiffies_till_next_fqs = d;
	adjust_jiffies_till_sched_qs();

	/* If the compile-time values are accurate, just leave. */
	if (rcu_fanout_leaf == RCU_FANOUT_LEAF &&
	    nr_cpu_ids == NR_CPUS)
		return;
	pr_info("Adjusting geometry for rcu_fanout_leaf=%d, nr_cpu_ids=%u\n",
		rcu_fanout_leaf, nr_cpu_ids);

	/*
	 * The boot-time rcu_fanout_leaf parameter must be at least two
	 * and cannot exceed the number of bits in the rcu_node masks.
	 * Complain and fall back to the compile-time values if this
	 * limit is exceeded.
	 */
	if (rcu_fanout_leaf < 2 ||
	    rcu_fanout_leaf > sizeof(unsigned long) * 8) {
		rcu_fanout_leaf = RCU_FANOUT_LEAF;
		WARN_ON(1);
		return;
	}

	/*
	 * Compute number of nodes that can be handled an rcu_node tree
	 * with the given number of levels.
	 */
	rcu_capacity[0] = rcu_fanout_leaf;
	for (i = 1; i < RCU_NUM_LVLS; i++)
		rcu_capacity[i] = rcu_capacity[i - 1] * RCU_FANOUT;

	/*
	 * The tree must be able to accommodate the configured number of CPUs.
	 * If this limit is exceeded, fall back to the compile-time values.
	 */
	if (nr_cpu_ids > rcu_capacity[RCU_NUM_LVLS - 1]) {
		rcu_fanout_leaf = RCU_FANOUT_LEAF;
		WARN_ON(1);
		return;
	}

	/* Calculate the number of levels in the tree. */
	for (i = 0; nr_cpu_ids > rcu_capacity[i]; i++) {
	}
	rcu_num_lvls = i + 1;

	/* Calculate the number of rcu_nodes at each level of the tree. */
	for (i = 0; i < rcu_num_lvls; i++) {
		int cap = rcu_capacity[(rcu_num_lvls - 1) - i];
		num_rcu_lvl[i] = DIV_ROUND_UP(nr_cpu_ids, cap);
	}

	/* Calculate the total number of rcu_node structures. */
	rcu_num_nodes = 0;
	for (i = 0; i < rcu_num_lvls; i++)
		rcu_num_nodes += num_rcu_lvl[i];
}

/*
 * Dump out the structure of the rcu_node combining tree associated
 * with the rcu_state structure.
 */
static void __init rcu_dump_rcu_node_tree(void)
{
	int level = 0;
	struct rcu_node *rnp;

	pr_info("rcu_node tree layout dump\n");
	pr_info(" ");
	rcu_for_each_node_breadth_first(rnp) {
		if (rnp->level != level) {
			pr_cont("\n");
			pr_info(" ");
			level = rnp->level;
		}
		pr_cont("%d:%d ^%d  ", rnp->grplo, rnp->grphi, rnp->grpnum);
	}
	pr_cont("\n");
}

struct workqueue_struct *rcu_gp_wq;
struct workqueue_struct *rcu_par_gp_wq;

static void __init kfree_rcu_batch_init(void)
{
	int cpu;
	int i;

	for_each_possible_cpu(cpu) {
		struct kfree_rcu_cpu *krcp = per_cpu_ptr(&krc, cpu);

		spin_lock_init(&krcp->lock);
		for (i = 0; i < KFREE_N_BATCHES; i++) {
			INIT_RCU_WORK(&krcp->krw_arr[i].rcu_work, kfree_rcu_work);
			krcp->krw_arr[i].krcp = krcp;
		}

		INIT_DELAYED_WORK(&krcp->monitor_work, kfree_rcu_monitor);
		krcp->initialized = true;
	}
	if (register_shrinker(&kfree_rcu_shrinker))
		pr_err("Failed to register kfree_rcu() shrinker!\n");
}

void __init rcu_init(void)
{
	int cpu;

	rcu_early_boot_tests();

	kfree_rcu_batch_init();
	rcu_bootup_announce();
	rcu_init_geometry();
	rcu_init_one();
	if (dump_tree)
		rcu_dump_rcu_node_tree();
	if (use_softirq)
		open_softirq(RCU_SOFTIRQ, rcu_core_si);

	/*
	 * We don't need protection against CPU-hotplug here because
	 * this is called early in boot, before either interrupts
	 * or the scheduler are operational.
	 */
	pm_notifier(rcu_pm_notify, 0);
	for_each_online_cpu(cpu) {
		rcutree_prepare_cpu(cpu);
		rcu_cpu_starting(cpu);
		rcutree_online_cpu(cpu);
	}

	/* Create workqueue for expedited GPs and for Tree SRCU. */
	rcu_gp_wq = alloc_workqueue("rcu_gp", WQ_MEM_RECLAIM, 0);
	WARN_ON(!rcu_gp_wq);
	rcu_par_gp_wq = alloc_workqueue("rcu_par_gp", WQ_MEM_RECLAIM, 0);
	WARN_ON(!rcu_par_gp_wq);
	srcu_init();

	/* Fill in default value for rcutree.qovld boot parameter. */
	/* -After- the rcu_node ->lock fields are initialized! */
	if (qovld < 0)
		qovld_calc = DEFAULT_RCU_QOVLD_MULT * qhimark;
	else
		qovld_calc = qovld;
}

#include "tree_stall.h"
#include "tree_exp.h"
#include "tree_plugin.h"<|MERGE_RESOLUTION|>--- conflicted
+++ resolved
@@ -337,22 +337,6 @@
  */
 bool rcu_dynticks_zero_in_eqs(int cpu, int *vp)
 {
-<<<<<<< HEAD
-	int old;
-	int new;
-	int new_old;
-	struct rcu_data *rdp = &per_cpu(rcu_data, cpu);
-
-	new_old = atomic_read(&rdp->dynticks);
-	do {
-		old = new_old;
-		if (old & RCU_DYNTICK_CTRL_CTR)
-			return false;
-		new = old | RCU_DYNTICK_CTRL_MASK;
-		new_old = atomic_cmpxchg(&rdp->dynticks, old, new);
-	} while (new_old != old);
-	return true;
-=======
 	struct rcu_data *rdp = per_cpu_ptr(&rcu_data, cpu);
 	int snap;
 
@@ -366,7 +350,6 @@
 
 	// If still in the same extended quiescent state, we are good!
 	return snap == atomic_read(&rdp->dynticks);
->>>>>>> 53281c92
 }
 
 /*
@@ -848,11 +831,6 @@
 
 		incby = 1;
 	} else if (irq && tick_nohz_full_cpu(rdp->cpu) &&
-<<<<<<< HEAD
-		   rdp->dynticks_nmi_nesting == DYNTICK_IRQ_NONIDLE &&
-		   READ_ONCE(rdp->rcu_urgent_qs) &&
-		   !READ_ONCE(rdp->rcu_forced_tick)) {
-=======
 		   READ_ONCE(rdp->rcu_urgent_qs) &&
 		   !READ_ONCE(rdp->rcu_forced_tick)) {
 		// We get here only if we had already exited the extended
@@ -861,14 +839,10 @@
 		// that we are in an interrupt handler and that the rcu_node
 		// lock is an irq-disabled lock prevents self-deadlock.
 		// So we can safely recheck under the lock.
->>>>>>> 53281c92
 		raw_spin_lock_rcu_node(rdp->mynode);
 		if (rdp->rcu_urgent_qs && !rdp->rcu_forced_tick) {
-<<<<<<< HEAD
-=======
 			// A nohz_full CPU is in the kernel and RCU
 			// needs a quiescent state.  Turn on the tick!
->>>>>>> 53281c92
 			WRITE_ONCE(rdp->rcu_forced_tick, true);
 			tick_dep_set_cpu(rdp->cpu, TICK_DEP_BIT_RCU);
 		}
@@ -1256,11 +1230,7 @@
 		trace_rcu_this_gp(rnp, rdp, gp_seq_req, TPS("NoGPkthread"));
 		goto unlock_out;
 	}
-<<<<<<< HEAD
-	trace_rcu_grace_period(rcu_state.name, rcu_state.gp_seq, TPS("newreq"));
-=======
 	trace_rcu_grace_period(rcu_state.name, data_race(rcu_state.gp_seq), TPS("newreq"));
->>>>>>> 53281c92
 	ret = true;  /* Caller must wake GP kthread. */
 unlock_out:
 	/* Push furthest requested GP to leaf node and rcu_data structure. */
@@ -1761,15 +1731,11 @@
 			trace_rcu_grace_period(rcu_state.name, rcu_state.gp_seq,
 					       TPS("fqsstart"));
 			rcu_gp_fqs(first_gp_fqs);
-<<<<<<< HEAD
-			first_gp_fqs = false;
-=======
 			gf = 0;
 			if (first_gp_fqs) {
 				first_gp_fqs = false;
 				gf = rcu_state.cbovld ? RCU_GP_FLAG_OVLD : 0;
 			}
->>>>>>> 53281c92
 			trace_rcu_grace_period(rcu_state.name, rcu_state.gp_seq,
 					       TPS("fqsend"));
 			cond_resched_tasks_rcu_qs();
@@ -3014,11 +2980,8 @@
 				krcp->head = NULL;
 			}
 
-<<<<<<< HEAD
-=======
 			WRITE_ONCE(krcp->count, 0);
 
->>>>>>> 53281c92
 			/*
 			 * One work is per one batch, so there are two "free channels",
 			 * "bhead_free" and "head_free" the batch can handle. It can be
@@ -3154,11 +3117,8 @@
 		head->next = krcp->head;
 		krcp->head = head;
 	}
-<<<<<<< HEAD
-=======
 
 	WRITE_ONCE(krcp->count, krcp->count + 1);
->>>>>>> 53281c92
 
 	// Set timer to drain after KFREE_DRAIN_JIFFIES.
 	if (rcu_scheduler_active == RCU_SCHEDULER_RUNNING &&
@@ -3742,11 +3702,7 @@
 	mask = rdp->grpmask;
 	raw_spin_lock_irqsave_rcu_node(rnp, flags);
 	WRITE_ONCE(rnp->qsmaskinitnext, rnp->qsmaskinitnext | mask);
-<<<<<<< HEAD
-	oldmask = rnp->expmaskinitnext;
-=======
 	newcpu = !(rnp->expmaskinitnext & mask);
->>>>>>> 53281c92
 	rnp->expmaskinitnext |= mask;
 	/* Allow lockless access for expedited grace periods. */
 	smp_store_release(&rcu_state.ncpus, rcu_state.ncpus + newcpu); /* ^^^ */
