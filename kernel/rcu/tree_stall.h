--- conflicted
+++ resolved
@@ -666,29 +666,17 @@
 	pr_info("%s: wait state: %s(%d) ->state: %#lx delta ->gp_activity %lu ->gp_req_activity %lu ->gp_wake_time %lu ->gp_wake_seq %ld ->gp_seq %ld ->gp_seq_needed %ld ->gp_flags %#x\n",
 		rcu_state.name, gp_state_getname(rcu_state.gp_state),
 		rcu_state.gp_state, t ? t->state : 0x1ffffL,
-<<<<<<< HEAD
-		ja, jr, jw, (long)READ_ONCE(rcu_state.gp_wake_seq),
-		(long)READ_ONCE(rcu_state.gp_seq),
-		(long)READ_ONCE(rcu_get_root()->gp_seq_needed),
-		READ_ONCE(rcu_state.gp_flags));
-=======
 		ja, jr, jw, (long)data_race(rcu_state.gp_wake_seq),
 		(long)data_race(rcu_state.gp_seq),
 		(long)data_race(rcu_get_root()->gp_seq_needed),
 		data_race(rcu_state.gp_flags));
->>>>>>> 53281c92
 	rcu_for_each_node_breadth_first(rnp) {
 		if (ULONG_CMP_GE(READ_ONCE(rcu_state.gp_seq),
 				 READ_ONCE(rnp->gp_seq_needed)))
 			continue;
 		pr_info("\trcu_node %d:%d ->gp_seq %ld ->gp_seq_needed %ld\n",
-<<<<<<< HEAD
-			rnp->grplo, rnp->grphi, (long)READ_ONCE(rnp->gp_seq),
-			(long)READ_ONCE(rnp->gp_seq_needed));
-=======
 			rnp->grplo, rnp->grphi, (long)data_race(rnp->gp_seq),
 			(long)data_race(rnp->gp_seq_needed));
->>>>>>> 53281c92
 		if (!rcu_is_leaf_node(rnp))
 			continue;
 		for_each_leaf_node_possible_cpu(rnp, cpu) {
@@ -698,11 +686,7 @@
 					 READ_ONCE(rdp->gp_seq_needed)))
 				continue;
 			pr_info("\tcpu %d ->gp_seq_needed %ld\n",
-<<<<<<< HEAD
-				cpu, (long)READ_ONCE(rdp->gp_seq_needed));
-=======
 				cpu, (long)data_race(rdp->gp_seq_needed));
->>>>>>> 53281c92
 		}
 	}
 	for_each_possible_cpu(cpu) {
