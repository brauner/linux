--- conflicted
+++ resolved
@@ -224,7 +224,6 @@
 	hlist_del(&key->hlist);
 	hlist_del(&key->sklist);
 	spin_unlock_irqrestore(&net->mctp.keys_lock, flags);
-<<<<<<< HEAD
 
 	/* one unref for the lists */
 	mctp_key_unref(key);
@@ -232,19 +231,7 @@
 	/* and one for the local reference */
 	mctp_key_unref(key);
 
-	if (skb)
-		kfree_skb(skb);
-
-=======
-
-	/* one unref for the lists */
-	mctp_key_unref(key);
-
-	/* and one for the local reference */
-	mctp_key_unref(key);
-
 	kfree_skb(skb);
->>>>>>> 754e0b0e
 }
 
 #ifdef CONFIG_MCTP_FLOWS
@@ -429,19 +416,11 @@
 				kfree(key);
 
 			trace_mctp_key_acquire(key);
-<<<<<<< HEAD
 
 			/* we don't need to release key->lock on exit */
 			mctp_key_unref(key);
 			key = NULL;
 
-=======
-
-			/* we don't need to release key->lock on exit */
-			mctp_key_unref(key);
-			key = NULL;
-
->>>>>>> 754e0b0e
 		} else {
 			if (key->reasm_head || key->reasm_dead) {
 				/* duplicate start? drop everything */
@@ -911,12 +890,7 @@
 	if (!ext_rt)
 		mctp_route_release(rt);
 
-<<<<<<< HEAD
-	if (dev)
-		dev_put(dev);
-=======
 	dev_put(dev);
->>>>>>> 754e0b0e
 
 	return rc;
 
