--- conflicted
+++ resolved
@@ -223,16 +223,6 @@
 ifdef CONFIG_RETPOLINE
   objtool_args += --retpoline
 endif
-<<<<<<< HEAD
-
-
-ifdef CONFIG_MODVERSIONS
-objtool_o = $(@D)/.tmp_$(@F)
-else
-objtool_o = $(@)
-endif
-=======
->>>>>>> cf26057a
 
 # 'OBJECT_FILES_NON_STANDARD := y': skip objtool checking for a directory
 # 'OBJECT_FILES_NON_STANDARD_foo.o := 'y': skip objtool checking for a file
