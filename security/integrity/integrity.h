--- conflicted
+++ resolved
@@ -32,10 +32,7 @@
 #define EVM_IMMUTABLE_DIGSIG	0x08000000
 #define IMA_FAIL_UNVERIFIABLE_SIGS	0x10000000
 #define IMA_MODSIG_ALLOWED	0x20000000
-<<<<<<< HEAD
-=======
 #define IMA_CHECK_BLACKLIST	0x40000000
->>>>>>> 348b80b2
 
 #define IMA_DO_MASK		(IMA_MEASURE | IMA_APPRAISE | IMA_AUDIT | \
 				 IMA_HASH | IMA_APPRAISE_SUBMASK)
