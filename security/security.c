// SPDX-License-Identifier: GPL-2.0-or-later
/*
 * Security plug functions
 *
 * Copyright (C) 2001 WireX Communications, Inc <chris@wirex.com>
 * Copyright (C) 2001-2002 Greg Kroah-Hartman <greg@kroah.com>
 * Copyright (C) 2001 Networks Associates Technology, Inc <ssmalley@nai.com>
 * Copyright (C) 2016 Mellanox Technologies
 */

#define pr_fmt(fmt) "LSM: " fmt

#include <linux/bpf.h>
#include <linux/capability.h>
#include <linux/dcache.h>
#include <linux/export.h>
#include <linux/init.h>
#include <linux/kernel.h>
#include <linux/lsm_hooks.h>
#include <linux/integrity.h>
#include <linux/ima.h>
#include <linux/evm.h>
#include <linux/fsnotify.h>
#include <linux/mman.h>
#include <linux/mount.h>
#include <linux/personality.h>
#include <linux/backing-dev.h>
#include <linux/string.h>
#include <linux/msg.h>
#include <net/flow.h>

#define MAX_LSM_EVM_XATTR	2

/* How many LSMs were built into the kernel? */
#define LSM_COUNT (__end_lsm_info - __start_lsm_info)
#define EARLY_LSM_COUNT (__end_early_lsm_info - __start_early_lsm_info)

struct security_hook_heads security_hook_heads __lsm_ro_after_init;
static BLOCKING_NOTIFIER_HEAD(blocking_lsm_notifier_chain);

static struct kmem_cache *lsm_file_cache;
static struct kmem_cache *lsm_inode_cache;

char *lsm_names;
static struct lsm_blob_sizes blob_sizes __lsm_ro_after_init;

/* Boot-time LSM user choice */
static __initdata const char *chosen_lsm_order;
static __initdata const char *chosen_major_lsm;

static __initconst const char * const builtin_lsm_order = CONFIG_LSM;

/* Ordered list of LSMs to initialize. */
static __initdata struct lsm_info **ordered_lsms;
static __initdata struct lsm_info *exclusive;

static __initdata bool debug;
#define init_debug(...)						\
	do {							\
		if (debug)					\
			pr_info(__VA_ARGS__);			\
	} while (0)

static bool __init is_enabled(struct lsm_info *lsm)
{
	if (!lsm->enabled)
		return false;

	return *lsm->enabled;
}

/* Mark an LSM's enabled flag. */
static int lsm_enabled_true __initdata = 1;
static int lsm_enabled_false __initdata = 0;
static void __init set_enabled(struct lsm_info *lsm, bool enabled)
{
	/*
	 * When an LSM hasn't configured an enable variable, we can use
	 * a hard-coded location for storing the default enabled state.
	 */
	if (!lsm->enabled) {
		if (enabled)
			lsm->enabled = &lsm_enabled_true;
		else
			lsm->enabled = &lsm_enabled_false;
	} else if (lsm->enabled == &lsm_enabled_true) {
		if (!enabled)
			lsm->enabled = &lsm_enabled_false;
	} else if (lsm->enabled == &lsm_enabled_false) {
		if (enabled)
			lsm->enabled = &lsm_enabled_true;
	} else {
		*lsm->enabled = enabled;
	}
}

/* Is an LSM already listed in the ordered LSMs list? */
static bool __init exists_ordered_lsm(struct lsm_info *lsm)
{
	struct lsm_info **check;

	for (check = ordered_lsms; *check; check++)
		if (*check == lsm)
			return true;

	return false;
}

/* Append an LSM to the list of ordered LSMs to initialize. */
static int last_lsm __initdata;
static void __init append_ordered_lsm(struct lsm_info *lsm, const char *from)
{
	/* Ignore duplicate selections. */
	if (exists_ordered_lsm(lsm))
		return;

	if (WARN(last_lsm == LSM_COUNT, "%s: out of LSM slots!?\n", from))
		return;

	/* Enable this LSM, if it is not already set. */
	if (!lsm->enabled)
		lsm->enabled = &lsm_enabled_true;
	ordered_lsms[last_lsm++] = lsm;

	init_debug("%s ordering: %s (%sabled)\n", from, lsm->name,
		   is_enabled(lsm) ? "en" : "dis");
}

/* Is an LSM allowed to be initialized? */
static bool __init lsm_allowed(struct lsm_info *lsm)
{
	/* Skip if the LSM is disabled. */
	if (!is_enabled(lsm))
		return false;

	/* Not allowed if another exclusive LSM already initialized. */
	if ((lsm->flags & LSM_FLAG_EXCLUSIVE) && exclusive) {
		init_debug("exclusive disabled: %s\n", lsm->name);
		return false;
	}

	return true;
}

static void __init lsm_set_blob_size(int *need, int *lbs)
{
	int offset;

	if (*need > 0) {
		offset = *lbs;
		*lbs += *need;
		*need = offset;
	}
}

static void __init lsm_set_blob_sizes(struct lsm_blob_sizes *needed)
{
	if (!needed)
		return;

	lsm_set_blob_size(&needed->lbs_cred, &blob_sizes.lbs_cred);
	lsm_set_blob_size(&needed->lbs_file, &blob_sizes.lbs_file);
	/*
	 * The inode blob gets an rcu_head in addition to
	 * what the modules might need.
	 */
	if (needed->lbs_inode && blob_sizes.lbs_inode == 0)
		blob_sizes.lbs_inode = sizeof(struct rcu_head);
	lsm_set_blob_size(&needed->lbs_inode, &blob_sizes.lbs_inode);
	lsm_set_blob_size(&needed->lbs_ipc, &blob_sizes.lbs_ipc);
	lsm_set_blob_size(&needed->lbs_msg_msg, &blob_sizes.lbs_msg_msg);
	lsm_set_blob_size(&needed->lbs_task, &blob_sizes.lbs_task);
}

/* Prepare LSM for initialization. */
static void __init prepare_lsm(struct lsm_info *lsm)
{
	int enabled = lsm_allowed(lsm);

	/* Record enablement (to handle any following exclusive LSMs). */
	set_enabled(lsm, enabled);

	/* If enabled, do pre-initialization work. */
	if (enabled) {
		if ((lsm->flags & LSM_FLAG_EXCLUSIVE) && !exclusive) {
			exclusive = lsm;
			init_debug("exclusive chosen: %s\n", lsm->name);
		}

		lsm_set_blob_sizes(lsm->blobs);
	}
}

/* Initialize a given LSM, if it is enabled. */
static void __init initialize_lsm(struct lsm_info *lsm)
{
	if (is_enabled(lsm)) {
		int ret;

		init_debug("initializing %s\n", lsm->name);
		ret = lsm->init();
		WARN(ret, "%s failed to initialize: %d\n", lsm->name, ret);
	}
}

/* Populate ordered LSMs list from comma-separated LSM name list. */
static void __init ordered_lsm_parse(const char *order, const char *origin)
{
	struct lsm_info *lsm;
	char *sep, *name, *next;

	/* LSM_ORDER_FIRST is always first. */
	for (lsm = __start_lsm_info; lsm < __end_lsm_info; lsm++) {
		if (lsm->order == LSM_ORDER_FIRST)
			append_ordered_lsm(lsm, "first");
	}

	/* Process "security=", if given. */
	if (chosen_major_lsm) {
		struct lsm_info *major;

		/*
		 * To match the original "security=" behavior, this
		 * explicitly does NOT fallback to another Legacy Major
		 * if the selected one was separately disabled: disable
		 * all non-matching Legacy Major LSMs.
		 */
		for (major = __start_lsm_info; major < __end_lsm_info;
		     major++) {
			if ((major->flags & LSM_FLAG_LEGACY_MAJOR) &&
			    strcmp(major->name, chosen_major_lsm) != 0) {
				set_enabled(major, false);
				init_debug("security=%s disabled: %s\n",
					   chosen_major_lsm, major->name);
			}
		}
	}

	sep = kstrdup(order, GFP_KERNEL);
	next = sep;
	/* Walk the list, looking for matching LSMs. */
	while ((name = strsep(&next, ",")) != NULL) {
		bool found = false;

		for (lsm = __start_lsm_info; lsm < __end_lsm_info; lsm++) {
			if (lsm->order == LSM_ORDER_MUTABLE &&
			    strcmp(lsm->name, name) == 0) {
				append_ordered_lsm(lsm, origin);
				found = true;
			}
		}

		if (!found)
			init_debug("%s ignored: %s\n", origin, name);
	}

	/* Process "security=", if given. */
	if (chosen_major_lsm) {
		for (lsm = __start_lsm_info; lsm < __end_lsm_info; lsm++) {
			if (exists_ordered_lsm(lsm))
				continue;
			if (strcmp(lsm->name, chosen_major_lsm) == 0)
				append_ordered_lsm(lsm, "security=");
		}
	}

	/* Disable all LSMs not in the ordered list. */
	for (lsm = __start_lsm_info; lsm < __end_lsm_info; lsm++) {
		if (exists_ordered_lsm(lsm))
			continue;
		set_enabled(lsm, false);
		init_debug("%s disabled: %s\n", origin, lsm->name);
	}

	kfree(sep);
}

static void __init lsm_early_cred(struct cred *cred);
static void __init lsm_early_task(struct task_struct *task);

static int lsm_append(const char *new, char **result);

static void __init ordered_lsm_init(void)
{
	struct lsm_info **lsm;

	ordered_lsms = kcalloc(LSM_COUNT + 1, sizeof(*ordered_lsms),
				GFP_KERNEL);

	if (chosen_lsm_order) {
		if (chosen_major_lsm) {
			pr_info("security= is ignored because it is superseded by lsm=\n");
			chosen_major_lsm = NULL;
		}
		ordered_lsm_parse(chosen_lsm_order, "cmdline");
	} else
		ordered_lsm_parse(builtin_lsm_order, "builtin");

	for (lsm = ordered_lsms; *lsm; lsm++)
		prepare_lsm(*lsm);

	init_debug("cred blob size     = %d\n", blob_sizes.lbs_cred);
	init_debug("file blob size     = %d\n", blob_sizes.lbs_file);
	init_debug("inode blob size    = %d\n", blob_sizes.lbs_inode);
	init_debug("ipc blob size      = %d\n", blob_sizes.lbs_ipc);
	init_debug("msg_msg blob size  = %d\n", blob_sizes.lbs_msg_msg);
	init_debug("task blob size     = %d\n", blob_sizes.lbs_task);

	/*
	 * Create any kmem_caches needed for blobs
	 */
	if (blob_sizes.lbs_file)
		lsm_file_cache = kmem_cache_create("lsm_file_cache",
						   blob_sizes.lbs_file, 0,
						   SLAB_PANIC, NULL);
	if (blob_sizes.lbs_inode)
		lsm_inode_cache = kmem_cache_create("lsm_inode_cache",
						    blob_sizes.lbs_inode, 0,
						    SLAB_PANIC, NULL);

	lsm_early_cred((struct cred *) current->cred);
	lsm_early_task(current);
	for (lsm = ordered_lsms; *lsm; lsm++)
		initialize_lsm(*lsm);

	kfree(ordered_lsms);
}

int __init early_security_init(void)
{
	int i;
	struct hlist_head *list = (struct hlist_head *) &security_hook_heads;
	struct lsm_info *lsm;

	for (i = 0; i < sizeof(security_hook_heads) / sizeof(struct hlist_head);
	     i++)
		INIT_HLIST_HEAD(&list[i]);

	for (lsm = __start_early_lsm_info; lsm < __end_early_lsm_info; lsm++) {
		if (!lsm->enabled)
			lsm->enabled = &lsm_enabled_true;
		prepare_lsm(lsm);
		initialize_lsm(lsm);
	}

	return 0;
}

/**
 * security_init - initializes the security framework
 *
 * This should be called early in the kernel initialization sequence.
 */
int __init security_init(void)
{
	struct lsm_info *lsm;

	pr_info("Security Framework initializing\n");

	/*
	 * Append the names of the early LSM modules now that kmalloc() is
	 * available
	 */
	for (lsm = __start_early_lsm_info; lsm < __end_early_lsm_info; lsm++) {
		if (lsm->enabled)
			lsm_append(lsm->name, &lsm_names);
	}

	/* Load LSMs in specified order. */
	ordered_lsm_init();

	return 0;
}

/* Save user chosen LSM */
static int __init choose_major_lsm(char *str)
{
	chosen_major_lsm = str;
	return 1;
}
__setup("security=", choose_major_lsm);

/* Explicitly choose LSM initialization order. */
static int __init choose_lsm_order(char *str)
{
	chosen_lsm_order = str;
	return 1;
}
__setup("lsm=", choose_lsm_order);

/* Enable LSM order debugging. */
static int __init enable_debug(char *str)
{
	debug = true;
	return 1;
}
__setup("lsm.debug", enable_debug);

static bool match_last_lsm(const char *list, const char *lsm)
{
	const char *last;

	if (WARN_ON(!list || !lsm))
		return false;
	last = strrchr(list, ',');
	if (last)
		/* Pass the comma, strcmp() will check for '\0' */
		last++;
	else
		last = list;
	return !strcmp(last, lsm);
}

static int lsm_append(const char *new, char **result)
{
	char *cp;

	if (*result == NULL) {
		*result = kstrdup(new, GFP_KERNEL);
		if (*result == NULL)
			return -ENOMEM;
	} else {
		/* Check if it is the last registered name */
		if (match_last_lsm(*result, new))
			return 0;
		cp = kasprintf(GFP_KERNEL, "%s,%s", *result, new);
		if (cp == NULL)
			return -ENOMEM;
		kfree(*result);
		*result = cp;
	}
	return 0;
}

/**
 * security_add_hooks - Add a modules hooks to the hook lists.
 * @hooks: the hooks to add
 * @count: the number of hooks to add
 * @lsm: the name of the security module
 *
 * Each LSM has to register its hooks with the infrastructure.
 */
void __init security_add_hooks(struct security_hook_list *hooks, int count,
				char *lsm)
{
	int i;

	for (i = 0; i < count; i++) {
		hooks[i].lsm = lsm;
		hlist_add_tail_rcu(&hooks[i].list, hooks[i].head);
	}

	/*
	 * Don't try to append during early_security_init(), we'll come back
	 * and fix this up afterwards.
	 */
	if (slab_is_available()) {
		if (lsm_append(lsm, &lsm_names) < 0)
			panic("%s - Cannot get early memory.\n", __func__);
	}
}

int call_blocking_lsm_notifier(enum lsm_event event, void *data)
{
	return blocking_notifier_call_chain(&blocking_lsm_notifier_chain,
					    event, data);
}
EXPORT_SYMBOL(call_blocking_lsm_notifier);

int register_blocking_lsm_notifier(struct notifier_block *nb)
{
	return blocking_notifier_chain_register(&blocking_lsm_notifier_chain,
						nb);
}
EXPORT_SYMBOL(register_blocking_lsm_notifier);

int unregister_blocking_lsm_notifier(struct notifier_block *nb)
{
	return blocking_notifier_chain_unregister(&blocking_lsm_notifier_chain,
						  nb);
}
EXPORT_SYMBOL(unregister_blocking_lsm_notifier);

/**
 * lsm_cred_alloc - allocate a composite cred blob
 * @cred: the cred that needs a blob
 * @gfp: allocation type
 *
 * Allocate the cred blob for all the modules
 *
 * Returns 0, or -ENOMEM if memory can't be allocated.
 */
static int lsm_cred_alloc(struct cred *cred, gfp_t gfp)
{
	if (blob_sizes.lbs_cred == 0) {
		cred->security = NULL;
		return 0;
	}

	cred->security = kzalloc(blob_sizes.lbs_cred, gfp);
	if (cred->security == NULL)
		return -ENOMEM;
	return 0;
}

/**
 * lsm_early_cred - during initialization allocate a composite cred blob
 * @cred: the cred that needs a blob
 *
 * Allocate the cred blob for all the modules
 */
static void __init lsm_early_cred(struct cred *cred)
{
	int rc = lsm_cred_alloc(cred, GFP_KERNEL);

	if (rc)
		panic("%s: Early cred alloc failed.\n", __func__);
}

/**
 * lsm_file_alloc - allocate a composite file blob
 * @file: the file that needs a blob
 *
 * Allocate the file blob for all the modules
 *
 * Returns 0, or -ENOMEM if memory can't be allocated.
 */
static int lsm_file_alloc(struct file *file)
{
	if (!lsm_file_cache) {
		file->f_security = NULL;
		return 0;
	}

	file->f_security = kmem_cache_zalloc(lsm_file_cache, GFP_KERNEL);
	if (file->f_security == NULL)
		return -ENOMEM;
	return 0;
}

/**
 * lsm_inode_alloc - allocate a composite inode blob
 * @inode: the inode that needs a blob
 *
 * Allocate the inode blob for all the modules
 *
 * Returns 0, or -ENOMEM if memory can't be allocated.
 */
int lsm_inode_alloc(struct inode *inode)
{
	if (!lsm_inode_cache) {
		inode->i_security = NULL;
		return 0;
	}

	inode->i_security = kmem_cache_zalloc(lsm_inode_cache, GFP_NOFS);
	if (inode->i_security == NULL)
		return -ENOMEM;
	return 0;
}

/**
 * lsm_task_alloc - allocate a composite task blob
 * @task: the task that needs a blob
 *
 * Allocate the task blob for all the modules
 *
 * Returns 0, or -ENOMEM if memory can't be allocated.
 */
static int lsm_task_alloc(struct task_struct *task)
{
	if (blob_sizes.lbs_task == 0) {
		task->security = NULL;
		return 0;
	}

	task->security = kzalloc(blob_sizes.lbs_task, GFP_KERNEL);
	if (task->security == NULL)
		return -ENOMEM;
	return 0;
}

/**
 * lsm_ipc_alloc - allocate a composite ipc blob
 * @kip: the ipc that needs a blob
 *
 * Allocate the ipc blob for all the modules
 *
 * Returns 0, or -ENOMEM if memory can't be allocated.
 */
static int lsm_ipc_alloc(struct kern_ipc_perm *kip)
{
	if (blob_sizes.lbs_ipc == 0) {
		kip->security = NULL;
		return 0;
	}

	kip->security = kzalloc(blob_sizes.lbs_ipc, GFP_KERNEL);
	if (kip->security == NULL)
		return -ENOMEM;
	return 0;
}

/**
 * lsm_msg_msg_alloc - allocate a composite msg_msg blob
 * @mp: the msg_msg that needs a blob
 *
 * Allocate the ipc blob for all the modules
 *
 * Returns 0, or -ENOMEM if memory can't be allocated.
 */
static int lsm_msg_msg_alloc(struct msg_msg *mp)
{
	if (blob_sizes.lbs_msg_msg == 0) {
		mp->security = NULL;
		return 0;
	}

	mp->security = kzalloc(blob_sizes.lbs_msg_msg, GFP_KERNEL);
	if (mp->security == NULL)
		return -ENOMEM;
	return 0;
}

/**
 * lsm_early_task - during initialization allocate a composite task blob
 * @task: the task that needs a blob
 *
 * Allocate the task blob for all the modules
 */
static void __init lsm_early_task(struct task_struct *task)
{
	int rc = lsm_task_alloc(task);

	if (rc)
		panic("%s: Early task alloc failed.\n", __func__);
}

/*
 * Hook list operation macros.
 *
 * call_void_hook:
 *	This is a hook that does not return a value.
 *
 * call_int_hook:
 *	This is a hook that returns a value.
 */

#define call_void_hook(FUNC, ...)				\
	do {							\
		struct security_hook_list *P;			\
								\
		hlist_for_each_entry(P, &security_hook_heads.FUNC, list) \
			P->hook.FUNC(__VA_ARGS__);		\
	} while (0)

#define call_int_hook(FUNC, IRC, ...) ({			\
	int RC = IRC;						\
	do {							\
		struct security_hook_list *P;			\
								\
		hlist_for_each_entry(P, &security_hook_heads.FUNC, list) { \
			RC = P->hook.FUNC(__VA_ARGS__);		\
			if (RC != 0)				\
				break;				\
		}						\
	} while (0);						\
	RC;							\
})

/* Security operations */

int security_binder_set_context_mgr(struct task_struct *mgr)
{
	return call_int_hook(binder_set_context_mgr, 0, mgr);
}

int security_binder_transaction(struct task_struct *from,
				struct task_struct *to)
{
	return call_int_hook(binder_transaction, 0, from, to);
}

int security_binder_transfer_binder(struct task_struct *from,
				    struct task_struct *to)
{
	return call_int_hook(binder_transfer_binder, 0, from, to);
}

int security_binder_transfer_file(struct task_struct *from,
				  struct task_struct *to, struct file *file)
{
	return call_int_hook(binder_transfer_file, 0, from, to, file);
}

int security_ptrace_access_check(struct task_struct *child, unsigned int mode)
{
	return call_int_hook(ptrace_access_check, 0, child, mode);
}

int security_ptrace_traceme(struct task_struct *parent)
{
	return call_int_hook(ptrace_traceme, 0, parent);
}

int security_capget(struct task_struct *target,
		     kernel_cap_t *effective,
		     kernel_cap_t *inheritable,
		     kernel_cap_t *permitted)
{
	return call_int_hook(capget, 0, target,
				effective, inheritable, permitted);
}

int security_capset(struct cred *new, const struct cred *old,
		    const kernel_cap_t *effective,
		    const kernel_cap_t *inheritable,
		    const kernel_cap_t *permitted)
{
	return call_int_hook(capset, 0, new, old,
				effective, inheritable, permitted);
}

int security_capable(const struct cred *cred,
		     struct user_namespace *ns,
		     int cap,
		     unsigned int opts)
{
	return call_int_hook(capable, 0, cred, ns, cap, opts);
}

int security_quotactl(int cmds, int type, int id, struct super_block *sb)
{
	return call_int_hook(quotactl, 0, cmds, type, id, sb);
}

int security_quota_on(struct dentry *dentry)
{
	return call_int_hook(quota_on, 0, dentry);
}

int security_syslog(int type)
{
	return call_int_hook(syslog, 0, type);
}

int security_settime64(const struct timespec64 *ts, const struct timezone *tz)
{
	return call_int_hook(settime, 0, ts, tz);
}

int security_vm_enough_memory_mm(struct mm_struct *mm, long pages)
{
	struct security_hook_list *hp;
	int cap_sys_admin = 1;
	int rc;

	/*
	 * The module will respond with a positive value if
	 * it thinks the __vm_enough_memory() call should be
	 * made with the cap_sys_admin set. If all of the modules
	 * agree that it should be set it will. If any module
	 * thinks it should not be set it won't.
	 */
	hlist_for_each_entry(hp, &security_hook_heads.vm_enough_memory, list) {
		rc = hp->hook.vm_enough_memory(mm, pages);
		if (rc <= 0) {
			cap_sys_admin = 0;
			break;
		}
	}
	return __vm_enough_memory(mm, pages, cap_sys_admin);
}

int security_bprm_set_creds(struct linux_binprm *bprm)
{
	return call_int_hook(bprm_set_creds, 0, bprm);
}

int security_bprm_check(struct linux_binprm *bprm)
{
	int ret;

	ret = call_int_hook(bprm_check_security, 0, bprm);
	if (ret)
		return ret;
	return ima_bprm_check(bprm);
}

void security_bprm_committing_creds(struct linux_binprm *bprm)
{
	call_void_hook(bprm_committing_creds, bprm);
}

void security_bprm_committed_creds(struct linux_binprm *bprm)
{
	call_void_hook(bprm_committed_creds, bprm);
}

int security_fs_context_dup(struct fs_context *fc, struct fs_context *src_fc)
{
	return call_int_hook(fs_context_dup, 0, fc, src_fc);
}

int security_fs_context_parse_param(struct fs_context *fc, struct fs_parameter *param)
{
	return call_int_hook(fs_context_parse_param, -ENOPARAM, fc, param);
}

int security_sb_alloc(struct super_block *sb)
{
	return call_int_hook(sb_alloc_security, 0, sb);
}

void security_sb_free(struct super_block *sb)
{
	call_void_hook(sb_free_security, sb);
}

void security_free_mnt_opts(void **mnt_opts)
{
	if (!*mnt_opts)
		return;
	call_void_hook(sb_free_mnt_opts, *mnt_opts);
	*mnt_opts = NULL;
}
EXPORT_SYMBOL(security_free_mnt_opts);

int security_sb_eat_lsm_opts(char *options, void **mnt_opts)
{
	return call_int_hook(sb_eat_lsm_opts, 0, options, mnt_opts);
}
EXPORT_SYMBOL(security_sb_eat_lsm_opts);

int security_sb_remount(struct super_block *sb,
			void *mnt_opts)
{
	return call_int_hook(sb_remount, 0, sb, mnt_opts);
}
EXPORT_SYMBOL(security_sb_remount);

int security_sb_kern_mount(struct super_block *sb)
{
	return call_int_hook(sb_kern_mount, 0, sb);
}

int security_sb_show_options(struct seq_file *m, struct super_block *sb)
{
	return call_int_hook(sb_show_options, 0, m, sb);
}

int security_sb_statfs(struct dentry *dentry)
{
	return call_int_hook(sb_statfs, 0, dentry);
}

int security_sb_mount(const char *dev_name, const struct path *path,
                       const char *type, unsigned long flags, void *data)
{
	return call_int_hook(sb_mount, 0, dev_name, path, type, flags, data);
}

int security_sb_umount(struct vfsmount *mnt, int flags)
{
	return call_int_hook(sb_umount, 0, mnt, flags);
}

int security_sb_pivotroot(const struct path *old_path, const struct path *new_path)
{
	return call_int_hook(sb_pivotroot, 0, old_path, new_path);
}

int security_sb_set_mnt_opts(struct super_block *sb,
				void *mnt_opts,
				unsigned long kern_flags,
				unsigned long *set_kern_flags)
{
	return call_int_hook(sb_set_mnt_opts,
				mnt_opts ? -EOPNOTSUPP : 0, sb,
				mnt_opts, kern_flags, set_kern_flags);
}
EXPORT_SYMBOL(security_sb_set_mnt_opts);

int security_sb_clone_mnt_opts(const struct super_block *oldsb,
				struct super_block *newsb,
				unsigned long kern_flags,
				unsigned long *set_kern_flags)
{
	return call_int_hook(sb_clone_mnt_opts, 0, oldsb, newsb,
				kern_flags, set_kern_flags);
}
EXPORT_SYMBOL(security_sb_clone_mnt_opts);

int security_add_mnt_opt(const char *option, const char *val, int len,
			 void **mnt_opts)
{
	return call_int_hook(sb_add_mnt_opt, -EINVAL,
					option, val, len, mnt_opts);
}
EXPORT_SYMBOL(security_add_mnt_opt);

int security_move_mount(const struct path *from_path, const struct path *to_path)
{
	return call_int_hook(move_mount, 0, from_path, to_path);
}

int security_path_notify(const struct path *path, u64 mask,
				unsigned int obj_type)
{
	return call_int_hook(path_notify, 0, path, mask, obj_type);
}

int security_inode_alloc(struct inode *inode)
{
	int rc = lsm_inode_alloc(inode);

	if (unlikely(rc))
		return rc;
	rc = call_int_hook(inode_alloc_security, 0, inode);
	if (unlikely(rc))
		security_inode_free(inode);
	return rc;
}

static void inode_free_by_rcu(struct rcu_head *head)
{
	/*
	 * The rcu head is at the start of the inode blob
	 */
	kmem_cache_free(lsm_inode_cache, head);
}

void security_inode_free(struct inode *inode)
{
	integrity_inode_free(inode);
	call_void_hook(inode_free_security, inode);
	/*
	 * The inode may still be referenced in a path walk and
	 * a call to security_inode_permission() can be made
	 * after inode_free_security() is called. Ideally, the VFS
	 * wouldn't do this, but fixing that is a much harder
	 * job. For now, simply free the i_security via RCU, and
	 * leave the current inode->i_security pointer intact.
	 * The inode will be freed after the RCU grace period too.
	 */
	if (inode->i_security)
		call_rcu((struct rcu_head *)inode->i_security,
				inode_free_by_rcu);
}

int security_dentry_init_security(struct dentry *dentry, int mode,
					const struct qstr *name, void **ctx,
					u32 *ctxlen)
{
	return call_int_hook(dentry_init_security, -EOPNOTSUPP, dentry, mode,
				name, ctx, ctxlen);
}
EXPORT_SYMBOL(security_dentry_init_security);

int security_dentry_create_files_as(struct dentry *dentry, int mode,
				    struct qstr *name,
				    const struct cred *old, struct cred *new)
{
	return call_int_hook(dentry_create_files_as, 0, dentry, mode,
				name, old, new);
}
EXPORT_SYMBOL(security_dentry_create_files_as);

int security_inode_init_security(struct inode *inode, struct inode *dir,
				 const struct qstr *qstr,
				 const initxattrs initxattrs, void *fs_data)
{
	struct xattr new_xattrs[MAX_LSM_EVM_XATTR + 1];
	struct xattr *lsm_xattr, *evm_xattr, *xattr;
	int ret;

	if (unlikely(IS_PRIVATE(inode)))
		return 0;

	if (!initxattrs)
		return call_int_hook(inode_init_security, -EOPNOTSUPP, inode,
				     dir, qstr, NULL, NULL, NULL);
	memset(new_xattrs, 0, sizeof(new_xattrs));
	lsm_xattr = new_xattrs;
	ret = call_int_hook(inode_init_security, -EOPNOTSUPP, inode, dir, qstr,
						&lsm_xattr->name,
						&lsm_xattr->value,
						&lsm_xattr->value_len);
	if (ret)
		goto out;

	evm_xattr = lsm_xattr + 1;
	ret = evm_inode_init_security(inode, lsm_xattr, evm_xattr);
	if (ret)
		goto out;
	ret = initxattrs(inode, new_xattrs, fs_data);
out:
	for (xattr = new_xattrs; xattr->value != NULL; xattr++)
		kfree(xattr->value);
	return (ret == -EOPNOTSUPP) ? 0 : ret;
}
EXPORT_SYMBOL(security_inode_init_security);

int security_old_inode_init_security(struct inode *inode, struct inode *dir,
				     const struct qstr *qstr, const char **name,
				     void **value, size_t *len)
{
	if (unlikely(IS_PRIVATE(inode)))
		return -EOPNOTSUPP;
	return call_int_hook(inode_init_security, -EOPNOTSUPP, inode, dir,
			     qstr, name, value, len);
}
EXPORT_SYMBOL(security_old_inode_init_security);

#ifdef CONFIG_SECURITY_PATH
int security_path_mknod(const struct path *dir, struct dentry *dentry, umode_t mode,
			unsigned int dev)
{
	if (unlikely(IS_PRIVATE(d_backing_inode(dir->dentry))))
		return 0;
	return call_int_hook(path_mknod, 0, dir, dentry, mode, dev);
}
EXPORT_SYMBOL(security_path_mknod);

int security_path_mkdir(const struct path *dir, struct dentry *dentry, umode_t mode)
{
	if (unlikely(IS_PRIVATE(d_backing_inode(dir->dentry))))
		return 0;
	return call_int_hook(path_mkdir, 0, dir, dentry, mode);
}
EXPORT_SYMBOL(security_path_mkdir);

int security_path_rmdir(const struct path *dir, struct dentry *dentry)
{
	if (unlikely(IS_PRIVATE(d_backing_inode(dir->dentry))))
		return 0;
	return call_int_hook(path_rmdir, 0, dir, dentry);
}

int security_path_unlink(const struct path *dir, struct dentry *dentry)
{
	if (unlikely(IS_PRIVATE(d_backing_inode(dir->dentry))))
		return 0;
	return call_int_hook(path_unlink, 0, dir, dentry);
}
EXPORT_SYMBOL(security_path_unlink);

int security_path_symlink(const struct path *dir, struct dentry *dentry,
			  const char *old_name)
{
	if (unlikely(IS_PRIVATE(d_backing_inode(dir->dentry))))
		return 0;
	return call_int_hook(path_symlink, 0, dir, dentry, old_name);
}

int security_path_link(struct dentry *old_dentry, const struct path *new_dir,
		       struct dentry *new_dentry)
{
	if (unlikely(IS_PRIVATE(d_backing_inode(old_dentry))))
		return 0;
	return call_int_hook(path_link, 0, old_dentry, new_dir, new_dentry);
}

int security_path_rename(const struct path *old_dir, struct dentry *old_dentry,
			 const struct path *new_dir, struct dentry *new_dentry,
			 unsigned int flags)
{
	if (unlikely(IS_PRIVATE(d_backing_inode(old_dentry)) ||
		     (d_is_positive(new_dentry) && IS_PRIVATE(d_backing_inode(new_dentry)))))
		return 0;

	if (flags & RENAME_EXCHANGE) {
		int err = call_int_hook(path_rename, 0, new_dir, new_dentry,
					old_dir, old_dentry);
		if (err)
			return err;
	}

	return call_int_hook(path_rename, 0, old_dir, old_dentry, new_dir,
				new_dentry);
}
EXPORT_SYMBOL(security_path_rename);

int security_path_truncate(const struct path *path)
{
	if (unlikely(IS_PRIVATE(d_backing_inode(path->dentry))))
		return 0;
	return call_int_hook(path_truncate, 0, path);
}

int security_path_chmod(const struct path *path, umode_t mode)
{
	if (unlikely(IS_PRIVATE(d_backing_inode(path->dentry))))
		return 0;
	return call_int_hook(path_chmod, 0, path, mode);
}

int security_path_chown(const struct path *path, kuid_t uid, kgid_t gid)
{
	if (unlikely(IS_PRIVATE(d_backing_inode(path->dentry))))
		return 0;
	return call_int_hook(path_chown, 0, path, uid, gid);
}

int security_path_chroot(const struct path *path)
{
	return call_int_hook(path_chroot, 0, path);
}
#endif

int security_inode_create(struct inode *dir, struct dentry *dentry, umode_t mode)
{
	if (unlikely(IS_PRIVATE(dir)))
		return 0;
	return call_int_hook(inode_create, 0, dir, dentry, mode);
}
EXPORT_SYMBOL_GPL(security_inode_create);

int security_inode_link(struct dentry *old_dentry, struct inode *dir,
			 struct dentry *new_dentry)
{
	if (unlikely(IS_PRIVATE(d_backing_inode(old_dentry))))
		return 0;
	return call_int_hook(inode_link, 0, old_dentry, dir, new_dentry);
}

int security_inode_unlink(struct inode *dir, struct dentry *dentry)
{
	if (unlikely(IS_PRIVATE(d_backing_inode(dentry))))
		return 0;
	return call_int_hook(inode_unlink, 0, dir, dentry);
}

int security_inode_symlink(struct inode *dir, struct dentry *dentry,
			    const char *old_name)
{
	if (unlikely(IS_PRIVATE(dir)))
		return 0;
	return call_int_hook(inode_symlink, 0, dir, dentry, old_name);
}

int security_inode_mkdir(struct inode *dir, struct dentry *dentry, umode_t mode)
{
	if (unlikely(IS_PRIVATE(dir)))
		return 0;
	return call_int_hook(inode_mkdir, 0, dir, dentry, mode);
}
EXPORT_SYMBOL_GPL(security_inode_mkdir);

int security_inode_rmdir(struct inode *dir, struct dentry *dentry)
{
	if (unlikely(IS_PRIVATE(d_backing_inode(dentry))))
		return 0;
	return call_int_hook(inode_rmdir, 0, dir, dentry);
}

int security_inode_mknod(struct inode *dir, struct dentry *dentry, umode_t mode, dev_t dev)
{
	if (unlikely(IS_PRIVATE(dir)))
		return 0;
	return call_int_hook(inode_mknod, 0, dir, dentry, mode, dev);
}

int security_inode_rename(struct inode *old_dir, struct dentry *old_dentry,
			   struct inode *new_dir, struct dentry *new_dentry,
			   unsigned int flags)
{
        if (unlikely(IS_PRIVATE(d_backing_inode(old_dentry)) ||
            (d_is_positive(new_dentry) && IS_PRIVATE(d_backing_inode(new_dentry)))))
		return 0;

	if (flags & RENAME_EXCHANGE) {
		int err = call_int_hook(inode_rename, 0, new_dir, new_dentry,
						     old_dir, old_dentry);
		if (err)
			return err;
	}

	return call_int_hook(inode_rename, 0, old_dir, old_dentry,
					   new_dir, new_dentry);
}

int security_inode_readlink(struct dentry *dentry)
{
	if (unlikely(IS_PRIVATE(d_backing_inode(dentry))))
		return 0;
	return call_int_hook(inode_readlink, 0, dentry);
}

int security_inode_follow_link(struct dentry *dentry, struct inode *inode,
			       bool rcu)
{
	if (unlikely(IS_PRIVATE(inode)))
		return 0;
	return call_int_hook(inode_follow_link, 0, dentry, inode, rcu);
}

int security_inode_permission(struct inode *inode, int mask)
{
	if (unlikely(IS_PRIVATE(inode)))
		return 0;
	return call_int_hook(inode_permission, 0, inode, mask);
}

int security_inode_setattr(struct dentry *dentry, struct iattr *attr)
{
	int ret;

	if (unlikely(IS_PRIVATE(d_backing_inode(dentry))))
		return 0;
	ret = call_int_hook(inode_setattr, 0, dentry, attr);
	if (ret)
		return ret;
	return evm_inode_setattr(dentry, attr);
}
EXPORT_SYMBOL_GPL(security_inode_setattr);

int security_inode_getattr(const struct path *path)
{
	if (unlikely(IS_PRIVATE(d_backing_inode(path->dentry))))
		return 0;
	return call_int_hook(inode_getattr, 0, path);
}

int security_inode_setxattr(struct dentry *dentry, const char *name,
			    const void *value, size_t size, int flags)
{
	int ret;

	if (unlikely(IS_PRIVATE(d_backing_inode(dentry))))
		return 0;
	/*
	 * SELinux and Smack integrate the cap call,
	 * so assume that all LSMs supplying this call do so.
	 */
	ret = call_int_hook(inode_setxattr, 1, dentry, name, value, size,
				flags);

	if (ret == 1)
		ret = cap_inode_setxattr(dentry, name, value, size, flags);
	if (ret)
		return ret;
	ret = ima_inode_setxattr(dentry, name, value, size);
	if (ret)
		return ret;
	return evm_inode_setxattr(dentry, name, value, size);
}

void security_inode_post_setxattr(struct dentry *dentry, const char *name,
				  const void *value, size_t size, int flags)
{
	if (unlikely(IS_PRIVATE(d_backing_inode(dentry))))
		return;
	call_void_hook(inode_post_setxattr, dentry, name, value, size, flags);
	evm_inode_post_setxattr(dentry, name, value, size);
}

int security_inode_getxattr(struct dentry *dentry, const char *name)
{
	if (unlikely(IS_PRIVATE(d_backing_inode(dentry))))
		return 0;
	return call_int_hook(inode_getxattr, 0, dentry, name);
}

int security_inode_listxattr(struct dentry *dentry)
{
	if (unlikely(IS_PRIVATE(d_backing_inode(dentry))))
		return 0;
	return call_int_hook(inode_listxattr, 0, dentry);
}

int security_inode_removexattr(struct dentry *dentry, const char *name)
{
	int ret;

	if (unlikely(IS_PRIVATE(d_backing_inode(dentry))))
		return 0;
	/*
	 * SELinux and Smack integrate the cap call,
	 * so assume that all LSMs supplying this call do so.
	 */
	ret = call_int_hook(inode_removexattr, 1, dentry, name);
	if (ret == 1)
		ret = cap_inode_removexattr(dentry, name);
	if (ret)
		return ret;
	ret = ima_inode_removexattr(dentry, name);
	if (ret)
		return ret;
	return evm_inode_removexattr(dentry, name);
}

int security_inode_need_killpriv(struct dentry *dentry)
{
	return call_int_hook(inode_need_killpriv, 0, dentry);
}

int security_inode_killpriv(struct dentry *dentry)
{
	return call_int_hook(inode_killpriv, 0, dentry);
}

int security_inode_getsecurity(struct inode *inode, const char *name, void **buffer, bool alloc)
{
	struct security_hook_list *hp;
	int rc;

	if (unlikely(IS_PRIVATE(inode)))
		return -EOPNOTSUPP;
	/*
	 * Only one module will provide an attribute with a given name.
	 */
	hlist_for_each_entry(hp, &security_hook_heads.inode_getsecurity, list) {
		rc = hp->hook.inode_getsecurity(inode, name, buffer, alloc);
		if (rc != -EOPNOTSUPP)
			return rc;
	}
	return -EOPNOTSUPP;
}

int security_inode_setsecurity(struct inode *inode, const char *name, const void *value, size_t size, int flags)
{
	struct security_hook_list *hp;
	int rc;

	if (unlikely(IS_PRIVATE(inode)))
		return -EOPNOTSUPP;
	/*
	 * Only one module will provide an attribute with a given name.
	 */
	hlist_for_each_entry(hp, &security_hook_heads.inode_setsecurity, list) {
		rc = hp->hook.inode_setsecurity(inode, name, value, size,
								flags);
		if (rc != -EOPNOTSUPP)
			return rc;
	}
	return -EOPNOTSUPP;
}

int security_inode_listsecurity(struct inode *inode, char *buffer, size_t buffer_size)
{
	if (unlikely(IS_PRIVATE(inode)))
		return 0;
	return call_int_hook(inode_listsecurity, 0, inode, buffer, buffer_size);
}
EXPORT_SYMBOL(security_inode_listsecurity);

void security_inode_getsecid(struct inode *inode, u32 *secid)
{
	call_void_hook(inode_getsecid, inode, secid);
}

int security_inode_copy_up(struct dentry *src, struct cred **new)
{
	return call_int_hook(inode_copy_up, 0, src, new);
}
EXPORT_SYMBOL(security_inode_copy_up);

int security_inode_copy_up_xattr(const char *name)
{
	return call_int_hook(inode_copy_up_xattr, -EOPNOTSUPP, name);
}
EXPORT_SYMBOL(security_inode_copy_up_xattr);

int security_kernfs_init_security(struct kernfs_node *kn_dir,
				  struct kernfs_node *kn)
{
	return call_int_hook(kernfs_init_security, 0, kn_dir, kn);
}

int security_file_permission(struct file *file, int mask)
{
	int ret;

	ret = call_int_hook(file_permission, 0, file, mask);
	if (ret)
		return ret;

	return fsnotify_perm(file, mask);
}

int security_file_alloc(struct file *file)
{
	int rc = lsm_file_alloc(file);

	if (rc)
		return rc;
	rc = call_int_hook(file_alloc_security, 0, file);
	if (unlikely(rc))
		security_file_free(file);
	return rc;
}

void security_file_free(struct file *file)
{
	void *blob;

	call_void_hook(file_free_security, file);

	blob = file->f_security;
	if (blob) {
		file->f_security = NULL;
		kmem_cache_free(lsm_file_cache, blob);
	}
}

int security_file_ioctl(struct file *file, unsigned int cmd, unsigned long arg)
{
	return call_int_hook(file_ioctl, 0, file, cmd, arg);
}

static inline unsigned long mmap_prot(struct file *file, unsigned long prot)
{
	/*
	 * Does we have PROT_READ and does the application expect
	 * it to imply PROT_EXEC?  If not, nothing to talk about...
	 */
	if ((prot & (PROT_READ | PROT_EXEC)) != PROT_READ)
		return prot;
	if (!(current->personality & READ_IMPLIES_EXEC))
		return prot;
	/*
	 * if that's an anonymous mapping, let it.
	 */
	if (!file)
		return prot | PROT_EXEC;
	/*
	 * ditto if it's not on noexec mount, except that on !MMU we need
	 * NOMMU_MAP_EXEC (== VM_MAYEXEC) in this case
	 */
	if (!path_noexec(&file->f_path)) {
#ifndef CONFIG_MMU
		if (file->f_op->mmap_capabilities) {
			unsigned caps = file->f_op->mmap_capabilities(file);
			if (!(caps & NOMMU_MAP_EXEC))
				return prot;
		}
#endif
		return prot | PROT_EXEC;
	}
	/* anything on noexec mount won't get PROT_EXEC */
	return prot;
}

int security_mmap_file(struct file *file, unsigned long prot,
			unsigned long flags)
{
	int ret;
	ret = call_int_hook(mmap_file, 0, file, prot,
					mmap_prot(file, prot), flags);
	if (ret)
		return ret;
	return ima_file_mmap(file, prot);
}

int security_mmap_addr(unsigned long addr)
{
	return call_int_hook(mmap_addr, 0, addr);
}

int security_file_mprotect(struct vm_area_struct *vma, unsigned long reqprot,
			    unsigned long prot)
{
	return call_int_hook(file_mprotect, 0, vma, reqprot, prot);
}

int security_file_lock(struct file *file, unsigned int cmd)
{
	return call_int_hook(file_lock, 0, file, cmd);
}

int security_file_fcntl(struct file *file, unsigned int cmd, unsigned long arg)
{
	return call_int_hook(file_fcntl, 0, file, cmd, arg);
}

void security_file_set_fowner(struct file *file)
{
	call_void_hook(file_set_fowner, file);
}

int security_file_send_sigiotask(struct task_struct *tsk,
				  struct fown_struct *fown, int sig)
{
	return call_int_hook(file_send_sigiotask, 0, tsk, fown, sig);
}

int security_file_receive(struct file *file)
{
	return call_int_hook(file_receive, 0, file);
}

int security_file_open(struct file *file)
{
	int ret;

	ret = call_int_hook(file_open, 0, file);
	if (ret)
		return ret;

	return fsnotify_perm(file, MAY_OPEN);
}

int security_task_alloc(struct task_struct *task, unsigned long clone_flags)
{
	int rc = lsm_task_alloc(task);

	if (rc)
		return rc;
	rc = call_int_hook(task_alloc, 0, task, clone_flags);
	if (unlikely(rc))
		security_task_free(task);
	return rc;
}

void security_task_free(struct task_struct *task)
{
	call_void_hook(task_free, task);

	kfree(task->security);
	task->security = NULL;
}

int security_cred_alloc_blank(struct cred *cred, gfp_t gfp)
{
	int rc = lsm_cred_alloc(cred, gfp);

	if (rc)
		return rc;

	rc = call_int_hook(cred_alloc_blank, 0, cred, gfp);
	if (unlikely(rc))
		security_cred_free(cred);
	return rc;
}

void security_cred_free(struct cred *cred)
{
	/*
	 * There is a failure case in prepare_creds() that
	 * may result in a call here with ->security being NULL.
	 */
	if (unlikely(cred->security == NULL))
		return;

	call_void_hook(cred_free, cred);

	kfree(cred->security);
	cred->security = NULL;
}

int security_prepare_creds(struct cred *new, const struct cred *old, gfp_t gfp)
{
	int rc = lsm_cred_alloc(new, gfp);

	if (rc)
		return rc;

	rc = call_int_hook(cred_prepare, 0, new, old, gfp);
	if (unlikely(rc))
		security_cred_free(new);
	return rc;
}

void security_transfer_creds(struct cred *new, const struct cred *old)
{
	call_void_hook(cred_transfer, new, old);
}

void security_cred_getsecid(const struct cred *c, u32 *secid)
{
	*secid = 0;
	call_void_hook(cred_getsecid, c, secid);
}
EXPORT_SYMBOL(security_cred_getsecid);

int security_kernel_act_as(struct cred *new, u32 secid)
{
	return call_int_hook(kernel_act_as, 0, new, secid);
}

int security_kernel_create_files_as(struct cred *new, struct inode *inode)
{
	return call_int_hook(kernel_create_files_as, 0, new, inode);
}

int security_kernel_module_request(char *kmod_name)
{
	int ret;

	ret = call_int_hook(kernel_module_request, 0, kmod_name);
	if (ret)
		return ret;
	return integrity_kernel_module_request(kmod_name);
}

int security_kernel_read_file(struct file *file, enum kernel_read_file_id id)
{
	int ret;

	ret = call_int_hook(kernel_read_file, 0, file, id);
	if (ret)
		return ret;
	return ima_read_file(file, id);
}
EXPORT_SYMBOL_GPL(security_kernel_read_file);

int security_kernel_post_read_file(struct file *file, char *buf, loff_t size,
				   enum kernel_read_file_id id)
{
	int ret;

	ret = call_int_hook(kernel_post_read_file, 0, file, buf, size, id);
	if (ret)
		return ret;
	return ima_post_read_file(file, buf, size, id);
}
EXPORT_SYMBOL_GPL(security_kernel_post_read_file);

int security_kernel_load_data(enum kernel_load_data_id id)
{
	int ret;

	ret = call_int_hook(kernel_load_data, 0, id);
	if (ret)
		return ret;
	return ima_load_data(id);
}
EXPORT_SYMBOL_GPL(security_kernel_load_data);

int security_task_fix_setuid(struct cred *new, const struct cred *old,
			     int flags)
{
	return call_int_hook(task_fix_setuid, 0, new, old, flags);
}

int security_task_setpgid(struct task_struct *p, pid_t pgid)
{
	return call_int_hook(task_setpgid, 0, p, pgid);
}

int security_task_getpgid(struct task_struct *p)
{
	return call_int_hook(task_getpgid, 0, p);
}

int security_task_getsid(struct task_struct *p)
{
	return call_int_hook(task_getsid, 0, p);
}

void security_task_getsecid(struct task_struct *p, u32 *secid)
{
	*secid = 0;
	call_void_hook(task_getsecid, p, secid);
}
EXPORT_SYMBOL(security_task_getsecid);

int security_task_setnice(struct task_struct *p, int nice)
{
	return call_int_hook(task_setnice, 0, p, nice);
}

int security_task_setioprio(struct task_struct *p, int ioprio)
{
	return call_int_hook(task_setioprio, 0, p, ioprio);
}

int security_task_getioprio(struct task_struct *p)
{
	return call_int_hook(task_getioprio, 0, p);
}

int security_task_prlimit(const struct cred *cred, const struct cred *tcred,
			  unsigned int flags)
{
	return call_int_hook(task_prlimit, 0, cred, tcred, flags);
}

int security_task_setrlimit(struct task_struct *p, unsigned int resource,
		struct rlimit *new_rlim)
{
	return call_int_hook(task_setrlimit, 0, p, resource, new_rlim);
}

int security_task_setscheduler(struct task_struct *p)
{
	return call_int_hook(task_setscheduler, 0, p);
}

int security_task_getscheduler(struct task_struct *p)
{
	return call_int_hook(task_getscheduler, 0, p);
}

int security_task_movememory(struct task_struct *p)
{
	return call_int_hook(task_movememory, 0, p);
}

int security_task_kill(struct task_struct *p, struct kernel_siginfo *info,
			int sig, const struct cred *cred)
{
	return call_int_hook(task_kill, 0, p, info, sig, cred);
}

int security_task_prctl(int option, unsigned long arg2, unsigned long arg3,
			 unsigned long arg4, unsigned long arg5)
{
	int thisrc;
	int rc = -ENOSYS;
	struct security_hook_list *hp;

	hlist_for_each_entry(hp, &security_hook_heads.task_prctl, list) {
		thisrc = hp->hook.task_prctl(option, arg2, arg3, arg4, arg5);
		if (thisrc != -ENOSYS) {
			rc = thisrc;
			if (thisrc != 0)
				break;
		}
	}
	return rc;
}

void security_task_to_inode(struct task_struct *p, struct inode *inode)
{
	call_void_hook(task_to_inode, p, inode);
}

int security_ipc_permission(struct kern_ipc_perm *ipcp, short flag)
{
	return call_int_hook(ipc_permission, 0, ipcp, flag);
}

void security_ipc_getsecid(struct kern_ipc_perm *ipcp, u32 *secid)
{
	*secid = 0;
	call_void_hook(ipc_getsecid, ipcp, secid);
}

int security_msg_msg_alloc(struct msg_msg *msg)
{
	int rc = lsm_msg_msg_alloc(msg);

	if (unlikely(rc))
		return rc;
	rc = call_int_hook(msg_msg_alloc_security, 0, msg);
	if (unlikely(rc))
		security_msg_msg_free(msg);
	return rc;
}

void security_msg_msg_free(struct msg_msg *msg)
{
	call_void_hook(msg_msg_free_security, msg);
	kfree(msg->security);
	msg->security = NULL;
}

int security_msg_queue_alloc(struct kern_ipc_perm *msq)
{
	int rc = lsm_ipc_alloc(msq);

	if (unlikely(rc))
		return rc;
	rc = call_int_hook(msg_queue_alloc_security, 0, msq);
	if (unlikely(rc))
		security_msg_queue_free(msq);
	return rc;
}

void security_msg_queue_free(struct kern_ipc_perm *msq)
{
	call_void_hook(msg_queue_free_security, msq);
	kfree(msq->security);
	msq->security = NULL;
}

int security_msg_queue_associate(struct kern_ipc_perm *msq, int msqflg)
{
	return call_int_hook(msg_queue_associate, 0, msq, msqflg);
}

int security_msg_queue_msgctl(struct kern_ipc_perm *msq, int cmd)
{
	return call_int_hook(msg_queue_msgctl, 0, msq, cmd);
}

int security_msg_queue_msgsnd(struct kern_ipc_perm *msq,
			       struct msg_msg *msg, int msqflg)
{
	return call_int_hook(msg_queue_msgsnd, 0, msq, msg, msqflg);
}

int security_msg_queue_msgrcv(struct kern_ipc_perm *msq, struct msg_msg *msg,
			       struct task_struct *target, long type, int mode)
{
	return call_int_hook(msg_queue_msgrcv, 0, msq, msg, target, type, mode);
}

int security_shm_alloc(struct kern_ipc_perm *shp)
{
	int rc = lsm_ipc_alloc(shp);

	if (unlikely(rc))
		return rc;
	rc = call_int_hook(shm_alloc_security, 0, shp);
	if (unlikely(rc))
		security_shm_free(shp);
	return rc;
}

void security_shm_free(struct kern_ipc_perm *shp)
{
	call_void_hook(shm_free_security, shp);
	kfree(shp->security);
	shp->security = NULL;
}

int security_shm_associate(struct kern_ipc_perm *shp, int shmflg)
{
	return call_int_hook(shm_associate, 0, shp, shmflg);
}

int security_shm_shmctl(struct kern_ipc_perm *shp, int cmd)
{
	return call_int_hook(shm_shmctl, 0, shp, cmd);
}

int security_shm_shmat(struct kern_ipc_perm *shp, char __user *shmaddr, int shmflg)
{
	return call_int_hook(shm_shmat, 0, shp, shmaddr, shmflg);
}

int security_sem_alloc(struct kern_ipc_perm *sma)
{
	int rc = lsm_ipc_alloc(sma);

	if (unlikely(rc))
		return rc;
	rc = call_int_hook(sem_alloc_security, 0, sma);
	if (unlikely(rc))
		security_sem_free(sma);
	return rc;
}

void security_sem_free(struct kern_ipc_perm *sma)
{
	call_void_hook(sem_free_security, sma);
	kfree(sma->security);
	sma->security = NULL;
}

int security_sem_associate(struct kern_ipc_perm *sma, int semflg)
{
	return call_int_hook(sem_associate, 0, sma, semflg);
}

int security_sem_semctl(struct kern_ipc_perm *sma, int cmd)
{
	return call_int_hook(sem_semctl, 0, sma, cmd);
}

int security_sem_semop(struct kern_ipc_perm *sma, struct sembuf *sops,
			unsigned nsops, int alter)
{
	return call_int_hook(sem_semop, 0, sma, sops, nsops, alter);
}

void security_d_instantiate(struct dentry *dentry, struct inode *inode)
{
	if (unlikely(inode && IS_PRIVATE(inode)))
		return;
	call_void_hook(d_instantiate, dentry, inode);
}
EXPORT_SYMBOL(security_d_instantiate);

int security_getprocattr(struct task_struct *p, const char *lsm, char *name,
				char **value)
{
	struct security_hook_list *hp;

	hlist_for_each_entry(hp, &security_hook_heads.getprocattr, list) {
		if (lsm != NULL && strcmp(lsm, hp->lsm))
			continue;
		return hp->hook.getprocattr(p, name, value);
	}
	return -EINVAL;
}

int security_setprocattr(const char *lsm, const char *name, void *value,
			 size_t size)
{
	struct security_hook_list *hp;

	hlist_for_each_entry(hp, &security_hook_heads.setprocattr, list) {
		if (lsm != NULL && strcmp(lsm, hp->lsm))
			continue;
		return hp->hook.setprocattr(name, value, size);
	}
	return -EINVAL;
}

int security_netlink_send(struct sock *sk, struct sk_buff *skb)
{
	return call_int_hook(netlink_send, 0, sk, skb);
}

int security_ismaclabel(const char *name)
{
	return call_int_hook(ismaclabel, 0, name);
}
EXPORT_SYMBOL(security_ismaclabel);

int security_secid_to_secctx(u32 secid, char **secdata, u32 *seclen)
{
	return call_int_hook(secid_to_secctx, -EOPNOTSUPP, secid, secdata,
				seclen);
}
EXPORT_SYMBOL(security_secid_to_secctx);

int security_secctx_to_secid(const char *secdata, u32 seclen, u32 *secid)
{
	*secid = 0;
	return call_int_hook(secctx_to_secid, 0, secdata, seclen, secid);
}
EXPORT_SYMBOL(security_secctx_to_secid);

void security_release_secctx(char *secdata, u32 seclen)
{
	call_void_hook(release_secctx, secdata, seclen);
}
EXPORT_SYMBOL(security_release_secctx);

void security_inode_invalidate_secctx(struct inode *inode)
{
	call_void_hook(inode_invalidate_secctx, inode);
}
EXPORT_SYMBOL(security_inode_invalidate_secctx);

int security_inode_notifysecctx(struct inode *inode, void *ctx, u32 ctxlen)
{
	return call_int_hook(inode_notifysecctx, 0, inode, ctx, ctxlen);
}
EXPORT_SYMBOL(security_inode_notifysecctx);

int security_inode_setsecctx(struct dentry *dentry, void *ctx, u32 ctxlen)
{
	return call_int_hook(inode_setsecctx, 0, dentry, ctx, ctxlen);
}
EXPORT_SYMBOL(security_inode_setsecctx);

int security_inode_getsecctx(struct inode *inode, void **ctx, u32 *ctxlen)
{
	return call_int_hook(inode_getsecctx, -EOPNOTSUPP, inode, ctx, ctxlen);
}
EXPORT_SYMBOL(security_inode_getsecctx);

#ifdef CONFIG_SECURITY_NETWORK

int security_unix_stream_connect(struct sock *sock, struct sock *other, struct sock *newsk)
{
	return call_int_hook(unix_stream_connect, 0, sock, other, newsk);
}
EXPORT_SYMBOL(security_unix_stream_connect);

int security_unix_may_send(struct socket *sock,  struct socket *other)
{
	return call_int_hook(unix_may_send, 0, sock, other);
}
EXPORT_SYMBOL(security_unix_may_send);

int security_socket_create(int family, int type, int protocol, int kern)
{
	return call_int_hook(socket_create, 0, family, type, protocol, kern);
}

int security_socket_post_create(struct socket *sock, int family,
				int type, int protocol, int kern)
{
	return call_int_hook(socket_post_create, 0, sock, family, type,
						protocol, kern);
}

int security_socket_socketpair(struct socket *socka, struct socket *sockb)
{
	return call_int_hook(socket_socketpair, 0, socka, sockb);
}
EXPORT_SYMBOL(security_socket_socketpair);

int security_socket_bind(struct socket *sock, struct sockaddr *address, int addrlen)
{
	return call_int_hook(socket_bind, 0, sock, address, addrlen);
}

int security_socket_connect(struct socket *sock, struct sockaddr *address, int addrlen)
{
	return call_int_hook(socket_connect, 0, sock, address, addrlen);
}

int security_socket_listen(struct socket *sock, int backlog)
{
	return call_int_hook(socket_listen, 0, sock, backlog);
}

int security_socket_accept(struct socket *sock, struct socket *newsock)
{
	return call_int_hook(socket_accept, 0, sock, newsock);
}

int security_socket_sendmsg(struct socket *sock, struct msghdr *msg, int size)
{
	return call_int_hook(socket_sendmsg, 0, sock, msg, size);
}

int security_socket_recvmsg(struct socket *sock, struct msghdr *msg,
			    int size, int flags)
{
	return call_int_hook(socket_recvmsg, 0, sock, msg, size, flags);
}

int security_socket_getsockname(struct socket *sock)
{
	return call_int_hook(socket_getsockname, 0, sock);
}

int security_socket_getpeername(struct socket *sock)
{
	return call_int_hook(socket_getpeername, 0, sock);
}

int security_socket_getsockopt(struct socket *sock, int level, int optname)
{
	return call_int_hook(socket_getsockopt, 0, sock, level, optname);
}

int security_socket_setsockopt(struct socket *sock, int level, int optname)
{
	return call_int_hook(socket_setsockopt, 0, sock, level, optname);
}

int security_socket_shutdown(struct socket *sock, int how)
{
	return call_int_hook(socket_shutdown, 0, sock, how);
}

int security_sock_rcv_skb(struct sock *sk, struct sk_buff *skb)
{
	return call_int_hook(socket_sock_rcv_skb, 0, sk, skb);
}
EXPORT_SYMBOL(security_sock_rcv_skb);

int security_socket_getpeersec_stream(struct socket *sock, char __user *optval,
				      int __user *optlen, unsigned len)
{
	return call_int_hook(socket_getpeersec_stream, -ENOPROTOOPT, sock,
				optval, optlen, len);
}

int security_socket_getpeersec_dgram(struct socket *sock, struct sk_buff *skb, u32 *secid)
{
	return call_int_hook(socket_getpeersec_dgram, -ENOPROTOOPT, sock,
			     skb, secid);
}
EXPORT_SYMBOL(security_socket_getpeersec_dgram);

int security_sk_alloc(struct sock *sk, int family, gfp_t priority)
{
	return call_int_hook(sk_alloc_security, 0, sk, family, priority);
}

void security_sk_free(struct sock *sk)
{
	call_void_hook(sk_free_security, sk);
}

void security_sk_clone(const struct sock *sk, struct sock *newsk)
{
	call_void_hook(sk_clone_security, sk, newsk);
}
EXPORT_SYMBOL(security_sk_clone);

void security_sk_classify_flow(struct sock *sk, struct flowi *fl)
{
	call_void_hook(sk_getsecid, sk, &fl->flowi_secid);
}
EXPORT_SYMBOL(security_sk_classify_flow);

void security_req_classify_flow(const struct request_sock *req, struct flowi *fl)
{
	call_void_hook(req_classify_flow, req, fl);
}
EXPORT_SYMBOL(security_req_classify_flow);

void security_sock_graft(struct sock *sk, struct socket *parent)
{
	call_void_hook(sock_graft, sk, parent);
}
EXPORT_SYMBOL(security_sock_graft);

int security_inet_conn_request(struct sock *sk,
			struct sk_buff *skb, struct request_sock *req)
{
	return call_int_hook(inet_conn_request, 0, sk, skb, req);
}
EXPORT_SYMBOL(security_inet_conn_request);

void security_inet_csk_clone(struct sock *newsk,
			const struct request_sock *req)
{
	call_void_hook(inet_csk_clone, newsk, req);
}

void security_inet_conn_established(struct sock *sk,
			struct sk_buff *skb)
{
	call_void_hook(inet_conn_established, sk, skb);
}
EXPORT_SYMBOL(security_inet_conn_established);

int security_secmark_relabel_packet(u32 secid)
{
	return call_int_hook(secmark_relabel_packet, 0, secid);
}
EXPORT_SYMBOL(security_secmark_relabel_packet);

void security_secmark_refcount_inc(void)
{
	call_void_hook(secmark_refcount_inc);
}
EXPORT_SYMBOL(security_secmark_refcount_inc);

void security_secmark_refcount_dec(void)
{
	call_void_hook(secmark_refcount_dec);
}
EXPORT_SYMBOL(security_secmark_refcount_dec);

int security_tun_dev_alloc_security(void **security)
{
	return call_int_hook(tun_dev_alloc_security, 0, security);
}
EXPORT_SYMBOL(security_tun_dev_alloc_security);

void security_tun_dev_free_security(void *security)
{
	call_void_hook(tun_dev_free_security, security);
}
EXPORT_SYMBOL(security_tun_dev_free_security);

int security_tun_dev_create(void)
{
	return call_int_hook(tun_dev_create, 0);
}
EXPORT_SYMBOL(security_tun_dev_create);

int security_tun_dev_attach_queue(void *security)
{
	return call_int_hook(tun_dev_attach_queue, 0, security);
}
EXPORT_SYMBOL(security_tun_dev_attach_queue);

int security_tun_dev_attach(struct sock *sk, void *security)
{
	return call_int_hook(tun_dev_attach, 0, sk, security);
}
EXPORT_SYMBOL(security_tun_dev_attach);

int security_tun_dev_open(void *security)
{
	return call_int_hook(tun_dev_open, 0, security);
}
EXPORT_SYMBOL(security_tun_dev_open);

int security_sctp_assoc_request(struct sctp_endpoint *ep, struct sk_buff *skb)
{
	return call_int_hook(sctp_assoc_request, 0, ep, skb);
}
EXPORT_SYMBOL(security_sctp_assoc_request);

int security_sctp_bind_connect(struct sock *sk, int optname,
			       struct sockaddr *address, int addrlen)
{
	return call_int_hook(sctp_bind_connect, 0, sk, optname,
			     address, addrlen);
}
EXPORT_SYMBOL(security_sctp_bind_connect);

void security_sctp_sk_clone(struct sctp_endpoint *ep, struct sock *sk,
			    struct sock *newsk)
{
	call_void_hook(sctp_sk_clone, ep, sk, newsk);
}
EXPORT_SYMBOL(security_sctp_sk_clone);

#endif	/* CONFIG_SECURITY_NETWORK */

#ifdef CONFIG_SECURITY_INFINIBAND

int security_ib_pkey_access(void *sec, u64 subnet_prefix, u16 pkey)
{
	return call_int_hook(ib_pkey_access, 0, sec, subnet_prefix, pkey);
}
EXPORT_SYMBOL(security_ib_pkey_access);

int security_ib_endport_manage_subnet(void *sec, const char *dev_name, u8 port_num)
{
	return call_int_hook(ib_endport_manage_subnet, 0, sec, dev_name, port_num);
}
EXPORT_SYMBOL(security_ib_endport_manage_subnet);

int security_ib_alloc_security(void **sec)
{
	return call_int_hook(ib_alloc_security, 0, sec);
}
EXPORT_SYMBOL(security_ib_alloc_security);

void security_ib_free_security(void *sec)
{
	call_void_hook(ib_free_security, sec);
}
EXPORT_SYMBOL(security_ib_free_security);
#endif	/* CONFIG_SECURITY_INFINIBAND */

#ifdef CONFIG_SECURITY_NETWORK_XFRM

int security_xfrm_policy_alloc(struct xfrm_sec_ctx **ctxp,
			       struct xfrm_user_sec_ctx *sec_ctx,
			       gfp_t gfp)
{
	return call_int_hook(xfrm_policy_alloc_security, 0, ctxp, sec_ctx, gfp);
}
EXPORT_SYMBOL(security_xfrm_policy_alloc);

int security_xfrm_policy_clone(struct xfrm_sec_ctx *old_ctx,
			      struct xfrm_sec_ctx **new_ctxp)
{
	return call_int_hook(xfrm_policy_clone_security, 0, old_ctx, new_ctxp);
}

void security_xfrm_policy_free(struct xfrm_sec_ctx *ctx)
{
	call_void_hook(xfrm_policy_free_security, ctx);
}
EXPORT_SYMBOL(security_xfrm_policy_free);

int security_xfrm_policy_delete(struct xfrm_sec_ctx *ctx)
{
	return call_int_hook(xfrm_policy_delete_security, 0, ctx);
}

int security_xfrm_state_alloc(struct xfrm_state *x,
			      struct xfrm_user_sec_ctx *sec_ctx)
{
	return call_int_hook(xfrm_state_alloc, 0, x, sec_ctx);
}
EXPORT_SYMBOL(security_xfrm_state_alloc);

int security_xfrm_state_alloc_acquire(struct xfrm_state *x,
				      struct xfrm_sec_ctx *polsec, u32 secid)
{
	return call_int_hook(xfrm_state_alloc_acquire, 0, x, polsec, secid);
}

int security_xfrm_state_delete(struct xfrm_state *x)
{
	return call_int_hook(xfrm_state_delete_security, 0, x);
}
EXPORT_SYMBOL(security_xfrm_state_delete);

void security_xfrm_state_free(struct xfrm_state *x)
{
	call_void_hook(xfrm_state_free_security, x);
}

int security_xfrm_policy_lookup(struct xfrm_sec_ctx *ctx, u32 fl_secid, u8 dir)
{
	return call_int_hook(xfrm_policy_lookup, 0, ctx, fl_secid, dir);
}

int security_xfrm_state_pol_flow_match(struct xfrm_state *x,
				       struct xfrm_policy *xp,
				       const struct flowi *fl)
{
	struct security_hook_list *hp;
	int rc = 1;

	/*
	 * Since this function is expected to return 0 or 1, the judgment
	 * becomes difficult if multiple LSMs supply this call. Fortunately,
	 * we can use the first LSM's judgment because currently only SELinux
	 * supplies this call.
	 *
	 * For speed optimization, we explicitly break the loop rather than
	 * using the macro
	 */
	hlist_for_each_entry(hp, &security_hook_heads.xfrm_state_pol_flow_match,
				list) {
		rc = hp->hook.xfrm_state_pol_flow_match(x, xp, fl);
		break;
	}
	return rc;
}

int security_xfrm_decode_session(struct sk_buff *skb, u32 *secid)
{
	return call_int_hook(xfrm_decode_session, 0, skb, secid, 1);
}

void security_skb_classify_flow(struct sk_buff *skb, struct flowi *fl)
{
	int rc = call_int_hook(xfrm_decode_session, 0, skb, &fl->flowi_secid,
				0);

	BUG_ON(rc);
}
EXPORT_SYMBOL(security_skb_classify_flow);

#endif	/* CONFIG_SECURITY_NETWORK_XFRM */

#ifdef CONFIG_KEYS

int security_key_alloc(struct key *key, const struct cred *cred,
		       unsigned long flags)
{
	return call_int_hook(key_alloc, 0, key, cred, flags);
}

void security_key_free(struct key *key)
{
	call_void_hook(key_free, key);
}

int security_key_permission(key_ref_t key_ref,
			    const struct cred *cred, unsigned perm)
{
	return call_int_hook(key_permission, 0, key_ref, cred, perm);
}

int security_key_getsecurity(struct key *key, char **_buffer)
{
	*_buffer = NULL;
	return call_int_hook(key_getsecurity, 0, key, _buffer);
}

#endif	/* CONFIG_KEYS */

#ifdef CONFIG_AUDIT

int security_audit_rule_init(u32 field, u32 op, char *rulestr, void **lsmrule)
{
	return call_int_hook(audit_rule_init, 0, field, op, rulestr, lsmrule);
}

int security_audit_rule_known(struct audit_krule *krule)
{
	return call_int_hook(audit_rule_known, 0, krule);
}

void security_audit_rule_free(void *lsmrule)
{
	call_void_hook(audit_rule_free, lsmrule);
}

int security_audit_rule_match(u32 secid, u32 field, u32 op, void *lsmrule)
{
	return call_int_hook(audit_rule_match, 0, secid, field, op, lsmrule);
}
#endif /* CONFIG_AUDIT */

#ifdef CONFIG_BPF_SYSCALL
int security_bpf(int cmd, union bpf_attr *attr, unsigned int size)
{
	return call_int_hook(bpf, 0, cmd, attr, size);
}
int security_bpf_map(struct bpf_map *map, fmode_t fmode)
{
	return call_int_hook(bpf_map, 0, map, fmode);
}
int security_bpf_prog(struct bpf_prog *prog)
{
	return call_int_hook(bpf_prog, 0, prog);
}
int security_bpf_map_alloc(struct bpf_map *map)
{
	return call_int_hook(bpf_map_alloc_security, 0, map);
}
int security_bpf_prog_alloc(struct bpf_prog_aux *aux)
{
	return call_int_hook(bpf_prog_alloc_security, 0, aux);
}
void security_bpf_map_free(struct bpf_map *map)
{
	call_void_hook(bpf_map_free_security, map);
}
void security_bpf_prog_free(struct bpf_prog_aux *aux)
{
	call_void_hook(bpf_prog_free_security, aux);
}
#endif /* CONFIG_BPF_SYSCALL */

int security_locked_down(enum lockdown_reason what)
{
	return call_int_hook(locked_down, 0, what);
}
<<<<<<< HEAD
EXPORT_SYMBOL(security_locked_down);
=======
EXPORT_SYMBOL(security_locked_down);

#ifdef CONFIG_PERF_EVENTS
int security_perf_event_open(struct perf_event_attr *attr, int type)
{
	return call_int_hook(perf_event_open, 0, attr, type);
}

int security_perf_event_alloc(struct perf_event *event)
{
	return call_int_hook(perf_event_alloc, 0, event);
}

void security_perf_event_free(struct perf_event *event)
{
	call_void_hook(perf_event_free, event);
}

int security_perf_event_read(struct perf_event *event)
{
	return call_int_hook(perf_event_read, 0, event);
}

int security_perf_event_write(struct perf_event *event)
{
	return call_int_hook(perf_event_write, 0, event);
}
#endif /* CONFIG_PERF_EVENTS */
>>>>>>> 348b80b2
<|MERGE_RESOLUTION|>--- conflicted
+++ resolved
@@ -2403,9 +2403,6 @@
 {
 	return call_int_hook(locked_down, 0, what);
 }
-<<<<<<< HEAD
-EXPORT_SYMBOL(security_locked_down);
-=======
 EXPORT_SYMBOL(security_locked_down);
 
 #ifdef CONFIG_PERF_EVENTS
@@ -2433,5 +2430,4 @@
 {
 	return call_int_hook(perf_event_write, 0, event);
 }
-#endif /* CONFIG_PERF_EVENTS */
->>>>>>> 348b80b2
+#endif /* CONFIG_PERF_EVENTS */