/* -*- linux-c -*- *
 *
 * ALSA driver for the digigram lx6464es interface
 *
 * Copyright (c) 2008, 2009 Tim Blechmann <tim@klingt.org>
 *
 *
 * This program is free software; you can redistribute it and/or modify
 * it under the terms of the GNU General Public License as published by
 * the Free Software Foundation; either version 2 of the License, or
 * (at your option) any later version.
 *
 * This program is distributed in the hope that it will be useful,
 * but WITHOUT ANY WARRANTY; without even the implied warranty of
 * MERCHANTABILITY or FITNESS FOR A PARTICULAR PURPOSE.  See the
 * GNU General Public License for more details.
 *
 * You should have received a copy of the GNU General Public License
 * along with this program; see the file COPYING.  If not, write to
 * the Free Software Foundation, Inc., 59 Temple Place - Suite 330,
 * Boston, MA 02111-1307, USA.
 *
 */

#include <linux/module.h>
#include <linux/init.h>
#include <linux/pci.h>
#include <linux/delay.h>
#include <linux/slab.h>

#include <sound/initval.h>
#include <sound/control.h>
#include <sound/info.h>

#include "lx6464es.h"

MODULE_AUTHOR("Tim Blechmann");
MODULE_LICENSE("GPL");
MODULE_DESCRIPTION("digigram lx6464es");
MODULE_SUPPORTED_DEVICE("{digigram lx6464es{}}");


static int index[SNDRV_CARDS] = SNDRV_DEFAULT_IDX;
static char *id[SNDRV_CARDS] = SNDRV_DEFAULT_STR;
static bool enable[SNDRV_CARDS] = SNDRV_DEFAULT_ENABLE_PNP;

module_param_array(index, int, NULL, 0444);
MODULE_PARM_DESC(index, "Index value for Digigram LX6464ES interface.");
module_param_array(id, charp, NULL, 0444);
MODULE_PARM_DESC(id, "ID string for  Digigram LX6464ES interface.");
module_param_array(enable, bool, NULL, 0444);
MODULE_PARM_DESC(enable, "Enable/disable specific Digigram LX6464ES soundcards.");

static const char card_name[] = "LX6464ES";


#define PCI_DEVICE_ID_PLX_LX6464ES		PCI_DEVICE_ID_PLX_9056

static const struct pci_device_id snd_lx6464es_ids[] = {
	{ PCI_DEVICE_SUB(PCI_VENDOR_ID_PLX, PCI_DEVICE_ID_PLX_LX6464ES,
			 PCI_VENDOR_ID_DIGIGRAM,
			 PCI_SUBDEVICE_ID_DIGIGRAM_LX6464ES_SERIAL_SUBSYSTEM),
	},			/* LX6464ES */
	{ PCI_DEVICE_SUB(PCI_VENDOR_ID_PLX, PCI_DEVICE_ID_PLX_LX6464ES,
			 PCI_VENDOR_ID_DIGIGRAM,
			 PCI_SUBDEVICE_ID_DIGIGRAM_LX6464ES_CAE_SERIAL_SUBSYSTEM),
	},			/* LX6464ES-CAE */
	{ 0, },
};

MODULE_DEVICE_TABLE(pci, snd_lx6464es_ids);



/* PGO pour USERo dans le registre pci_0x06/loc_0xEC */
#define CHIPSC_RESET_XILINX (1L<<16)


/* alsa callbacks */
static const struct snd_pcm_hardware lx_caps = {
	.info             = (SNDRV_PCM_INFO_MMAP |
			     SNDRV_PCM_INFO_INTERLEAVED |
			     SNDRV_PCM_INFO_MMAP_VALID |
			     SNDRV_PCM_INFO_SYNC_START),
	.formats	  = (SNDRV_PCM_FMTBIT_S16_LE |
			     SNDRV_PCM_FMTBIT_S16_BE |
			     SNDRV_PCM_FMTBIT_S24_3LE |
			     SNDRV_PCM_FMTBIT_S24_3BE),
	.rates            = (SNDRV_PCM_RATE_CONTINUOUS |
			     SNDRV_PCM_RATE_8000_192000),
	.rate_min         = 8000,
	.rate_max         = 192000,
	.channels_min     = 2,
	.channels_max     = 64,
	.buffer_bytes_max = 64*2*3*MICROBLAZE_IBL_MAX*MAX_STREAM_BUFFER,
	.period_bytes_min = (2*2*MICROBLAZE_IBL_MIN*2),
	.period_bytes_max = (4*64*MICROBLAZE_IBL_MAX*MAX_STREAM_BUFFER),
	.periods_min      = 2,
	.periods_max      = MAX_STREAM_BUFFER,
};

static int lx_set_granularity(struct lx6464es *chip, u32 gran);


static int lx_hardware_open(struct lx6464es *chip,
			    struct snd_pcm_substream *substream)
{
	int err = 0;
	struct snd_pcm_runtime *runtime = substream->runtime;
	int channels = runtime->channels;
	int is_capture = (substream->stream == SNDRV_PCM_STREAM_CAPTURE);

	snd_pcm_uframes_t period_size = runtime->period_size;

	dev_dbg(chip->card->dev, "allocating pipe for %d channels\n", channels);
	err = lx_pipe_allocate(chip, 0, is_capture, channels);
	if (err < 0) {
		dev_err(chip->card->dev, LXP "allocating pipe failed\n");
		return err;
	}

	err = lx_set_granularity(chip, period_size);
	if (err < 0) {
		dev_err(chip->card->dev, "setting granularity to %ld failed\n",
			   period_size);
		return err;
	}

	return 0;
}

static int lx_hardware_start(struct lx6464es *chip,
			     struct snd_pcm_substream *substream)
{
	int err = 0;
	struct snd_pcm_runtime *runtime = substream->runtime;
	int is_capture = (substream->stream == SNDRV_PCM_STREAM_CAPTURE);

	dev_dbg(chip->card->dev, "setting stream format\n");
	err = lx_stream_set_format(chip, runtime, 0, is_capture);
	if (err < 0) {
		dev_err(chip->card->dev, "setting stream format failed\n");
		return err;
	}

	dev_dbg(chip->card->dev, "starting pipe\n");
	err = lx_pipe_start(chip, 0, is_capture);
	if (err < 0) {
		dev_err(chip->card->dev, "starting pipe failed\n");
		return err;
	}

	dev_dbg(chip->card->dev, "waiting for pipe to start\n");
	err = lx_pipe_wait_for_start(chip, 0, is_capture);
	if (err < 0) {
		dev_err(chip->card->dev, "waiting for pipe failed\n");
		return err;
	}

	return err;
}


static int lx_hardware_stop(struct lx6464es *chip,
			    struct snd_pcm_substream *substream)
{
	int err = 0;
	int is_capture = (substream->stream == SNDRV_PCM_STREAM_CAPTURE);

	dev_dbg(chip->card->dev, "pausing pipe\n");
	err = lx_pipe_pause(chip, 0, is_capture);
	if (err < 0) {
		dev_err(chip->card->dev, "pausing pipe failed\n");
		return err;
	}

	dev_dbg(chip->card->dev, "waiting for pipe to become idle\n");
	err = lx_pipe_wait_for_idle(chip, 0, is_capture);
	if (err < 0) {
		dev_err(chip->card->dev, "waiting for pipe failed\n");
		return err;
	}

	dev_dbg(chip->card->dev, "stopping pipe\n");
	err = lx_pipe_stop(chip, 0, is_capture);
	if (err < 0) {
		dev_err(chip->card->dev, "stopping pipe failed\n");
		return err;
	}

	return err;
}


static int lx_hardware_close(struct lx6464es *chip,
			     struct snd_pcm_substream *substream)
{
	int err = 0;
	int is_capture = (substream->stream == SNDRV_PCM_STREAM_CAPTURE);

	dev_dbg(chip->card->dev, "releasing pipe\n");
	err = lx_pipe_release(chip, 0, is_capture);
	if (err < 0) {
		dev_err(chip->card->dev, "releasing pipe failed\n");
		return err;
	}

	return err;
}


static int lx_pcm_open(struct snd_pcm_substream *substream)
{
	struct lx6464es *chip = snd_pcm_substream_chip(substream);
	struct snd_pcm_runtime *runtime = substream->runtime;
	int err = 0;
	int board_rate;

	dev_dbg(chip->card->dev, "->lx_pcm_open\n");
	mutex_lock(&chip->setup_mutex);

	/* copy the struct snd_pcm_hardware struct */
	runtime->hw = lx_caps;

#if 0
	/* buffer-size should better be multiple of period-size */
	err = snd_pcm_hw_constraint_integer(runtime,
					    SNDRV_PCM_HW_PARAM_PERIODS);
	if (err < 0) {
		dev_warn(chip->card->dev, "could not constrain periods\n");
		goto exit;
	}
#endif

	/* the clock rate cannot be changed */
	board_rate = chip->board_sample_rate;
	err = snd_pcm_hw_constraint_single(runtime, SNDRV_PCM_HW_PARAM_RATE,
					   board_rate);

	if (err < 0) {
		dev_warn(chip->card->dev, "could not constrain periods\n");
		goto exit;
	}

	/* constrain period size */
	err = snd_pcm_hw_constraint_minmax(runtime,
					   SNDRV_PCM_HW_PARAM_PERIOD_SIZE,
					   MICROBLAZE_IBL_MIN,
					   MICROBLAZE_IBL_MAX);
	if (err < 0) {
		dev_warn(chip->card->dev,
			   "could not constrain period size\n");
		goto exit;
	}

	snd_pcm_hw_constraint_step(runtime, 0,
				   SNDRV_PCM_HW_PARAM_BUFFER_SIZE, 32);

	snd_pcm_set_sync(substream);
	err = 0;

exit:
	runtime->private_data = chip;

	mutex_unlock(&chip->setup_mutex);
	dev_dbg(chip->card->dev, "<-lx_pcm_open, %d\n", err);
	return err;
}

static int lx_pcm_close(struct snd_pcm_substream *substream)
{
	int err = 0;
	dev_dbg(substream->pcm->card->dev, "->lx_pcm_close\n");
	return err;
}

static snd_pcm_uframes_t lx_pcm_stream_pointer(struct snd_pcm_substream
					       *substream)
{
	struct lx6464es *chip = snd_pcm_substream_chip(substream);
	snd_pcm_uframes_t pos;
	int is_capture = (substream->stream == SNDRV_PCM_STREAM_CAPTURE);

	struct lx_stream *lx_stream = is_capture ? &chip->capture_stream :
		&chip->playback_stream;

	dev_dbg(chip->card->dev, "->lx_pcm_stream_pointer\n");

	mutex_lock(&chip->lock);
	pos = lx_stream->frame_pos * substream->runtime->period_size;
	mutex_unlock(&chip->lock);

	dev_dbg(chip->card->dev, "stream_pointer at %ld\n", pos);
	return pos;
}

static int lx_pcm_prepare(struct snd_pcm_substream *substream)
{
	struct lx6464es *chip = snd_pcm_substream_chip(substream);
	int err = 0;
	const int is_capture = (substream->stream == SNDRV_PCM_STREAM_CAPTURE);

	dev_dbg(chip->card->dev, "->lx_pcm_prepare\n");

	mutex_lock(&chip->setup_mutex);

	if (chip->hardware_running[is_capture]) {
		err = lx_hardware_stop(chip, substream);
		if (err < 0) {
			dev_err(chip->card->dev, "failed to stop hardware. "
				   "Error code %d\n", err);
			goto exit;
		}

		err = lx_hardware_close(chip, substream);
		if (err < 0) {
			dev_err(chip->card->dev, "failed to close hardware. "
				   "Error code %d\n", err);
			goto exit;
		}
	}

	dev_dbg(chip->card->dev, "opening hardware\n");
	err = lx_hardware_open(chip, substream);
	if (err < 0) {
		dev_err(chip->card->dev, "failed to open hardware. "
			   "Error code %d\n", err);
		goto exit;
	}

	err = lx_hardware_start(chip, substream);
	if (err < 0) {
		dev_err(chip->card->dev, "failed to start hardware. "
			   "Error code %d\n", err);
		goto exit;
	}

	chip->hardware_running[is_capture] = 1;

	if (chip->board_sample_rate != substream->runtime->rate) {
		if (!err)
			chip->board_sample_rate = substream->runtime->rate;
	}

exit:
	mutex_unlock(&chip->setup_mutex);
	return err;
}

static int lx_pcm_hw_params(struct snd_pcm_substream *substream,
			    struct snd_pcm_hw_params *hw_params, int is_capture)
{
	struct lx6464es *chip = snd_pcm_substream_chip(substream);
	int err = 0;

	dev_dbg(chip->card->dev, "->lx_pcm_hw_params\n");

	mutex_lock(&chip->setup_mutex);

	/* set dma buffer */
	err = snd_pcm_lib_malloc_pages(substream,
				       params_buffer_bytes(hw_params));

	if (is_capture)
		chip->capture_stream.stream = substream;
	else
		chip->playback_stream.stream = substream;

	mutex_unlock(&chip->setup_mutex);
	return err;
}

static int lx_pcm_hw_params_playback(struct snd_pcm_substream *substream,
				 struct snd_pcm_hw_params *hw_params)
{
	return lx_pcm_hw_params(substream, hw_params, 0);
}

static int lx_pcm_hw_params_capture(struct snd_pcm_substream *substream,
				 struct snd_pcm_hw_params *hw_params)
{
	return lx_pcm_hw_params(substream, hw_params, 1);
}

static int lx_pcm_hw_free(struct snd_pcm_substream *substream)
{
	struct lx6464es *chip = snd_pcm_substream_chip(substream);
	int err = 0;
	int is_capture = (substream->stream == SNDRV_PCM_STREAM_CAPTURE);

	dev_dbg(chip->card->dev, "->lx_pcm_hw_free\n");
	mutex_lock(&chip->setup_mutex);

	if (chip->hardware_running[is_capture]) {
		err = lx_hardware_stop(chip, substream);
		if (err < 0) {
			dev_err(chip->card->dev, "failed to stop hardware. "
				   "Error code %d\n", err);
			goto exit;
		}

		err = lx_hardware_close(chip, substream);
		if (err < 0) {
			dev_err(chip->card->dev, "failed to close hardware. "
				   "Error code %d\n", err);
			goto exit;
		}

		chip->hardware_running[is_capture] = 0;
	}

	err = snd_pcm_lib_free_pages(substream);

	if (is_capture)
		chip->capture_stream.stream = NULL;
	else
		chip->playback_stream.stream = NULL;

exit:
	mutex_unlock(&chip->setup_mutex);
	return err;
}

static void lx_trigger_start(struct lx6464es *chip, struct lx_stream *lx_stream)
{
	struct snd_pcm_substream *substream = lx_stream->stream;
	const unsigned int is_capture = lx_stream->is_capture;

	int err;

	const u32 channels = substream->runtime->channels;
	const u32 bytes_per_frame = channels * 3;
	const u32 period_size = substream->runtime->period_size;
	const u32 periods = substream->runtime->periods;
	const u32 period_bytes = period_size * bytes_per_frame;

	dma_addr_t buf = substream->dma_buffer.addr;
	int i;

	u32 needed, freed;
	u32 size_array[5];

	for (i = 0; i != periods; ++i) {
		u32 buffer_index = 0;

		err = lx_buffer_ask(chip, 0, is_capture, &needed, &freed,
				    size_array);
		dev_dbg(chip->card->dev, "starting: needed %d, freed %d\n",
			    needed, freed);

		err = lx_buffer_give(chip, 0, is_capture, period_bytes,
				     lower_32_bits(buf), upper_32_bits(buf),
				     &buffer_index);

		dev_dbg(chip->card->dev, "starting: buffer index %x on 0x%lx (%d bytes)\n",
			    buffer_index, (unsigned long)buf, period_bytes);
		buf += period_bytes;
	}

	err = lx_buffer_ask(chip, 0, is_capture, &needed, &freed, size_array);
	dev_dbg(chip->card->dev, "starting: needed %d, freed %d\n", needed, freed);

	dev_dbg(chip->card->dev, "starting: starting stream\n");
	err = lx_stream_start(chip, 0, is_capture);
	if (err < 0)
		dev_err(chip->card->dev, "couldn't start stream\n");
	else
		lx_stream->status = LX_STREAM_STATUS_RUNNING;

	lx_stream->frame_pos = 0;
}

static void lx_trigger_stop(struct lx6464es *chip, struct lx_stream *lx_stream)
{
	const unsigned int is_capture = lx_stream->is_capture;
	int err;

	dev_dbg(chip->card->dev, "stopping: stopping stream\n");
	err = lx_stream_stop(chip, 0, is_capture);
	if (err < 0)
		dev_err(chip->card->dev, "couldn't stop stream\n");
	else
		lx_stream->status = LX_STREAM_STATUS_FREE;

}

static void lx_trigger_dispatch_stream(struct lx6464es *chip,
				       struct lx_stream *lx_stream)
{
	switch (lx_stream->status) {
	case LX_STREAM_STATUS_SCHEDULE_RUN:
		lx_trigger_start(chip, lx_stream);
		break;

	case LX_STREAM_STATUS_SCHEDULE_STOP:
		lx_trigger_stop(chip, lx_stream);
		break;

	default:
		break;
	}
}

static int lx_pcm_trigger_dispatch(struct lx6464es *chip,
				   struct lx_stream *lx_stream, int cmd)
{
	int err = 0;

	mutex_lock(&chip->lock);
	switch (cmd) {
	case SNDRV_PCM_TRIGGER_START:
		lx_stream->status = LX_STREAM_STATUS_SCHEDULE_RUN;
		break;

	case SNDRV_PCM_TRIGGER_STOP:
		lx_stream->status = LX_STREAM_STATUS_SCHEDULE_STOP;
		break;

	default:
		err = -EINVAL;
		goto exit;
	}

	lx_trigger_dispatch_stream(chip, &chip->capture_stream);
	lx_trigger_dispatch_stream(chip, &chip->playback_stream);

exit:
	mutex_unlock(&chip->lock);
	return err;
}


static int lx_pcm_trigger(struct snd_pcm_substream *substream, int cmd)
{
	struct lx6464es *chip = snd_pcm_substream_chip(substream);
	const int is_capture = (substream->stream == SNDRV_PCM_STREAM_CAPTURE);
	struct lx_stream *stream = is_capture ? &chip->capture_stream :
		&chip->playback_stream;

	dev_dbg(chip->card->dev, "->lx_pcm_trigger\n");

	return lx_pcm_trigger_dispatch(chip, stream, cmd);
}

static int snd_lx6464es_free(struct lx6464es *chip)
{
	dev_dbg(chip->card->dev, "->snd_lx6464es_free\n");

	lx_irq_disable(chip);

	if (chip->irq >= 0)
		free_irq(chip->irq, chip);

	iounmap(chip->port_dsp_bar);
	ioport_unmap(chip->port_plx_remapped);

	pci_release_regions(chip->pci);
	pci_disable_device(chip->pci);

	kfree(chip);

	return 0;
}

static int snd_lx6464es_dev_free(struct snd_device *device)
{
	return snd_lx6464es_free(device->device_data);
}

/* reset the dsp during initialization */
static int lx_init_xilinx_reset(struct lx6464es *chip)
{
	int i;
	u32 plx_reg = lx_plx_reg_read(chip, ePLX_CHIPSC);

	dev_dbg(chip->card->dev, "->lx_init_xilinx_reset\n");

	/* activate reset of xilinx */
	plx_reg &= ~CHIPSC_RESET_XILINX;

	lx_plx_reg_write(chip, ePLX_CHIPSC, plx_reg);
	msleep(1);

	lx_plx_reg_write(chip, ePLX_MBOX3, 0);
	msleep(1);

	plx_reg |= CHIPSC_RESET_XILINX;
	lx_plx_reg_write(chip, ePLX_CHIPSC, plx_reg);

	/* deactivate reset of xilinx */
	for (i = 0; i != 100; ++i) {
		u32 reg_mbox3;
		msleep(10);
		reg_mbox3 = lx_plx_reg_read(chip, ePLX_MBOX3);
		if (reg_mbox3) {
			dev_dbg(chip->card->dev, "xilinx reset done\n");
			dev_dbg(chip->card->dev, "xilinx took %d loops\n", i);
			break;
		}
	}

	/* todo: add some error handling? */

	/* clear mr */
	lx_dsp_reg_write(chip, eReg_CSM, 0);

	/* le xilinx ES peut ne pas etre encore pret, on attend. */
	msleep(600);

	return 0;
}

static int lx_init_xilinx_test(struct lx6464es *chip)
{
	u32 reg;

	dev_dbg(chip->card->dev, "->lx_init_xilinx_test\n");

	/* TEST if we have access to Xilinx/MicroBlaze */
	lx_dsp_reg_write(chip, eReg_CSM, 0);

	reg = lx_dsp_reg_read(chip, eReg_CSM);

	if (reg) {
		dev_err(chip->card->dev, "Problem: Reg_CSM %x.\n", reg);

		/* PCI9056_SPACE0_REMAP */
		lx_plx_reg_write(chip, ePLX_PCICR, 1);

		reg = lx_dsp_reg_read(chip, eReg_CSM);
		if (reg) {
			dev_err(chip->card->dev, "Error: Reg_CSM %x.\n", reg);
			return -EAGAIN; /* seems to be appropriate */
		}
	}

	dev_dbg(chip->card->dev, "Xilinx/MicroBlaze access test successful\n");

	return 0;
}

/* initialize ethersound */
static int lx_init_ethersound_config(struct lx6464es *chip)
{
	int i;
	u32 orig_conf_es = lx_dsp_reg_read(chip, eReg_CONFES);

	/* configure 64 io channels */
	u32 conf_es = (orig_conf_es & CONFES_READ_PART_MASK) |
		(64 << IOCR_INPUTS_OFFSET) |
		(64 << IOCR_OUTPUTS_OFFSET) |
		(FREQ_RATIO_SINGLE_MODE << FREQ_RATIO_OFFSET);

	dev_dbg(chip->card->dev, "->lx_init_ethersound\n");

	chip->freq_ratio = FREQ_RATIO_SINGLE_MODE;

	/*
	 * write it to the card !
	 * this actually kicks the ES xilinx, the first time since poweron.
	 * the MAC address in the Reg_ADMACESMSB Reg_ADMACESLSB registers
	 * is not ready before this is done, and the bit 2 in Reg_CSES is set.
	 * */
	lx_dsp_reg_write(chip, eReg_CONFES, conf_es);

	for (i = 0; i != 1000; ++i) {
		if (lx_dsp_reg_read(chip, eReg_CSES) & 4) {
			dev_dbg(chip->card->dev, "ethersound initialized after %dms\n",
				   i);
			goto ethersound_initialized;
		}
		msleep(1);
	}
	dev_warn(chip->card->dev,
		   "ethersound could not be initialized after %dms\n", i);
	return -ETIMEDOUT;

 ethersound_initialized:
	dev_dbg(chip->card->dev, "ethersound initialized\n");
	return 0;
}

static int lx_init_get_version_features(struct lx6464es *chip)
{
	u32 dsp_version;

	int err;

	dev_dbg(chip->card->dev, "->lx_init_get_version_features\n");

	err = lx_dsp_get_version(chip, &dsp_version);

	if (err == 0) {
		u32 freq;

		dev_info(chip->card->dev, "DSP version: V%02d.%02d #%d\n",
			   (dsp_version>>16) & 0xff, (dsp_version>>8) & 0xff,
			   dsp_version & 0xff);

		/* later: what firmware version do we expect? */

		/* retrieve Play/Rec features */
		/* done here because we may have to handle alternate
		 * DSP files. */
		/* later */

		/* init the EtherSound sample rate */
		err = lx_dsp_get_clock_frequency(chip, &freq);
		if (err == 0)
			chip->board_sample_rate = freq;
		dev_dbg(chip->card->dev, "actual clock frequency %d\n", freq);
	} else {
		dev_err(chip->card->dev, "DSP corrupted \n");
		err = -EAGAIN;
	}

	return err;
}

static int lx_set_granularity(struct lx6464es *chip, u32 gran)
{
	int err = 0;
	u32 snapped_gran = MICROBLAZE_IBL_MIN;

	dev_dbg(chip->card->dev, "->lx_set_granularity\n");

	/* blocksize is a power of 2 */
	while ((snapped_gran < gran) &&
	       (snapped_gran < MICROBLAZE_IBL_MAX)) {
		snapped_gran *= 2;
	}

	if (snapped_gran == chip->pcm_granularity)
		return 0;

	err = lx_dsp_set_granularity(chip, snapped_gran);
	if (err < 0) {
		dev_warn(chip->card->dev, "could not set granularity\n");
		err = -EAGAIN;
	}

	if (snapped_gran != gran)
		dev_err(chip->card->dev, "snapped blocksize to %d\n", snapped_gran);

	dev_dbg(chip->card->dev, "set blocksize on board %d\n", snapped_gran);
	chip->pcm_granularity = snapped_gran;

	return err;
}

/* initialize and test the xilinx dsp chip */
static int lx_init_dsp(struct lx6464es *chip)
{
	int err;
	int i;

	dev_dbg(chip->card->dev, "->lx_init_dsp\n");

	dev_dbg(chip->card->dev, "initialize board\n");
	err = lx_init_xilinx_reset(chip);
	if (err)
		return err;

	dev_dbg(chip->card->dev, "testing board\n");
	err = lx_init_xilinx_test(chip);
	if (err)
		return err;

	dev_dbg(chip->card->dev, "initialize ethersound configuration\n");
	err = lx_init_ethersound_config(chip);
	if (err)
		return err;

	lx_irq_enable(chip);

	/** \todo the mac address should be ready by not, but it isn't,
	 *  so we wait for it */
	for (i = 0; i != 1000; ++i) {
		err = lx_dsp_get_mac(chip);
		if (err)
			return err;
		if (chip->mac_address[0] || chip->mac_address[1] || chip->mac_address[2] ||
		    chip->mac_address[3] || chip->mac_address[4] || chip->mac_address[5])
			goto mac_ready;
		msleep(1);
	}
	return -ETIMEDOUT;

mac_ready:
	dev_dbg(chip->card->dev, "mac address ready read after: %dms\n", i);
	dev_info(chip->card->dev,
		 "mac address: %02X.%02X.%02X.%02X.%02X.%02X\n",
		   chip->mac_address[0], chip->mac_address[1], chip->mac_address[2],
		   chip->mac_address[3], chip->mac_address[4], chip->mac_address[5]);

	err = lx_init_get_version_features(chip);
	if (err)
		return err;

	lx_set_granularity(chip, MICROBLAZE_IBL_DEFAULT);

	chip->playback_mute = 0;

	return err;
}

static const struct snd_pcm_ops lx_ops_playback = {
	.open      = lx_pcm_open,
	.close     = lx_pcm_close,
	.ioctl     = snd_pcm_lib_ioctl,
	.prepare   = lx_pcm_prepare,
	.hw_params = lx_pcm_hw_params_playback,
	.hw_free   = lx_pcm_hw_free,
	.trigger   = lx_pcm_trigger,
	.pointer   = lx_pcm_stream_pointer,
};

static const struct snd_pcm_ops lx_ops_capture = {
	.open      = lx_pcm_open,
	.close     = lx_pcm_close,
	.ioctl     = snd_pcm_lib_ioctl,
	.prepare   = lx_pcm_prepare,
	.hw_params = lx_pcm_hw_params_capture,
	.hw_free   = lx_pcm_hw_free,
	.trigger   = lx_pcm_trigger,
	.pointer   = lx_pcm_stream_pointer,
};

static int lx_pcm_create(struct lx6464es *chip)
{
	int err;
	struct snd_pcm *pcm;

	u32 size = 64 *		     /* channels */
		3 *		     /* 24 bit samples */
		MAX_STREAM_BUFFER *  /* periods */
		MICROBLAZE_IBL_MAX * /* frames per period */
		2;		     /* duplex */

	size = PAGE_ALIGN(size);

	/* hardcoded device name & channel count */
	err = snd_pcm_new(chip->card, (char *)card_name, 0,
			  1, 1, &pcm);
	if (err < 0)
		return err;

	pcm->private_data = chip;

	snd_pcm_set_ops(pcm, SNDRV_PCM_STREAM_PLAYBACK, &lx_ops_playback);
	snd_pcm_set_ops(pcm, SNDRV_PCM_STREAM_CAPTURE, &lx_ops_capture);

	pcm->info_flags = 0;
	pcm->nonatomic = true;
	strcpy(pcm->name, card_name);

	err = snd_pcm_lib_preallocate_pages_for_all(pcm, SNDRV_DMA_TYPE_DEV,
						    snd_dma_pci_data(chip->pci),
						    size, size);
	if (err < 0)
		return err;

	chip->pcm = pcm;
	chip->capture_stream.is_capture = 1;

	return 0;
}

static int lx_control_playback_info(struct snd_kcontrol *kcontrol,
				    struct snd_ctl_elem_info *uinfo)
{
	uinfo->type = SNDRV_CTL_ELEM_TYPE_BOOLEAN;
	uinfo->count = 1;
	uinfo->value.integer.min = 0;
	uinfo->value.integer.max = 1;
	return 0;
}

static int lx_control_playback_get(struct snd_kcontrol *kcontrol,
				   struct snd_ctl_elem_value *ucontrol)
{
	struct lx6464es *chip = snd_kcontrol_chip(kcontrol);
	ucontrol->value.integer.value[0] = chip->playback_mute;
	return 0;
}

static int lx_control_playback_put(struct snd_kcontrol *kcontrol,
				   struct snd_ctl_elem_value *ucontrol)
{
	struct lx6464es *chip = snd_kcontrol_chip(kcontrol);
	int changed = 0;
	int current_value = chip->playback_mute;

	if (current_value != ucontrol->value.integer.value[0]) {
		lx_level_unmute(chip, 0, !current_value);
		chip->playback_mute = !current_value;
		changed = 1;
	}
	return changed;
}

static const struct snd_kcontrol_new lx_control_playback_switch = {
	.iface = SNDRV_CTL_ELEM_IFACE_MIXER,
	.name = "PCM Playback Switch",
	.index = 0,
	.access = SNDRV_CTL_ELEM_ACCESS_READWRITE,
	.private_value = 0,
	.info = lx_control_playback_info,
	.get = lx_control_playback_get,
	.put = lx_control_playback_put
};



static void lx_proc_levels_read(struct snd_info_entry *entry,
				struct snd_info_buffer *buffer)
{
	u32 levels[64];
	int err;
	int i, j;
	struct lx6464es *chip = entry->private_data;

	snd_iprintf(buffer, "capture levels:\n");
	err = lx_level_peaks(chip, 1, 64, levels);
	if (err < 0)
		return;

	for (i = 0; i != 8; ++i) {
		for (j = 0; j != 8; ++j)
			snd_iprintf(buffer, "%08x ", levels[i*8+j]);
		snd_iprintf(buffer, "\n");
	}

	snd_iprintf(buffer, "\nplayback levels:\n");

	err = lx_level_peaks(chip, 0, 64, levels);
	if (err < 0)
		return;

	for (i = 0; i != 8; ++i) {
		for (j = 0; j != 8; ++j)
			snd_iprintf(buffer, "%08x ", levels[i*8+j]);
		snd_iprintf(buffer, "\n");
	}

	snd_iprintf(buffer, "\n");
}

static int lx_proc_create(struct snd_card *card, struct lx6464es *chip)
{
	struct snd_info_entry *entry;
	int err = snd_card_proc_new(card, "levels", &entry);
	if (err < 0)
		return err;

	snd_info_set_text_ops(entry, chip, lx_proc_levels_read);
	return 0;
}


static int snd_lx6464es_create(struct snd_card *card,
			       struct pci_dev *pci,
			       struct lx6464es **rchip)
{
	struct lx6464es *chip;
	int err;

	static struct snd_device_ops ops = {
		.dev_free = snd_lx6464es_dev_free,
	};

	dev_dbg(card->dev, "->snd_lx6464es_create\n");

	*rchip = NULL;

	/* enable PCI device */
	err = pci_enable_device(pci);
	if (err < 0)
		return err;

	pci_set_master(pci);

	/* check if we can restrict PCI DMA transfers to 32 bits */
	err = dma_set_mask(&pci->dev, DMA_BIT_MASK(32));
	if (err < 0) {
		dev_err(card->dev,
			"architecture does not support 32bit PCI busmaster DMA\n");
		pci_disable_device(pci);
		return -ENXIO;
	}

	chip = kzalloc(sizeof(*chip), GFP_KERNEL);
	if (chip == NULL) {
		err = -ENOMEM;
		goto alloc_failed;
	}

	chip->card = card;
	chip->pci = pci;
	chip->irq = -1;

	/* initialize synchronization structs */
	mutex_init(&chip->lock);
	mutex_init(&chip->msg_lock);
	mutex_init(&chip->setup_mutex);

	/* request resources */
	err = pci_request_regions(pci, card_name);
	if (err < 0)
		goto request_regions_failed;

	/* plx port */
	chip->port_plx = pci_resource_start(pci, 1);
	chip->port_plx_remapped = ioport_map(chip->port_plx,
					     pci_resource_len(pci, 1));

	/* dsp port */
	chip->port_dsp_bar = pci_ioremap_bar(pci, 2);
	if (!chip->port_dsp_bar) {
		dev_err(card->dev, "cannot remap PCI memory region\n");
<<<<<<< HEAD
=======
		err = -ENOMEM;
>>>>>>> e7ad3dc9
		goto remap_pci_failed;
	}

	err = request_threaded_irq(pci->irq, lx_interrupt, lx_threaded_irq,
				   IRQF_SHARED, KBUILD_MODNAME, chip);
	if (err) {
		dev_err(card->dev, "unable to grab IRQ %d\n", pci->irq);
		goto request_irq_failed;
	}
	chip->irq = pci->irq;

	err = snd_device_new(card, SNDRV_DEV_LOWLEVEL, chip, &ops);
	if (err < 0)
		goto device_new_failed;

	err = lx_init_dsp(chip);
	if (err < 0) {
		dev_err(card->dev, "error during DSP initialization\n");
		return err;
	}

	err = lx_pcm_create(chip);
	if (err < 0)
		return err;

	err = lx_proc_create(card, chip);
	if (err < 0)
		return err;

	err = snd_ctl_add(card, snd_ctl_new1(&lx_control_playback_switch,
					     chip));
	if (err < 0)
		return err;

	*rchip = chip;
	return 0;

device_new_failed:
	free_irq(pci->irq, chip);

request_irq_failed:
	iounmap(chip->port_dsp_bar);

remap_pci_failed:
	pci_release_regions(pci);

request_regions_failed:
	kfree(chip);

alloc_failed:
	pci_disable_device(pci);

	return err;
}

static int snd_lx6464es_probe(struct pci_dev *pci,
			      const struct pci_device_id *pci_id)
{
	static int dev;
	struct snd_card *card;
	struct lx6464es *chip;
	int err;

	dev_dbg(&pci->dev, "->snd_lx6464es_probe\n");

	if (dev >= SNDRV_CARDS)
		return -ENODEV;
	if (!enable[dev]) {
		dev++;
		return -ENOENT;
	}

	err = snd_card_new(&pci->dev, index[dev], id[dev], THIS_MODULE,
			   0, &card);
	if (err < 0)
		return err;

	err = snd_lx6464es_create(card, pci, &chip);
	if (err < 0) {
		dev_err(card->dev, "error during snd_lx6464es_create\n");
		goto out_free;
	}

	strcpy(card->driver, "LX6464ES");
	sprintf(card->id, "LX6464ES_%02X%02X%02X",
		chip->mac_address[3], chip->mac_address[4], chip->mac_address[5]);

	sprintf(card->shortname, "LX6464ES %02X.%02X.%02X.%02X.%02X.%02X",
		chip->mac_address[0], chip->mac_address[1], chip->mac_address[2],
		chip->mac_address[3], chip->mac_address[4], chip->mac_address[5]);

	sprintf(card->longname, "%s at 0x%lx, 0x%p, irq %i",
		card->shortname, chip->port_plx,
		chip->port_dsp_bar, chip->irq);

	err = snd_card_register(card);
	if (err < 0)
		goto out_free;

	dev_dbg(chip->card->dev, "initialization successful\n");
	pci_set_drvdata(pci, card);
	dev++;
	return 0;

out_free:
	snd_card_free(card);
	return err;

}

static void snd_lx6464es_remove(struct pci_dev *pci)
{
	snd_card_free(pci_get_drvdata(pci));
}


static struct pci_driver lx6464es_driver = {
	.name =     KBUILD_MODNAME,
	.id_table = snd_lx6464es_ids,
	.probe =    snd_lx6464es_probe,
	.remove = snd_lx6464es_remove,
};

module_pci_driver(lx6464es_driver);<|MERGE_RESOLUTION|>--- conflicted
+++ resolved
@@ -1018,10 +1018,7 @@
 	chip->port_dsp_bar = pci_ioremap_bar(pci, 2);
 	if (!chip->port_dsp_bar) {
 		dev_err(card->dev, "cannot remap PCI memory region\n");
-<<<<<<< HEAD
-=======
 		err = -ENOMEM;
->>>>>>> e7ad3dc9
 		goto remap_pci_failed;
 	}
 
