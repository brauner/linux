--- conflicted
+++ resolved
@@ -314,13 +314,15 @@
 	{
 		.driver_data = &acp6x_card,
 		.matches = {
-<<<<<<< HEAD
 			DMI_MATCH(DMI_BOARD_VENDOR, "MECHREVO"),
 			DMI_MATCH(DMI_BOARD_NAME, "MRID6"),
-=======
+		}
+	},
+	{
+		.driver_data = &acp6x_card,
+		.matches = {
 			DMI_MATCH(DMI_BOARD_VENDOR, "System76"),
 			DMI_MATCH(DMI_PRODUCT_VERSION, "pang12"),
->>>>>>> f63550e2
 		}
 	},
 	{}
