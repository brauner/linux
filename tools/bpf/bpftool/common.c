// SPDX-License-Identifier: (GPL-2.0-only OR BSD-2-Clause)
/* Copyright (C) 2017-2018 Netronome Systems, Inc. */

#include <ctype.h>
#include <errno.h>
#include <fcntl.h>
#include <fts.h>
#include <libgen.h>
#include <mntent.h>
#include <stdbool.h>
#include <stdio.h>
#include <stdlib.h>
#include <string.h>
#include <unistd.h>
#include <linux/limits.h>
#include <linux/magic.h>
#include <net/if.h>
#include <sys/mount.h>
#include <sys/resource.h>
#include <sys/stat.h>
#include <sys/vfs.h>

#include <bpf.h>

#include "main.h"

#ifndef BPF_FS_MAGIC
#define BPF_FS_MAGIC		0xcafe4a11
#endif

void __printf(1, 2) p_err(const char *fmt, ...)
{
	va_list ap;

	va_start(ap, fmt);
	if (json_output) {
		jsonw_start_object(json_wtr);
		jsonw_name(json_wtr, "error");
		jsonw_vprintf_enquote(json_wtr, fmt, ap);
		jsonw_end_object(json_wtr);
	} else {
		fprintf(stderr, "Error: ");
		vfprintf(stderr, fmt, ap);
		fprintf(stderr, "\n");
	}
	va_end(ap);
}

void __printf(1, 2) p_info(const char *fmt, ...)
{
	va_list ap;

	if (json_output)
		return;

	va_start(ap, fmt);
	vfprintf(stderr, fmt, ap);
	fprintf(stderr, "\n");
	va_end(ap);
}

static bool is_bpffs(char *path)
{
	struct statfs st_fs;

	if (statfs(path, &st_fs) < 0)
		return false;

	return (unsigned long)st_fs.f_type == BPF_FS_MAGIC;
}

void set_max_rlimit(void)
{
	struct rlimit rinf = { RLIM_INFINITY, RLIM_INFINITY };

	setrlimit(RLIMIT_MEMLOCK, &rinf);
}

static int
mnt_fs(const char *target, const char *type, char *buff, size_t bufflen)
{
	bool bind_done = false;

	while (mount("", target, "none", MS_PRIVATE | MS_REC, NULL)) {
		if (errno != EINVAL || bind_done) {
			snprintf(buff, bufflen,
				 "mount --make-private %s failed: %s",
				 target, strerror(errno));
			return -1;
		}

		if (mount(target, target, "none", MS_BIND, NULL)) {
			snprintf(buff, bufflen,
				 "mount --bind %s %s failed: %s",
				 target, target, strerror(errno));
			return -1;
		}

		bind_done = true;
	}

	if (mount(type, target, type, 0, "mode=0700")) {
		snprintf(buff, bufflen, "mount -t %s %s %s failed: %s",
			 type, type, target, strerror(errno));
		return -1;
	}

	return 0;
}

<<<<<<< HEAD
=======
int mount_tracefs(const char *target)
{
	char err_str[ERR_MAX_LEN];
	int err;

	err = mnt_fs(target, "tracefs", err_str, ERR_MAX_LEN);
	if (err) {
		err_str[ERR_MAX_LEN - 1] = '\0';
		p_err("can't mount tracefs: %s", err_str);
	}

	return err;
}

>>>>>>> cf26057a
int open_obj_pinned(char *path, bool quiet)
{
	int fd;

	fd = bpf_obj_get(path);
	if (fd < 0) {
		if (!quiet)
			p_err("bpf obj get (%s): %s", path,
			      errno == EACCES && !is_bpffs(dirname(path)) ?
			    "directory not in bpf file system (bpffs)" :
			    strerror(errno));
		return -1;
	}

	return fd;
}

int open_obj_pinned_any(char *path, enum bpf_obj_type exp_type)
{
	enum bpf_obj_type type;
	int fd;

	fd = open_obj_pinned(path, false);
	if (fd < 0)
		return -1;

	type = get_fd_type(fd);
	if (type < 0) {
		close(fd);
		return type;
	}
	if (type != exp_type) {
		p_err("incorrect object type: %s", get_fd_type_name(type));
		close(fd);
		return -1;
	}

	return fd;
}

int mount_bpffs_for_pin(const char *name)
{
	char err_str[ERR_MAX_LEN];
	char *file;
	char *dir;
	int err = 0;

	file = malloc(strlen(name) + 1);
	strcpy(file, name);
	dir = dirname(file);

	if (is_bpffs(dir))
		/* nothing to do if already mounted */
		goto out_free;

	if (block_mount) {
		p_err("no BPF file system found, not mounting it due to --nomount option");
		err = -1;
		goto out_free;
	}

	err = mnt_fs(dir, "bpf", err_str, ERR_MAX_LEN);
	if (err) {
		err_str[ERR_MAX_LEN - 1] = '\0';
		p_err("can't mount BPF file system to pin the object (%s): %s",
		      name, err_str);
	}

out_free:
	free(file);
	return err;
}

int do_pin_fd(int fd, const char *name)
{
	int err;

	err = mount_bpffs_for_pin(name);
	if (err)
		return err;

	return bpf_obj_pin(fd, name);
}

int do_pin_any(int argc, char **argv, int (*get_fd_by_id)(__u32))
{
	unsigned int id;
	char *endptr;
	int err;
	int fd;

	if (argc < 3) {
		p_err("too few arguments, id ID and FILE path is required");
		return -1;
	} else if (argc > 3) {
		p_err("too many arguments");
		return -1;
	}

	if (!is_prefix(*argv, "id")) {
		p_err("expected 'id' got %s", *argv);
		return -1;
	}
	NEXT_ARG();

	id = strtoul(*argv, &endptr, 0);
	if (*endptr) {
		p_err("can't parse %s as ID", *argv);
		return -1;
	}
	NEXT_ARG();

	fd = get_fd_by_id(id);
	if (fd < 0) {
		p_err("can't get prog by id (%u): %s", id, strerror(errno));
		return -1;
	}

	err = do_pin_fd(fd, *argv);

	close(fd);
	return err;
}

const char *get_fd_type_name(enum bpf_obj_type type)
{
	static const char * const names[] = {
		[BPF_OBJ_UNKNOWN]	= "unknown",
		[BPF_OBJ_PROG]		= "prog",
		[BPF_OBJ_MAP]		= "map",
	};

	if (type < 0 || type >= ARRAY_SIZE(names) || !names[type])
		return names[BPF_OBJ_UNKNOWN];

	return names[type];
}

int get_fd_type(int fd)
{
	char path[PATH_MAX];
	char buf[512];
	ssize_t n;

	snprintf(path, sizeof(path), "/proc/self/fd/%d", fd);

	n = readlink(path, buf, sizeof(buf));
	if (n < 0) {
		p_err("can't read link type: %s", strerror(errno));
		return -1;
	}
	if (n == sizeof(path)) {
		p_err("can't read link type: path too long!");
		return -1;
	}

	if (strstr(buf, "bpf-map"))
		return BPF_OBJ_MAP;
	else if (strstr(buf, "bpf-prog"))
		return BPF_OBJ_PROG;

	return BPF_OBJ_UNKNOWN;
}

char *get_fdinfo(int fd, const char *key)
{
	char path[PATH_MAX];
	char *line = NULL;
	size_t line_n = 0;
	ssize_t n;
	FILE *fdi;

	snprintf(path, sizeof(path), "/proc/self/fdinfo/%d", fd);

	fdi = fopen(path, "r");
	if (!fdi) {
		p_err("can't open fdinfo: %s", strerror(errno));
		return NULL;
	}

	while ((n = getline(&line, &line_n, fdi)) > 0) {
		char *value;
		int len;

		if (!strstr(line, key))
			continue;

		fclose(fdi);

		value = strchr(line, '\t');
		if (!value || !value[1]) {
			p_err("malformed fdinfo!?");
			free(line);
			return NULL;
		}
		value++;

		len = strlen(value);
		memmove(line, value, len);
		line[len - 1] = '\0';

		return line;
	}

	p_err("key '%s' not found in fdinfo", key);
	free(line);
	fclose(fdi);
	return NULL;
}

void print_data_json(uint8_t *data, size_t len)
{
	unsigned int i;

	jsonw_start_array(json_wtr);
	for (i = 0; i < len; i++)
		jsonw_printf(json_wtr, "%d", data[i]);
	jsonw_end_array(json_wtr);
}

void print_hex_data_json(uint8_t *data, size_t len)
{
	unsigned int i;

	jsonw_start_array(json_wtr);
	for (i = 0; i < len; i++)
		jsonw_printf(json_wtr, "\"0x%02hhx\"", data[i]);
	jsonw_end_array(json_wtr);
}

int build_pinned_obj_table(struct pinned_obj_table *tab,
			   enum bpf_obj_type type)
{
	struct bpf_prog_info pinned_info = {};
	struct pinned_obj *obj_node = NULL;
	__u32 len = sizeof(pinned_info);
	struct mntent *mntent = NULL;
	enum bpf_obj_type objtype;
	FILE *mntfile = NULL;
	FTSENT *ftse = NULL;
	FTS *fts = NULL;
	int fd, err;

	mntfile = setmntent("/proc/mounts", "r");
	if (!mntfile)
		return -1;

	while ((mntent = getmntent(mntfile))) {
		char *path[] = { mntent->mnt_dir, NULL };

		if (strncmp(mntent->mnt_type, "bpf", 3) != 0)
			continue;

		fts = fts_open(path, 0, NULL);
		if (!fts)
			continue;

		while ((ftse = fts_read(fts))) {
			if (!(ftse->fts_info & FTS_F))
				continue;
			fd = open_obj_pinned(ftse->fts_path, true);
			if (fd < 0)
				continue;

			objtype = get_fd_type(fd);
			if (objtype != type) {
				close(fd);
				continue;
			}
			memset(&pinned_info, 0, sizeof(pinned_info));
			err = bpf_obj_get_info_by_fd(fd, &pinned_info, &len);
			if (err) {
				close(fd);
				continue;
			}

			obj_node = malloc(sizeof(*obj_node));
			if (!obj_node) {
				close(fd);
				fts_close(fts);
				fclose(mntfile);
				return -1;
			}

			memset(obj_node, 0, sizeof(*obj_node));
			obj_node->id = pinned_info.id;
			obj_node->path = strdup(ftse->fts_path);
			hash_add(tab->table, &obj_node->hash, obj_node->id);

			close(fd);
		}
		fts_close(fts);
	}
	fclose(mntfile);
	return 0;
}

void delete_pinned_obj_table(struct pinned_obj_table *tab)
{
	struct pinned_obj *obj;
	struct hlist_node *tmp;
	unsigned int bkt;

	hash_for_each_safe(tab->table, bkt, tmp, obj, hash) {
		hash_del(&obj->hash);
		free(obj->path);
		free(obj);
	}
}

unsigned int get_page_size(void)
{
	static int result;

	if (!result)
		result = getpagesize();
	return result;
}

unsigned int get_possible_cpus(void)
{
	static unsigned int result;
	char buf[128];
	long int n;
	char *ptr;
	int fd;

	if (result)
		return result;

	fd = open("/sys/devices/system/cpu/possible", O_RDONLY);
	if (fd < 0) {
		p_err("can't open sysfs possible cpus");
		exit(-1);
	}

	n = read(fd, buf, sizeof(buf));
	if (n < 2) {
		p_err("can't read sysfs possible cpus");
		exit(-1);
	}
	close(fd);

	if (n == sizeof(buf)) {
		p_err("read sysfs possible cpus overflow");
		exit(-1);
	}

	ptr = buf;
	n = 0;
	while (*ptr && *ptr != '\n') {
		unsigned int a, b;

		if (sscanf(ptr, "%u-%u", &a, &b) == 2) {
			n += b - a + 1;

			ptr = strchr(ptr, '-') + 1;
		} else if (sscanf(ptr, "%u", &a) == 1) {
			n++;
		} else {
			assert(0);
		}

		while (isdigit(*ptr))
			ptr++;
		if (*ptr == ',')
			ptr++;
	}

	result = n;

	return result;
}

static char *
ifindex_to_name_ns(__u32 ifindex, __u32 ns_dev, __u32 ns_ino, char *buf)
{
	struct stat st;
	int err;

	err = stat("/proc/self/ns/net", &st);
	if (err) {
		p_err("Can't stat /proc/self: %s", strerror(errno));
		return NULL;
	}

	if (st.st_dev != ns_dev || st.st_ino != ns_ino)
		return NULL;

	return if_indextoname(ifindex, buf);
}

static int read_sysfs_hex_int(char *path)
{
	char vendor_id_buf[8];
	int len;
	int fd;

	fd = open(path, O_RDONLY);
	if (fd < 0) {
		p_err("Can't open %s: %s", path, strerror(errno));
		return -1;
	}

	len = read(fd, vendor_id_buf, sizeof(vendor_id_buf));
	close(fd);
	if (len < 0) {
		p_err("Can't read %s: %s", path, strerror(errno));
		return -1;
	}
	if (len >= (int)sizeof(vendor_id_buf)) {
		p_err("Value in %s too long", path);
		return -1;
	}

	vendor_id_buf[len] = 0;

	return strtol(vendor_id_buf, NULL, 0);
}

static int read_sysfs_netdev_hex_int(char *devname, const char *entry_name)
{
	char full_path[64];

	snprintf(full_path, sizeof(full_path), "/sys/class/net/%s/device/%s",
		 devname, entry_name);

	return read_sysfs_hex_int(full_path);
}

const char *
ifindex_to_bfd_params(__u32 ifindex, __u64 ns_dev, __u64 ns_ino,
		      const char **opt)
{
	char devname[IF_NAMESIZE];
	int vendor_id;
	int device_id;

	if (!ifindex_to_name_ns(ifindex, ns_dev, ns_ino, devname)) {
		p_err("Can't get net device name for ifindex %d: %s", ifindex,
		      strerror(errno));
		return NULL;
	}

	vendor_id = read_sysfs_netdev_hex_int(devname, "vendor");
	if (vendor_id < 0) {
		p_err("Can't get device vendor id for %s", devname);
		return NULL;
	}

	switch (vendor_id) {
	case 0x19ee:
		device_id = read_sysfs_netdev_hex_int(devname, "device");
		if (device_id != 0x4000 &&
		    device_id != 0x6000 &&
		    device_id != 0x6003)
			p_info("Unknown NFP device ID, assuming it is NFP-6xxx arch");
		*opt = "ctx4";
		return "NFP-6xxx";
	default:
		p_err("Can't get bfd arch name for device vendor id 0x%04x",
		      vendor_id);
		return NULL;
	}
}

void print_dev_plain(__u32 ifindex, __u64 ns_dev, __u64 ns_inode)
{
	char name[IF_NAMESIZE];

	if (!ifindex)
		return;

	printf("  offloaded_to ");
	if (ifindex_to_name_ns(ifindex, ns_dev, ns_inode, name))
		printf("%s", name);
	else
		printf("ifindex %u ns_dev %llu ns_ino %llu",
		       ifindex, ns_dev, ns_inode);
}

void print_dev_json(__u32 ifindex, __u64 ns_dev, __u64 ns_inode)
{
	char name[IF_NAMESIZE];

	if (!ifindex)
		return;

	jsonw_name(json_wtr, "dev");
	jsonw_start_object(json_wtr);
	jsonw_uint_field(json_wtr, "ifindex", ifindex);
	jsonw_uint_field(json_wtr, "ns_dev", ns_dev);
	jsonw_uint_field(json_wtr, "ns_inode", ns_inode);
	if (ifindex_to_name_ns(ifindex, ns_dev, ns_inode, name))
		jsonw_string_field(json_wtr, "ifname", name);
	jsonw_end_object(json_wtr);
}

int parse_u32_arg(int *argc, char ***argv, __u32 *val, const char *what)
{
	char *endptr;

	NEXT_ARGP();

	if (*val) {
		p_err("%s already specified", what);
		return -1;
	}

	*val = strtoul(**argv, &endptr, 0);
	if (*endptr) {
		p_err("can't parse %s as %s", **argv, what);
		return -1;
	}
	NEXT_ARGP();

	return 0;
}<|MERGE_RESOLUTION|>--- conflicted
+++ resolved
@@ -108,8 +108,6 @@
 	return 0;
 }
 
-<<<<<<< HEAD
-=======
 int mount_tracefs(const char *target)
 {
 	char err_str[ERR_MAX_LEN];
@@ -124,7 +122,6 @@
 	return err;
 }
 
->>>>>>> cf26057a
 int open_obj_pinned(char *path, bool quiet)
 {
 	int fd;
